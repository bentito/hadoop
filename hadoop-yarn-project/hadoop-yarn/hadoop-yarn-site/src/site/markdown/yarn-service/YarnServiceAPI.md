--- conflicted
+++ resolved
@@ -14,12 +14,9 @@
 
 # YARN Service API
 
-<<<<<<< HEAD
-=======
 <!-- MACRO{toc|fromDepth=0|toDepth=2} -->
 
 ## Introduction
->>>>>>> aa96f187
 Bringing a new service on YARN today is not a simple experience. The APIs of existing
 frameworks are either too low level (native YARN), require writing new code (for frameworks with programmatic APIs)
 or writing a complex spec (for declarative frameworks).
@@ -234,10 +231,7 @@
 |launch_command|The custom launch command of this component (optional for DOCKER component, required otherwise). When specified at the component level, it overrides the value specified at the global level (if any). If docker image supports ENTRYPOINT, launch_command is delimited by comma(,) instead of space.|false|string||
 |resource|Resource of this component (optional). If not specified, the service level global resource takes effect.|false|Resource||
 |number_of_containers|Number of containers for this component (optional). If not specified, the service level global number_of_containers takes effect.|false|integer (int64)||
-<<<<<<< HEAD
-=======
 |decommissioned_instances|List of decommissioned component instances.|false|string array||
->>>>>>> aa96f187
 |containers|Containers of a started component. Specifying a value for this attribute for the POST payload raises a validation error. This blob is available only in the GET response of a started service.|false|Container array||
 |run_privileged_container|Run all containers of this component in privileged mode (YARN-4262).|false|boolean||
 |placement_policy|Advanced scheduling and placement policies for all containers of this component.|false|PlacementPolicy||
@@ -262,11 +256,7 @@
 
 |Name|Description|Required|Schema|Default|
 |----|----|----|----|----|
-<<<<<<< HEAD
-|type|Config file in the standard format like xml, properties, json, yaml, template or static/archive resource files. When static/archive types are specified, file must be uploaded to remote file system before launching the job, and YARN service framework will localize files prior to launching containers. Archive files are unwrapped during localization |false|enum (XML, PROPERTIES, JSON, YAML, TEMPLATE, ENV, HADOOP_XML, STATIC, ARCHIVE)||
-=======
 |type|Config file in the standard format like xml, properties, json, yaml, template or static/archive resource files. When static/archive types are specified, file must be uploaded to remote file system before launching the job, and YARN service framework will localize files prior to launching containers. Archive files are unwrapped during localization |false|enum (XML, PROPERTIES, JSON, YAML, TEMPLATE, HADOOP_XML, STATIC, ARCHIVE)||
->>>>>>> aa96f187
 |dest_file|The path that this configuration file should be created as. If it is an absolute path, it will be mounted into the DOCKER container. Absolute paths are only allowed for DOCKER containers.  If it is a relative path, only the file name should be provided, and the file will be created in the container local working directory under a folder named conf for all types other than static/archive. For static/archive resource types, the files are available under resources directory.|false|string||
 |src_file|This provides the source location of the configuration file, the content of which is dumped to dest_file post property substitutions, in the format as specified in type. Typically the src_file would point to a source controlled network accessible file maintained by tools like puppet, chef, or hdfs etc. Currently, only hdfs is supported.|false|string||
 |properties|A blob of key value pairs that will be dumped in the dest_file in the format as specified in type. If src_file is specified, src_file content are dumped in the dest_file and these properties will overwrite, if any, existing properties in src_file or be added as new properties in src_file.|false|object||
@@ -385,11 +375,7 @@
 |profile|Each resource profile has a unique id which is associated with a cluster-level predefined memory, cpus, etc.|false|string||
 |cpus|Amount of vcores allocated to each container (optional but overrides cpus in profile if specified).|false|integer (int32)||
 |memory|Amount of memory allocated to each container (optional but overrides memory in profile if specified). Currently accepts only an integer value and default unit is in MB.|false|string||
-<<<<<<< HEAD
-|additional|A map of resource type name to resource type information. Including value (integer), and unit (string). This will be used to specify resource other than cpu and memory. Please refer to example below.|false|object||
-=======
 |additional|A map of resource type name to resource type information. Including value (integer), unit (string) and optional attributes (map). This will be used to specify resource other than cpu and memory. Please refer to example below.|false|object||
->>>>>>> aa96f187
 
 
 ### ResourceInformation
@@ -424,11 +410,7 @@
 |queue|The YARN queue that this service should be submitted to.|false|string||
 |kerberos_principal|The principal info of the user who launches the service|false|KerberosPrincipal||
 |docker_client_config|URI of the file containing the docker client configuration (e.g. hdfs:///tmp/config.json)|false|string||
-<<<<<<< HEAD
-
-=======
 |dependencies|A list of service names that this service depends on.| false | string array ||
->>>>>>> aa96f187
 
 ### ServiceState
 
@@ -585,10 +567,7 @@
 ```
 
 ### Update to flex up/down the number of containers (instances) of a component of a service
-<<<<<<< HEAD
-=======
-```
->>>>>>> aa96f187
+```
 PUT URL - http://localhost:8088/app/v1/services/hello-world/components/hello
 ```
 
@@ -607,19 +586,6 @@
 #### PUT Request JSON
 ```json
 {
-<<<<<<< HEAD
-  "number_of_containers": 3
-}
-```
-
-Alternatively, you can specify the entire "components" section instead.
-
-PUT URL - http://localhost:8088/app/v1/services/hello-world
-##### PUT Request JSON
-```json
-{
-=======
->>>>>>> aa96f187
   "state": "FLEX",
   "components" :
     [
@@ -740,17 +706,11 @@
 ```
 
 ### Create a service requesting GPUs in addition to CPUs and RAM
-<<<<<<< HEAD
+```
 POST URL - http://localhost:8088/app/v1/services
-
-##### POST Request JSON
-=======
-```
-POST URL - http://localhost:8088/app/v1/services
 ```
 
 #### POST Request JSON
->>>>>>> aa96f187
 ```json
 {
   "name": "hello-world",
@@ -782,17 +742,11 @@
 ```
 
 ### Create a service with a component requesting anti-affinity placement policy
-<<<<<<< HEAD
+```
 POST URL - http://localhost:8088/app/v1/services
-
-##### POST Request JSON
-=======
-```
-POST URL - http://localhost:8088/app/v1/services
 ```
 
 #### POST Request JSON
->>>>>>> aa96f187
 ```json
 {
   "name": "hello-world",
@@ -836,15 +790,10 @@
 }
 ```
 
-<<<<<<< HEAD
-##### GET Response JSON
+#### GET Response JSON
+```
 GET URL - http://localhost:8088/app/v1/services/hello-world
-=======
-#### GET Response JSON
-```
-GET URL - http://localhost:8088/app/v1/services/hello-world
-```
->>>>>>> aa96f187
+```
 
 Note, for an anti-affinity component no more than 1 container will be allocated
 in a specific node. In this example, 3 containers have been requested by
@@ -939,17 +888,11 @@
 ```
 
 ### Create a service with health threshold monitor enabled for a component
-<<<<<<< HEAD
+```
 POST URL - http://localhost:8088/app/v1/services
-
-##### POST Request JSON
-=======
-```
-POST URL - http://localhost:8088/app/v1/services
 ```
 
 #### POST Request JSON
->>>>>>> aa96f187
 ```json
 {
   "name": "hello-world",
