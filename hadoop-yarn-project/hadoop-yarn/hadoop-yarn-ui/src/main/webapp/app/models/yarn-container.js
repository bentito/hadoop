/**
 * Licensed to the Apache Software Foundation (ASF) under one
 * or more contributor license agreements.  See the NOTICE file
 * distributed with this work for additional information
 * regarding copyright ownership.  The ASF licenses this file
 * to you under the Apache License, Version 2.0 (the
 * "License"); you may not use this file except in compliance
 * with the License.  You may obtain a copy of the License at
 *
 *     http://www.apache.org/licenses/LICENSE-2.0
 *
 * Unless required by applicable law or agreed to in writing, software
 * distributed under the License is distributed on an "AS IS" BASIS,
 * WITHOUT WARRANTIES OR CONDITIONS OF ANY KIND, either express or implied.
 * See the License for the specific language governing permissions and
 * limitations under the License.
 */

import DS from 'ember-data';
import Converter from 'yarn-ui/utils/converter';

export default DS.Model.extend({
  allocatedMB: DS.attr('number'),
  allocatedVCores: DS.attr('number'),
  assignedNodeId: DS.attr('string'),
  priority: DS.attr('number'),
  startedTime: DS.attr('number'),
  finishedTime: DS.attr('number'),
  logUrl: DS.attr('string'),
  containerExitStatus: DS.attr('number'),
  containerState: DS.attr('string'),
  nodeHttpAddress: DS.attr('string'),
<<<<<<< HEAD
=======
  exposedPorts: DS.attr('string'),
>>>>>>> aa96f187
  nodeId: DS.attr('string'),

  startTs: function() {
    return Converter.dateToTimeStamp(this.get("startedTime"));
  }.property("startedTime"),

  finishedTs: function() {
    var ts = Converter.dateToTimeStamp(this.get("finishedTime"));
    return ts;
  }.property("finishedTime"),

  validatedFinishedTs: function() {
    if (this.get("finishedTs") < this.get("startTs")) {
      return "";
    }
    return this.get("finishedTime");
  }.property("finishedTime"),

  elapsedTime: function() {
    var elapsedMs = this.get("finishedTs") - this.get("startTs");
    if (elapsedMs <= 0) {
      elapsedMs = Date.now() - this.get("startTs");
    }
    return Converter.msToElapsedTimeUnit(elapsedMs);
  }.property(),

  tooltipLabel: function() {
    return "<p>Id:" + this.get("id") +
           "</p><p>ElapsedTime:" +
           String(this.get("elapsedTime")) + "</p>";
  }.property(),

  masterNodeURL: function() {
    var addr = encodeURIComponent(this.get("nodeHttpAddress"));
    return `#/yarn-node/${this.get("nodeId")}/${addr}/info/`;
  }.property("nodeId", "nodeHttpAddress"),
<<<<<<< HEAD
=======

  appAttemptContainerLogsURL: function() {
    const containerId = this.get("id");
    const attemptId = Converter.containerIdToAttemptId(containerId);
    const appId = Converter.attemptIdToAppId(attemptId);
    return `#/yarn-app/${appId}/logs?attempt=${attemptId}&containerid=${containerId}`;
  }.property("id")
>>>>>>> aa96f187
});<|MERGE_RESOLUTION|>--- conflicted
+++ resolved
@@ -30,10 +30,7 @@
   containerExitStatus: DS.attr('number'),
   containerState: DS.attr('string'),
   nodeHttpAddress: DS.attr('string'),
-<<<<<<< HEAD
-=======
   exposedPorts: DS.attr('string'),
->>>>>>> aa96f187
   nodeId: DS.attr('string'),
 
   startTs: function() {
@@ -70,8 +67,6 @@
     var addr = encodeURIComponent(this.get("nodeHttpAddress"));
     return `#/yarn-node/${this.get("nodeId")}/${addr}/info/`;
   }.property("nodeId", "nodeHttpAddress"),
-<<<<<<< HEAD
-=======
 
   appAttemptContainerLogsURL: function() {
     const containerId = this.get("id");
@@ -79,5 +74,4 @@
     const appId = Converter.attemptIdToAppId(attemptId);
     return `#/yarn-app/${appId}/logs?attempt=${attemptId}&containerid=${containerId}`;
   }.property("id")
->>>>>>> aa96f187
 });