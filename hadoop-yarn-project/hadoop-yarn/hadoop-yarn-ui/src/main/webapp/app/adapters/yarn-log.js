/**
 * Licensed to the Apache Software Foundation (ASF) under one
 * or more contributor license agreements.  See the NOTICE file
 * distributed with this work for additional information
 * regarding copyright ownership.  The ASF licenses this file
 * to you under the Apache License, Version 2.0 (the
 * "License"); you may not use this file except in compliance
 * with the License.  You may obtain a copy of the License at
 *
 *     http://www.apache.org/licenses/LICENSE-2.0
 *
 * Unless required by applicable law or agreed to in writing, software
 * distributed under the License is distributed on an "AS IS" BASIS,
 * WITHOUT WARRANTIES OR CONDITIONS OF ANY KIND, either express or implied.
 * See the License for the specific language governing permissions and
 * limitations under the License.
 */

import AbstractAdapter from './abstract';

export default AbstractAdapter.extend({
  address: "timelineWebAddress",
  restNameSpace: "timelineV2Log",
  serverName: "ATS",

  urlForQuery(query/*, modelName*/) {
    var url = this._buildURL();
    var containerId = query['containerId'];
    var clusterId = this.get("env.app.clusterId");
    delete query.containerId;
<<<<<<< HEAD
    return url + '/containers/' + containerId + '/logs';
=======
    return url + '/containers/' + containerId + '/logs' + '?clusterid=' + clusterId;
>>>>>>> aa96f187
  }
});<|MERGE_RESOLUTION|>--- conflicted
+++ resolved
@@ -28,10 +28,6 @@
     var containerId = query['containerId'];
     var clusterId = this.get("env.app.clusterId");
     delete query.containerId;
-<<<<<<< HEAD
-    return url + '/containers/' + containerId + '/logs';
-=======
     return url + '/containers/' + containerId + '/logs' + '?clusterid=' + clusterId;
->>>>>>> aa96f187
   }
 });