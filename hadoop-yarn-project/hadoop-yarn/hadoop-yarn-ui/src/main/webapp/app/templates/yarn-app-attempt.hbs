{{!
 * Licensed to the Apache Software Foundation (ASF) under one
 * or more contributor license agreements.  See the NOTICE file
 * distributed with this work for additional information
 * regarding copyright ownership.  The ASF licenses this file
 * to you under the Apache License, Version 2.0 (the
 * "License"); you may not use this file except in compliance
 * with the License.  You may obtain a copy of the License at
 *
 *     http://www.apache.org/licenses/LICENSE-2.0
 *
 * Unless required by applicable law or agreed to in writing, software
 * distributed under the License is distributed on an "AS IS" BASIS,
 * WITHOUT WARRANTIES OR CONDITIONS OF ANY KIND, either express or implied.
 * See the License for the specific language governing permissions and
 * limitations under the License.
}}

{{breadcrumb-bar breadcrumbs=breadcrumbs}}

<div class="row container-fluid">

  <div class="col-md-12">
    <div class="row container-fluid">
      {{#if model.attempt}}
        <div class="panel panel-default">
          <div class="panel-body">
            <div class="flex">
              <div>
                <h3 class="top-2">{{model.attempt.id}}</h3>
                <div class="muted-text">{{model.attempt.appMasterContainerId}}</div>
                {{#if model.attempt.attemptState}}
                  {{em-table-simple-status-cell class="top-1" content=model.attempt.attemptState}}
                {{/if}}
                {{#if (or model.attempt.attemptStartedTime model.attempt.validatedFinishedTs)}}
                <div class="flex yarn-tooltip" title="Elapsed Time: {{model.attempt.elapsedTime}}">
                  {{#if model.attempt.attemptStartedTime}}
                  <div class="top-1 tail-2" >
                    <i class="glyphicon glyphicon-time glyphicon-gray" />
                    Started at {{model.attempt.attemptStartedTime}}
                  </div>
                  {{/if}}
                  {{#if model.attempt.validatedFinishedTs}}
                  <div class="top-1">
                    <i class="glyphicon glyphicon-time glyphicon-gray" />
                    Finished at {{model.attempt.validatedFinishedTs}}
                  </div>
                  {{/if}}
                </div>
                {{/if}}
              </div>
              <div class="flex-right">
                <div class="top-2">
                  <span>AM Host: </span>
                  <strong class="yarn-tooltip" title="{{model.attempt.amNodeId}}">{{model.attempt.amNodeId}}</strong>
                </div>
                {{#if model.attempt.nodeHttpAddress}}
                 <div class="top-1">
                  <span>AM Node WebUI: </span>
                  <strong class="yarn-tooltip" title="{{model.attempt.nodeHttpAddress}}">
                    <a href="{{model.attempt.masterNodeURL}}">{{model.attempt.nodeHttpAddress}}</a>
                  </strong>
                </div>
                {{/if}}
                {{#if model.attempt.logsLink}}
                <div class="top-1">
                  <span>Log: </span>
                  <strong>
                    <a href="{{prepend-protocol model.attempt.logsLink}}" target="_blank">{{model.attempt.logsLink}}</a>
                  </strong>
                </div>
                {{/if}}
              </div>
            </div>
            {{#if model.attempt.diagnosticsInfo}}
            <div class="panel panel-default top-3">
              <div class="panel-heading">
                Diagnostic Info for {{model.attempt.id}}
              </div>
              <div class="diagnostic-info">
                <pre>{{model.attempt.diagnosticsInfo}}</pre>
              </div>
            </div>
            {{/if}}
          </div>
        </div>
      {{/if}}
    </div>
    <div class="row">
      {{#if (or model.rmContainers model.tsContainers)}}
        {{timeline-view
          parent-id="containers-timeline-div"
          my-id="timeline-view"
          height="400"
          rmModel=model.rmContainers
          tsModel=model.tsContainers
          label="shortAppAttemptId"
          attemptModel=false
          changeViewType="changeViewType"
          viewType=viewType
<<<<<<< HEAD
=======
          userInfo=model.userInfo
>>>>>>> aa96f187
        }}
      {{else}}
        <div class="col-md-12 container-fluid">
          <div class="panel panel-default">
            <div class="panel-heading">
               Containers
            </div>
            <div class="panel-body">
              <h4 class="text-center">No data available!</h4>
            </div>
          </div>
        </div>
      {{/if}}
    </div>
  </div>
</div><|MERGE_RESOLUTION|>--- conflicted
+++ resolved
@@ -98,10 +98,7 @@
           attemptModel=false
           changeViewType="changeViewType"
           viewType=viewType
-<<<<<<< HEAD
-=======
           userInfo=model.userInfo
->>>>>>> aa96f187
         }}
       {{else}}
         <div class="col-md-12 container-fluid">
