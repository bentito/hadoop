/**
 * Licensed to the Apache Software Foundation (ASF) under one
 * or more contributor license agreements.  See the NOTICE file
 * distributed with this work for additional information
 * regarding copyright ownership.  The ASF licenses this file
 * to you under the Apache License, Version 2.0 (the
 * "License"); you may not use this file except in compliance
 * with the License.  You may obtain a copy of the License at
 *
 *     http://www.apache.org/licenses/LICENSE-2.0
 *
 * Unless required by applicable law or agreed to in writing, software
 * distributed under the License is distributed on an "AS IS" BASIS,
 * WITHOUT WARRANTIES OR CONDITIONS OF ANY KIND, either express or implied.
 * See the License for the specific language governing permissions and
 * limitations under the License.
 */

import Ember from 'ember';

export default Ember.Controller.extend({
  appId: '',
  serviceName: undefined,

  breadcrumbs: [{
    text: "Home",
    routeName: 'application'
  }, {
    text: "Applications",
    routeName: 'yarn-apps.apps'
  }, {
    text: 'App'
  }],

  actions: {
    showStopServiceConfirm() {
      this.set('actionResponse', null);
      Ember.$("#stopServiceConfirmDialog").modal('show');
    },

    stopService() {
      var self = this;
      Ember.$("#stopServiceConfirmDialog").modal('hide');
      var adapter = this.store.adapterFor('yarn-servicedef');
      self.set('isLoading', true);
      adapter.stopService(this.model.serviceName, this.get('model.app.user')).then(function () {
        self.set('actionResponse', { msg: 'Service stopped successfully. Auto refreshing in 5 seconds.', type: 'success' });
        Ember.run.later(self, function () {
          this.set('actionResponse', null);
          this.send("refresh");
        }, 5000);
      }, function (errr) {
        let messg = 'Error: Stop service failed!';
        if (errr.errors && errr.errors[0] && errr.errors[0].diagnostics) {
          messg = 'Error: ' + errr.errors[0].diagnostics;
        }
        self.set('actionResponse', { msg: messg, type: 'error' });
      }).finally(function () {
        self.set('isLoading', false);
      });
    },

    showDeleteServiceConfirm() {
      this.set('actionResponse', null);
      Ember.$("#deleteServiceConfirmDialog").modal('show');
    },

    deleteService() {
      var self = this;
      Ember.$("#deleteServiceConfirmDialog").modal('hide');
      var adapter = this.store.adapterFor('yarn-servicedef');
      self.set('isLoading', true);
      adapter.deleteService(this.model.serviceName, this.get('model.app.user')).then(function () {
        self.set('actionResponse', { msg: 'Service deleted successfully. Redirecting to services in 5 seconds.', type: 'success' });
        Ember.run.later(self, function () {
          this.set('actionResponse', null);
          this.transitionToRoute("yarn-services");
        }, 5000);
      }, function (errr) {
        let messg = 'Error: Delete service failed!';
        if (errr.errors && errr.errors[0] && errr.errors[0].diagnostics) {
          messg = 'Error: ' + errr.errors[0].diagnostics;
        }
        self.set('actionResponse', { msg: messg, type: 'error' });
      }).finally(function () {
        self.set('isLoading', false);
      });
    },

    showKillApplicationConfirm() {
      this.set('actionResponse', null);
      Ember.$("#killApplicationConfirmDialog").modal('show');
    },

    killApplication() {
      var self = this;
      Ember.$("#killApplicationConfirmDialog").modal('hide');
      const adapter = this.store.adapterFor('yarn-app');
      self.set('isLoading', true);
      adapter.sendKillApplication(this.model.app.id).then(function () {
        self.set('actionResponse', {
          msg: 'Application killed successfully. Auto refreshing in 5 seconds.',
          type: 'success'
        });
        Ember.run.later(self, function () {
          this.set('actionResponse', null);
          this.send("refresh");
        }, 5000);
      }, function (err) {
        let message = err.diagnostics || 'Error: Kill application failed!';
        self.set('actionResponse', { msg: message, type: 'error' });
      }).finally(function () {
        self.set('isLoading', false);
      });
    },

    resetActionResponse() {
      this.set('actionResponse', null);
    }
  },

  isRunningService: Ember.computed('model.serviceName', 'model.app.state', function () {
    return this.model.serviceName && this.model.app.get('state') === 'RUNNING';
  }),


  updateBreadcrumbs(appId, serviceName, tailCrumbs) {
    var breadcrumbs = [{
      text: "Home",
      routeName: 'application'
    }];
    if (appId && serviceName) {
      breadcrumbs.push({
        text: "Services",
        routeName: 'yarn-services'
      }, {
        text: `${serviceName} [${appId}]`,
        href: `#/yarn-app/${appId}/components?service=${serviceName}`
      });
    } else {
      breadcrumbs.push({
        text: "Applications",
        routeName: 'yarn-apps.apps'
      }, {
        text: `App [${appId}]`,
        href: `#/yarn-app/${appId}/attempts`
      });
    }
    if (tailCrumbs) {
      breadcrumbs.pushObjects(tailCrumbs);
    }
    this.set('breadcrumbs', breadcrumbs);
  },

  amHostHttpAddressFormatted: Ember.computed('model.app.amHostHttpAddress', function () {
    var amHostAddress = this.get('model.app.amHostHttpAddress');
    if (amHostAddress && amHostAddress.indexOf('://') < 0) {
      amHostAddress = 'http://' + amHostAddress;
    }
    return amHostAddress;
  }),

<<<<<<< HEAD
  isKillable: Ember.computed("model.app.state", function () {
=======
  isAppKillable: Ember.computed("model.app.state", function () {
>>>>>>> aa96f187
    if (this.get("model.app.applicationType") === 'yarn-service') {
      return false;
    }
    const killableStates = ['NEW', 'NEW_SAVING', 'SUBMITTED', 'ACCEPTED', 'RUNNING'];
    return killableStates.indexOf(this.get("model.app.state")) > -1;
<<<<<<< HEAD
=======
  }),

  isServiceDeployedOrRunning: Ember.computed('model.serviceInfo', function() {
    const serviceInfo = this.get('model.serviceInfo');
    const stoppedStates = ['STOPPED', 'SUCCEEDED', 'FAILED'];
    if (serviceInfo) {
      return stoppedStates.indexOf(serviceInfo.get('state')) === -1;
    }
    return false;
  }),

  isServiceStoppped: Ember.computed('model.serviceInfo', function() {
    const serviceInfo = this.get('model.serviceInfo');
    const stoppedStates = ['STOPPED', 'SUCCEEDED'];
    if (serviceInfo) {
      return stoppedStates.indexOf(serviceInfo.get('state')) > -1;
    }
    return false;
>>>>>>> aa96f187
  })
});<|MERGE_RESOLUTION|>--- conflicted
+++ resolved
@@ -160,18 +160,12 @@
     return amHostAddress;
   }),
 
-<<<<<<< HEAD
-  isKillable: Ember.computed("model.app.state", function () {
-=======
   isAppKillable: Ember.computed("model.app.state", function () {
->>>>>>> aa96f187
     if (this.get("model.app.applicationType") === 'yarn-service') {
       return false;
     }
     const killableStates = ['NEW', 'NEW_SAVING', 'SUBMITTED', 'ACCEPTED', 'RUNNING'];
     return killableStates.indexOf(this.get("model.app.state")) > -1;
-<<<<<<< HEAD
-=======
   }),
 
   isServiceDeployedOrRunning: Ember.computed('model.serviceInfo', function() {
@@ -190,6 +184,5 @@
       return stoppedStates.indexOf(serviceInfo.get('state')) > -1;
     }
     return false;
->>>>>>> aa96f187
   })
 });