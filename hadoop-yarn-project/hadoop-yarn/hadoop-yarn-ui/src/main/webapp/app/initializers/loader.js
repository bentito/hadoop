/**
 * Licensed to the Apache Software Foundation (ASF) under one
 * or more contributor license agreements.  See the NOTICE file
 * distributed with this work for additional information
 * regarding copyright ownership.  The ASF licenses this file
 * to you under the Apache License, Version 2.0 (the
 * "License"); you may not use this file except in compliance
 * with the License.  You may obtain a copy of the License at
 *
 *     http://www.apache.org/licenses/LICENSE-2.0
 *
 * Unless required by applicable law or agreed to in writing, software
 * distributed under the License is distributed on an "AS IS" BASIS,
 * WITHOUT WARRANTIES OR CONDITIONS OF ANY KIND, either express or implied.
 * See the License for the specific language governing permissions and
 * limitations under the License.
 */

/* globals ENV: true */

import Ember from 'ember';

<<<<<<< HEAD
function getYarnHttpProtocolScheme(rmhost, application) {
  var httpUrl = window.location.protocol + '//' +
    (ENV.hosts.localBaseAddress? ENV.hosts.localBaseAddress + '/' : '') + rmhost;

  httpUrl += '/conf?name=yarn.http.policy';
  Ember.Logger.log("yarn.http.policy URL is: " + httpUrl);

  var protocolScheme = "";
  $.ajax({
    type: 'GET',
    dataType: 'json',
    async: false,
    context: this,
    url: httpUrl,
    success: function(data) {
      protocolScheme = data.property.value;
      Ember.Logger.log("Protocol scheme from RM: " + protocolScheme);

      application.advanceReadiness();
    },
    error: function() {
      application.advanceReadiness();
    }
  });
  return protocolScheme;
=======
function getConfigFromYarn(rmhost, application, config) {
  var httpUrl = window.location.protocol + '//' +
    (ENV.hosts.localBaseAddress? ENV.hosts.localBaseAddress + '/' : '') + rmhost;

  httpUrl += '/conf?name=' + config;
  Ember.Logger.log("The RM URL is: " + httpUrl);

  var configValue = "";
    $.ajax({
      type: 'GET',
      dataType: 'json',
      async: false,
      context: this,
      url: httpUrl,
      success: function(data) {
        configValue = data.property.value;
        Ember.Logger.log("Value of the config returned from RM: " + configValue);

        application.advanceReadiness();
      },
      error: function() {
        application.advanceReadiness();
      }
    });
  return configValue;
}

function getJHSURL(rmhost, application, isHttpsSchemeEnabled) {
  Ember.Logger.log("getJHSURL, params:rmhost=" + rmhost + ",application=" + application + ",isHttpsSchemeEnabled=" + isHttpsSchemeEnabled);
  var config = '';
  if (isHttpsSchemeEnabled) {
    config = 'mapreduce.jobhistory.webapp.https.address';
  } else {
    config = 'mapreduce.jobhistory.webapp.address';
  }
  return getConfigFromYarn(rmhost, application, config);
}

function getYarnHttpProtocolScheme(rmhost, application) {
  return getConfigFromYarn(rmhost, application, 'yarn.http.policy');
>>>>>>> aa96f187
}

function getTimeLineURL(rmhost, isHttpsSchemeEnabled) {
  var url = window.location.protocol + '//' +
    (ENV.hosts.localBaseAddress? ENV.hosts.localBaseAddress + '/' : '') + rmhost;

  if(isHttpsSchemeEnabled) {
    url += '/conf?name=yarn.timeline-service.reader.webapp.https.address';
  } else {
    url += '/conf?name=yarn.timeline-service.reader.webapp.address';
  }

  Ember.Logger.log("Get Timeline V2 Address URL: " + url);
  return url;
}

function getTimeLineV1URL(rmhost, isHttpsSchemeEnabled) {
  var url = window.location.protocol + '//' +
    (ENV.hosts.localBaseAddress? ENV.hosts.localBaseAddress + '/' : '') + rmhost;

  if(isHttpsSchemeEnabled) {
    url += '/conf?name=yarn.timeline-service.webapp.https.address';
  } else {
    url += '/conf?name=yarn.timeline-service.webapp.address';
  }

  Ember.Logger.log("Get Timeline V1 Address URL: " + url);
  return url;
}

function getSecurityURL(rmhost) {
  var url = window.location.protocol + '//' +
    (ENV.hosts.localBaseAddress? ENV.hosts.localBaseAddress + '/' : '') + rmhost;

  url += '/conf?name=hadoop.security.authentication';
  Ember.Logger.log("Server security mode url is: " + url);
  return url;
}

<<<<<<< HEAD
function updateConfigs(application) {
  var hostname = window.location.hostname;
  var rmhost = hostname + (window.location.port ? ':' + window.location.port: '') + skipTrailingSlash(window.location.pathname);
=======
function getClusterIdFromYARN(rmhost, application) {
  var httpUrl = window.location.protocol + '//' +
    (ENV.hosts.localBaseAddress? ENV.hosts.localBaseAddress + '/' : '') + rmhost;

  httpUrl += '/conf?name=yarn.resourcemanager.cluster-id';
  Ember.Logger.log("Get cluster-id URL is: " + httpUrl);

  var clusterId = "";
  $.ajax({
    type: 'GET',
    dataType: 'json',
    async: false,
    context: this,
    url: httpUrl,
    success: function(data) {
      clusterId = data.property.value;
      Ember.Logger.log("Cluster Id from RM: " + clusterId);
      application.advanceReadiness();
    },
    error: function() {
      application.advanceReadiness();
    }
  });
  return clusterId;
}

function getNodeManagerPort(rmhost, application) {
  var httpUrl = window.location.protocol + "//" +
    (ENV.hosts.localBaseAddress ? ENV.hosts.localBaseAddress + '/' : '') + rmhost
    + "/conf?name=yarn.nodemanager.webapp.address";

  var port = "8042";
  $.ajax({
    type: 'GET',
    dataType: 'json',
    async: false,
    context: this,
    url: httpUrl,
    success: function(data) {
      port = data.property.value.split(":")[1];
      application.advanceReadiness();
    },
    error: function() {
      port = "8042";
      application.advanceReadiness();
    }
  });
  return port;
}

function transformURL(url, hostname) {
  // Deleting the scheme from the beginning of the url
  url = url.replace(/(^\w+:|^)\/\//, '');

  var address = url.split(":")[0];
  var port = url.split(":")[1];
  // Instead of localhost, use the name of the host
  if (address === "0.0.0.0" || address === "localhost") {
    url = hostname + ":" + port;
  }

  Ember.Logger.log("The transformed URL is: " + url);
  return url;
}

function updateConfigs(application) {
  var hostname = window.location.hostname;
  var rmhost = hostname + (window.location.port ? ':' + window.location.port: '') +
    skipTrailingSlash(window.location.pathname);

  window.ENV = window.ENV || {};
  window.ENV.hosts = window.ENV.hosts || {};
>>>>>>> aa96f187

  if(!ENV.hosts.rmWebAddress) {
    ENV.hosts.rmWebAddress = rmhost;
    ENV.hosts.protocolScheme = window.location.protocol;
  } else {
    rmhost = ENV.hosts.rmWebAddress;
  }

  Ember.Logger.log("RM Address: " + rmhost);

  var protocolSchemeFromRM = getYarnHttpProtocolScheme(rmhost, application);
  Ember.Logger.log("Is protocol scheme https? " + (protocolSchemeFromRM == "HTTPS_ONLY"));
  var isHttpsSchemeEnabled = (protocolSchemeFromRM == "HTTPS_ONLY");
<<<<<<< HEAD
=======

  var clusterIdFromYARN = getClusterIdFromYARN(rmhost, application);
  ENV.clusterId = clusterIdFromYARN;

  var nodeManagerPort = getNodeManagerPort(rmhost, application);
  Ember.Logger.log("NodeMananger port: " + nodeManagerPort);
  ENV.nodeManagerPort = nodeManagerPort;

  if (!ENV.hosts.jhsAddress) {
    var jhsAddress = getJHSURL(rmhost, application, isHttpsSchemeEnabled);
    jhsAddress = transformURL(jhsAddress, hostname);
    Ember.Logger.log("The JHS address is " + jhsAddress);
    ENV.hosts.jhsAddress = jhsAddress;
  }

>>>>>>> aa96f187
  if(!ENV.hosts.timelineWebAddress) {
    var timelinehost = "";
    $.ajax({
      type: 'GET',
      dataType: 'json',
      async: false,
      context: this,
      url: getTimeLineURL(rmhost, isHttpsSchemeEnabled),
      success: function(data) {
        timelinehost = data.property.value;
<<<<<<< HEAD
        timelinehost = timelinehost.replace(/(^\w+:|^)\/\//, '');
=======
        timelinehost = transformURL(timelinehost, hostname);
>>>>>>> aa96f187
        ENV.hosts.timelineWebAddress = timelinehost;
        Ember.Logger.log("Timeline Address from RM: " + timelinehost);

        application.advanceReadiness();
      },
      error: function() {
        application.advanceReadiness();
      }
    });
  } else {
    Ember.Logger.log("Timeline Address: " + ENV.hosts.timelineWebAddress);
    application.advanceReadiness();
  }

  if(!ENV.hosts.timelineV1WebAddress) {
    var timelinehost = "";
    $.ajax({
      type: 'GET',
      dataType: 'json',
      async: false,
      context: this,
      url: getTimeLineV1URL(rmhost, isHttpsSchemeEnabled),
      success: function(data) {
        timelinehost = data.property.value;
<<<<<<< HEAD
        timelinehost = timelinehost.replace(/(^\w+:|^)\/\//, '');
=======
        timelinehost = transformURL(timelinehost, hostname);
>>>>>>> aa96f187
        ENV.hosts.timelineV1WebAddress = timelinehost;
        Ember.Logger.log("Timeline V1 Address from RM: " + timelinehost);

        application.advanceReadiness();
      },
      error: function() {
        application.advanceReadiness();
      }
    });
  } else {
    Ember.Logger.log("Timeline V1 Address: " + ENV.hosts.timelineV1WebAddress);
    application.advanceReadiness();
  }

  if(!ENV.hosts.isSecurityEnabled) {
    var isSecurityEnabled = "";
    $.ajax({
      type: 'GET',
      dataType: 'json',
      async: false,
      context: this,
      url: getSecurityURL(rmhost),
      success: function(data) {
        isSecurityEnabled = data.property.value;
        ENV.hosts.isSecurityEnabled = isSecurityEnabled;
        Ember.Logger.log("Security mode is : " + isSecurityEnabled);
        application.advanceReadiness();
      },
      error: function() {
        application.advanceReadiness();
      }
    });
  } else {
    Ember.Logger.log("Security mode is: " + ENV.hosts.isSecurityEnabled);
    application.advanceReadiness();
  }
}

export function initialize( application ) {
  application.deferReadiness();
  updateConfigs(application);
}

export default {
  name: 'loader',
  before: 'env',
  initialize
};

const skipTrailingSlash = function(path) {
<<<<<<< HEAD
=======
  path = path.replace('index.html', '');
>>>>>>> aa96f187
  path = path.replace('ui2/', '');
  path = path.replace(/\/$/, '');
  console.log('base url:' + path)
  if(path.includes("redirect")) {
    var to = path.lastIndexOf('/');
    to = to == -1 ? path.length : to + 1;
    path = path.substring(0, to);
    console.log('base url after redirect:' + path)
  }
  return path;
};<|MERGE_RESOLUTION|>--- conflicted
+++ resolved
@@ -20,33 +20,6 @@
 
 import Ember from 'ember';
 
-<<<<<<< HEAD
-function getYarnHttpProtocolScheme(rmhost, application) {
-  var httpUrl = window.location.protocol + '//' +
-    (ENV.hosts.localBaseAddress? ENV.hosts.localBaseAddress + '/' : '') + rmhost;
-
-  httpUrl += '/conf?name=yarn.http.policy';
-  Ember.Logger.log("yarn.http.policy URL is: " + httpUrl);
-
-  var protocolScheme = "";
-  $.ajax({
-    type: 'GET',
-    dataType: 'json',
-    async: false,
-    context: this,
-    url: httpUrl,
-    success: function(data) {
-      protocolScheme = data.property.value;
-      Ember.Logger.log("Protocol scheme from RM: " + protocolScheme);
-
-      application.advanceReadiness();
-    },
-    error: function() {
-      application.advanceReadiness();
-    }
-  });
-  return protocolScheme;
-=======
 function getConfigFromYarn(rmhost, application, config) {
   var httpUrl = window.location.protocol + '//' +
     (ENV.hosts.localBaseAddress? ENV.hosts.localBaseAddress + '/' : '') + rmhost;
@@ -87,7 +60,6 @@
 
 function getYarnHttpProtocolScheme(rmhost, application) {
   return getConfigFromYarn(rmhost, application, 'yarn.http.policy');
->>>>>>> aa96f187
 }
 
 function getTimeLineURL(rmhost, isHttpsSchemeEnabled) {
@@ -127,11 +99,6 @@
   return url;
 }
 
-<<<<<<< HEAD
-function updateConfigs(application) {
-  var hostname = window.location.hostname;
-  var rmhost = hostname + (window.location.port ? ':' + window.location.port: '') + skipTrailingSlash(window.location.pathname);
-=======
 function getClusterIdFromYARN(rmhost, application) {
   var httpUrl = window.location.protocol + '//' +
     (ENV.hosts.localBaseAddress? ENV.hosts.localBaseAddress + '/' : '') + rmhost;
@@ -204,7 +171,6 @@
 
   window.ENV = window.ENV || {};
   window.ENV.hosts = window.ENV.hosts || {};
->>>>>>> aa96f187
 
   if(!ENV.hosts.rmWebAddress) {
     ENV.hosts.rmWebAddress = rmhost;
@@ -218,8 +184,6 @@
   var protocolSchemeFromRM = getYarnHttpProtocolScheme(rmhost, application);
   Ember.Logger.log("Is protocol scheme https? " + (protocolSchemeFromRM == "HTTPS_ONLY"));
   var isHttpsSchemeEnabled = (protocolSchemeFromRM == "HTTPS_ONLY");
-<<<<<<< HEAD
-=======
 
   var clusterIdFromYARN = getClusterIdFromYARN(rmhost, application);
   ENV.clusterId = clusterIdFromYARN;
@@ -235,7 +199,6 @@
     ENV.hosts.jhsAddress = jhsAddress;
   }
 
->>>>>>> aa96f187
   if(!ENV.hosts.timelineWebAddress) {
     var timelinehost = "";
     $.ajax({
@@ -246,11 +209,7 @@
       url: getTimeLineURL(rmhost, isHttpsSchemeEnabled),
       success: function(data) {
         timelinehost = data.property.value;
-<<<<<<< HEAD
-        timelinehost = timelinehost.replace(/(^\w+:|^)\/\//, '');
-=======
         timelinehost = transformURL(timelinehost, hostname);
->>>>>>> aa96f187
         ENV.hosts.timelineWebAddress = timelinehost;
         Ember.Logger.log("Timeline Address from RM: " + timelinehost);
 
@@ -275,11 +234,7 @@
       url: getTimeLineV1URL(rmhost, isHttpsSchemeEnabled),
       success: function(data) {
         timelinehost = data.property.value;
-<<<<<<< HEAD
-        timelinehost = timelinehost.replace(/(^\w+:|^)\/\//, '');
-=======
         timelinehost = transformURL(timelinehost, hostname);
->>>>>>> aa96f187
         ENV.hosts.timelineV1WebAddress = timelinehost;
         Ember.Logger.log("Timeline V1 Address from RM: " + timelinehost);
 
@@ -330,10 +285,7 @@
 };
 
 const skipTrailingSlash = function(path) {
-<<<<<<< HEAD
-=======
   path = path.replace('index.html', '');
->>>>>>> aa96f187
   path = path.replace('ui2/', '');
   path = path.replace(/\/$/, '');
   console.log('base url:' + path)
