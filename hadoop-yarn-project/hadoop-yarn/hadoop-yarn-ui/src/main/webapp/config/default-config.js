--- conflicted
+++ resolved
@@ -22,10 +22,7 @@
       timelineWebAddress: "localhost:8188",
       timelineV1WebAddress: "localhost:8188",
       rmWebAddress: "localhost:8088",
-<<<<<<< HEAD
-=======
       jhsAddress: "localhost:19888",
->>>>>>> aa96f187
       protocolScheme: "http:",
       isSecurityEnabled: ""
     },
