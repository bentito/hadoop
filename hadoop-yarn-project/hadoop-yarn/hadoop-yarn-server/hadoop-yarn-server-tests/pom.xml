--- conflicted
+++ resolved
@@ -19,17 +19,10 @@
   <parent>
     <artifactId>hadoop-yarn-server</artifactId>
     <groupId>org.apache.hadoop</groupId>
-<<<<<<< HEAD
-    <version>3.1.1</version>
-  </parent>
-  <artifactId>hadoop-yarn-server-tests</artifactId>
-  <version>3.1.1</version>
-=======
     <version>3.3.0</version>
   </parent>
   <artifactId>hadoop-yarn-server-tests</artifactId>
   <version>3.3.0</version>
->>>>>>> aa96f187
   <name>Apache Hadoop YARN Server Tests</name>
 
   <properties>
