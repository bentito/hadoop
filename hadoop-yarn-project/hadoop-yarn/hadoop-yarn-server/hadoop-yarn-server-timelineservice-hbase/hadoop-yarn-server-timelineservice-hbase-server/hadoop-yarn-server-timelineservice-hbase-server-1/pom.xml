<?xml version="1.0" encoding="UTF-8"?>
<!--
   Licensed to the Apache Software Foundation (ASF) under one or more
   contributor license agreements.  See the NOTICE file distributed with
   this work for additional information regarding copyright ownership.
   The ASF licenses this file to You under the Apache License, Version 2.0
   (the "License"); you may not use this file except in compliance with
   the License.  You may obtain a copy of the License at

       http://www.apache.org/licenses/LICENSE-2.0

   Unless required by applicable law or agreed to in writing, software
   distributed under the License is distributed on an "AS IS" BASIS,
   WITHOUT WARRANTIES OR CONDITIONS OF ANY KIND, either express or implied.
   See the License for the specific language governing permissions and
   limitations under the License.
-->
<project xmlns="http://maven.apache.org/POM/4.0.0"
         xmlns:xsi="http://www.w3.org/2001/XMLSchema-instance"
         xsi:schemaLocation="http://maven.apache.org/POM/4.0.0
                             https://maven.apache.org/xsd/maven-4.0.0.xsd">
  <parent>
    <artifactId>hadoop-yarn-server-timelineservice-hbase-server</artifactId>
    <groupId>org.apache.hadoop</groupId>
<<<<<<< HEAD
    <version>3.1.1</version>
=======
    <version>3.3.0</version>
>>>>>>> aa96f187
  </parent>

  <modelVersion>4.0.0</modelVersion>
  <artifactId>hadoop-yarn-server-timelineservice-hbase-server-1</artifactId>
  <name>Apache Hadoop YARN TimelineService HBase Server 1.2</name>
<<<<<<< HEAD
  <version>3.1.1</version>
=======
  <version>3.3.0</version>
>>>>>>> aa96f187

  <properties>
    <!-- Needed for generating FindBugs warnings using parent pom -->
    <yarn.basedir>${project.parent.parent.parent.parent.basedir}</yarn.basedir>
    <!--Needed while compiling individual module-->
    <hbase.version>${hbase.one.version}</hbase.version>
  </properties>

  <profiles>
    <profile>
      <id>hbase1</id>
      <activation>
        <activeByDefault>true</activeByDefault>
      </activation>
      <dependencies>
        <dependency>
          <groupId>org.apache.hadoop</groupId>
          <artifactId>hadoop-yarn-server-timelineservice-hbase-common</artifactId>
        </dependency>

        <dependency>
          <groupId>org.slf4j</groupId>
          <artifactId>slf4j-api</artifactId>
        </dependency>

        <dependency>
          <groupId>com.google.guava</groupId>
          <artifactId>guava</artifactId>
        </dependency>

        <dependency>
          <groupId>org.apache.hadoop</groupId>
          <artifactId>hadoop-annotations</artifactId>
          <scope>provided</scope>
        </dependency>

        <dependency>
          <groupId>org.apache.hadoop</groupId>
          <artifactId>hadoop-common</artifactId>
          <scope>provided</scope>
        </dependency>

        <dependency>
          <groupId>org.apache.hadoop</groupId>
          <artifactId>hadoop-yarn-api</artifactId>
          <scope>provided</scope>
        </dependency>

        <dependency>
          <groupId>org.apache.hbase</groupId>
          <artifactId>hbase-common</artifactId>
          <exclusions>
            <exclusion>
              <groupId>org.apache.hadoop</groupId>
              <artifactId>hadoop-mapreduce-client-core</artifactId>
            </exclusion>
            <exclusion>
              <groupId>org.mortbay.jetty</groupId>
              <artifactId>jetty-util</artifactId>
            </exclusion>
          </exclusions>
        </dependency>

        <dependency>
          <groupId>org.apache.hbase</groupId>
          <artifactId>hbase-client</artifactId>
          <exclusions>
            <exclusion>
              <groupId>org.apache.hadoop</groupId>
              <artifactId>hadoop-mapreduce-client-core</artifactId>
            </exclusion>
          </exclusions>
        </dependency>

        <dependency>
          <groupId>org.apache.hbase</groupId>
          <artifactId>hbase-server</artifactId>
          <scope>provided</scope>
          <exclusions>
            <exclusion>
              <groupId>org.apache.hadoop</groupId>
              <artifactId>hadoop-hdfs</artifactId>
            </exclusion>
            <exclusion>
              <groupId>org.apache.hadoop</groupId>
              <artifactId>hadoop-hdfs-client</artifactId>
            </exclusion>
            <exclusion>
              <groupId>org.apache.hadoop</groupId>
              <artifactId>hadoop-client</artifactId>
            </exclusion>
            <exclusion>
              <groupId>org.apache.hadoop</groupId>
              <artifactId>hadoop-mapreduce-client-core</artifactId>
            </exclusion>
            <exclusion>
              <groupId>org.mortbay.jetty</groupId>
              <artifactId>jetty</artifactId>
            </exclusion>
            <exclusion>
              <groupId>org.mortbay.jetty</groupId>
              <artifactId>jetty-util</artifactId>
            </exclusion>
            <exclusion>
              <groupId>org.mortbay.jetty</groupId>
              <artifactId>jetty-sslengine</artifactId>
            </exclusion>
          </exclusions>
        </dependency>
      </dependencies>

      <build>
        <plugins>
          <plugin>
            <artifactId>maven-assembly-plugin</artifactId>
            <configuration>
              <descriptor>src/assembly/coprocessor.xml</descriptor>
              <attach>true</attach>
            </configuration>
            <executions>
              <execution>
                <id>create-coprocessor-jar</id>
                <phase>prepare-package</phase>
                <goals>
                  <goal>single</goal>
                </goals>
              </execution>
            </executions>
          </plugin>
        </plugins>
      </build>
    </profile>
  </profiles>
</project><|MERGE_RESOLUTION|>--- conflicted
+++ resolved
@@ -22,21 +22,13 @@
   <parent>
     <artifactId>hadoop-yarn-server-timelineservice-hbase-server</artifactId>
     <groupId>org.apache.hadoop</groupId>
-<<<<<<< HEAD
-    <version>3.1.1</version>
-=======
     <version>3.3.0</version>
->>>>>>> aa96f187
   </parent>
 
   <modelVersion>4.0.0</modelVersion>
   <artifactId>hadoop-yarn-server-timelineservice-hbase-server-1</artifactId>
   <name>Apache Hadoop YARN TimelineService HBase Server 1.2</name>
-<<<<<<< HEAD
-  <version>3.1.1</version>
-=======
   <version>3.3.0</version>
->>>>>>> aa96f187
 
   <properties>
     <!-- Needed for generating FindBugs warnings using parent pom -->
