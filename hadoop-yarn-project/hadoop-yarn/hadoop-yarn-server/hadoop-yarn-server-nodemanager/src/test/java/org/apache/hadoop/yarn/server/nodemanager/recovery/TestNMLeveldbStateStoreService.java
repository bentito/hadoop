/**
 * Licensed to the Apache Software Foundation (ASF) under one
 * or more contributor license agreements.  See the NOTICE file
 * distributed with this work for additional information
 * regarding copyright ownership.  The ASF licenses this file
 * to you under the Apache License, Version 2.0 (the
 * "License"); you may not use this file except in compliance
 * with the License.  You may obtain a copy of the License at
 *
 *     http://www.apache.org/licenses/LICENSE-2.0
 *
 * Unless required by applicable law or agreed to in writing, software
 * distributed under the License is distributed on an "AS IS" BASIS,
 * WITHOUT WARRANTIES OR CONDITIONS OF ANY KIND, either express or implied.
 * See the License for the specific language governing permissions and
 * limitations under the License.
 */

package org.apache.hadoop.yarn.server.nodemanager.recovery;

import static org.assertj.core.api.Assertions.assertThat;
import static org.fusesource.leveldbjni.JniDBFactory.bytes;
import static org.junit.Assert.assertEquals;
import static org.junit.Assert.assertFalse;
import static org.junit.Assert.assertNotEquals;
import static org.junit.Assert.assertNotNull;
import static org.junit.Assert.assertNull;
import static org.junit.Assert.assertTrue;
import static org.mockito.ArgumentMatchers.any;
import static org.mockito.Mockito.isNull;
import static org.mockito.Mockito.mock;
import static org.mockito.Mockito.spy;
import static org.mockito.Mockito.timeout;
import static org.mockito.Mockito.times;
import static org.mockito.Mockito.verify;
import static org.mockito.Mockito.when;

import java.io.File;
import java.io.IOException;

import java.io.Serializable;
import java.nio.ByteBuffer;
import java.util.ArrayList;
import java.util.Arrays;
import java.util.HashMap;
import java.util.List;
import java.util.Map;

import org.apache.hadoop.conf.Configuration;
import org.apache.hadoop.fs.FileUtil;
import org.apache.hadoop.fs.Path;
import org.apache.hadoop.service.ServiceStateException;
import org.apache.hadoop.yarn.api.protocolrecords.StartContainerRequest;
import org.apache.hadoop.yarn.api.records.ApplicationAccessType;
import org.apache.hadoop.yarn.api.records.ApplicationAttemptId;
import org.apache.hadoop.yarn.api.records.ApplicationId;
import org.apache.hadoop.yarn.api.records.ContainerExitStatus;
import org.apache.hadoop.yarn.api.records.ContainerId;
import org.apache.hadoop.yarn.api.records.ContainerLaunchContext;
import org.apache.hadoop.yarn.api.records.LocalResource;
import org.apache.hadoop.yarn.api.records.LocalResourceType;
import org.apache.hadoop.yarn.api.records.LocalResourceVisibility;
import org.apache.hadoop.yarn.api.records.Priority;
import org.apache.hadoop.yarn.api.records.Resource;
import org.apache.hadoop.yarn.api.records.Token;
import org.apache.hadoop.yarn.api.records.URL;
import org.apache.hadoop.yarn.api.records.impl.pb.ApplicationIdPBImpl;
import org.apache.hadoop.yarn.api.records.impl.pb.LocalResourcePBImpl;
import org.apache.hadoop.yarn.conf.YarnConfiguration;
import org.apache.hadoop.yarn.proto.YarnProtos.LocalResourceProto;
import org.apache.hadoop.yarn.proto.YarnServerNodemanagerRecoveryProtos.ContainerManagerApplicationProto;
import org.apache.hadoop.yarn.proto.YarnServerNodemanagerRecoveryProtos.DeletionServiceDeleteTaskProto;
import org.apache.hadoop.yarn.proto.YarnServerNodemanagerRecoveryProtos.LocalizedResourceProto;
import org.apache.hadoop.yarn.proto.YarnServerNodemanagerRecoveryProtos.LogDeleterProto;
import org.apache.hadoop.yarn.security.ContainerTokenIdentifier;
import org.apache.hadoop.yarn.server.api.records.MasterKey;
import org.apache.hadoop.yarn.server.nodemanager.amrmproxy.AMRMProxyTokenSecretManager;
import org.apache.hadoop.yarn.server.nodemanager.containermanager.container.Container;
import org.apache.hadoop.yarn.server.nodemanager.containermanager.container.ResourceMappings;
import org.apache.hadoop.yarn.server.nodemanager.containermanager.resourceplugin.fpga.FpgaDevice;
import org.apache.hadoop.yarn.server.nodemanager.containermanager.linux.resources.numa.NumaResourceAllocation;
import org.apache.hadoop.yarn.server.nodemanager.containermanager.resourceplugin.gpu.GpuDevice;
import org.apache.hadoop.yarn.server.nodemanager.recovery.NMStateStoreService.LocalResourceTrackerState;
import org.apache.hadoop.yarn.server.nodemanager.recovery.NMStateStoreService.RecoveredAMRMProxyState;
import org.apache.hadoop.yarn.server.nodemanager.recovery.NMStateStoreService.RecoveredApplicationsState;
import org.apache.hadoop.yarn.server.nodemanager.recovery.NMStateStoreService.RecoveredContainerState;
import org.apache.hadoop.yarn.server.nodemanager.recovery.NMStateStoreService.RecoveredContainerStatus;
import org.apache.hadoop.yarn.server.nodemanager.recovery.NMStateStoreService.RecoveredContainerTokensState;
import org.apache.hadoop.yarn.server.nodemanager.recovery.NMStateStoreService.RecoveredContainerType;
import org.apache.hadoop.yarn.server.nodemanager.recovery.NMStateStoreService.RecoveredDeletionServiceState;
import org.apache.hadoop.yarn.server.nodemanager.recovery.NMStateStoreService.RecoveredLocalizationState;
import org.apache.hadoop.yarn.server.nodemanager.recovery.NMStateStoreService.RecoveredLogDeleterState;
import org.apache.hadoop.yarn.server.nodemanager.recovery.NMStateStoreService.RecoveredNMTokensState;
import org.apache.hadoop.yarn.server.nodemanager.recovery.NMStateStoreService.RecoveredUserResources;
import org.apache.hadoop.yarn.server.records.Version;
import org.apache.hadoop.yarn.server.security.BaseContainerTokenSecretManager;
import org.apache.hadoop.yarn.server.security.BaseNMTokenSecretManager;
import org.apache.hadoop.yarn.server.utils.BuilderUtils;
import org.iq80.leveldb.DB;
import org.iq80.leveldb.DBException;
import org.junit.After;
import org.junit.Assert;
import org.junit.Before;
import org.junit.Test;
import org.mockito.Mockito;

public class TestNMLeveldbStateStoreService {
  private static final File TMP_DIR = new File(
      System.getProperty("test.build.data",
          System.getProperty("java.io.tmpdir")),
      TestNMLeveldbStateStoreService.class.getName());

  YarnConfiguration conf;
  NMLeveldbStateStoreService stateStore;

  @Before
  public void setup() throws IOException {
    FileUtil.fullyDelete(TMP_DIR);
    conf = new YarnConfiguration();
    conf.setBoolean(YarnConfiguration.NM_RECOVERY_ENABLED, true);
    conf.set(YarnConfiguration.NM_RECOVERY_DIR, TMP_DIR.toString());
    restartStateStore();
  }

  @After
  public void cleanup() throws IOException {
    if (stateStore != null) {
      stateStore.close();
    }
    FileUtil.fullyDelete(TMP_DIR);
  }

  private List<RecoveredContainerState> loadContainersState(
      RecoveryIterator<RecoveredContainerState> it) throws IOException {
    List<RecoveredContainerState> containers =
        new ArrayList<RecoveredContainerState>();
    while (it.hasNext()) {
      RecoveredContainerState rcs = it.next();
      containers.add(rcs);
    }
    return containers;
  }

  private List<ContainerManagerApplicationProto> loadApplicationProtos(
      RecoveryIterator<ContainerManagerApplicationProto> it)
      throws IOException {
    List<ContainerManagerApplicationProto> applicationProtos =
        new ArrayList<ContainerManagerApplicationProto>();
    while (it.hasNext()) {
      applicationProtos.add(it.next());
    }
    return applicationProtos;
  }

  private List<DeletionServiceDeleteTaskProto> loadDeletionTaskProtos(
      RecoveryIterator<DeletionServiceDeleteTaskProto> it) throws IOException {
    List<DeletionServiceDeleteTaskProto> deleteTaskProtos =
        new ArrayList<DeletionServiceDeleteTaskProto>();
    while (it.hasNext()) {
      deleteTaskProtos.add(it.next());
    }
    return deleteTaskProtos;
  }

  private Map<String, RecoveredUserResources> loadUserResources(
      RecoveryIterator<Map.Entry<String, RecoveredUserResources>> it)
      throws IOException {
    Map<String, RecoveredUserResources> userResources =
        new HashMap<String, RecoveredUserResources>();
    while (it.hasNext()) {
      Map.Entry<String, RecoveredUserResources> entry = it.next();
      userResources.put(entry.getKey(), entry.getValue());
    }
    return userResources;
  }

  private Map<ApplicationAttemptId, MasterKey> loadNMTokens(
      RecoveryIterator<Map.Entry<ApplicationAttemptId, MasterKey>> it)
      throws IOException {
    Map<ApplicationAttemptId, MasterKey> nmTokens =
        new HashMap<ApplicationAttemptId, MasterKey>();
    while (it.hasNext()) {
      Map.Entry<ApplicationAttemptId, MasterKey> entry = it.next();
      nmTokens.put(entry.getKey(), entry.getValue());
    }
    return nmTokens;
  }

  private Map<ContainerId, Long> loadContainerTokens(
      RecoveryIterator<Map.Entry<ContainerId, Long>> it) throws IOException {
    Map<ContainerId, Long> containerTokens =
        new HashMap<ContainerId, Long>();
    while (it.hasNext()) {
      Map.Entry<ContainerId, Long> entry = it.next();
      containerTokens.put(entry.getKey(), entry.getValue());
    }
    return containerTokens;
  }

  private List<LocalizedResourceProto> loadCompletedResources(
      RecoveryIterator<LocalizedResourceProto> it) throws IOException {
    List<LocalizedResourceProto> completedResources =
        new ArrayList<LocalizedResourceProto>();
    while (it != null && it.hasNext()) {
      completedResources.add(it.next());
    }
    return completedResources;
  }

  private Map<LocalResourceProto, Path> loadStartedResources(
      RecoveryIterator <Map.Entry<LocalResourceProto, Path>> it)
      throws IOException {
    Map<LocalResourceProto, Path> startedResources =
        new HashMap<LocalResourceProto, Path>();
    while (it != null &&it.hasNext()) {
      Map.Entry<LocalResourceProto, Path> entry = it.next();
      startedResources.put(entry.getKey(), entry.getValue());
    }
    return startedResources;
  }

  private void restartStateStore() throws IOException {
    // need to close so leveldb releases database lock
    if (stateStore != null) {
      stateStore.close();
    }
    stateStore = new NMLeveldbStateStoreService();
    stateStore.init(conf);
    stateStore.start();
  }

  private void verifyEmptyState() throws IOException {
    RecoveredLocalizationState state = stateStore.loadLocalizationState();
    assertNotNull(state);
    LocalResourceTrackerState pubts = state.getPublicTrackerState();
    assertNotNull(pubts);
    assertTrue(loadCompletedResources(pubts.getCompletedResourcesIterator())
        .isEmpty());
    assertTrue(loadStartedResources(pubts.getStartedResourcesIterator())
        .isEmpty());
    assertTrue(loadUserResources(state.getIterator()).isEmpty());
  }

  @Test
  public void testIsNewlyCreated() throws IOException {
    assertTrue(stateStore.isNewlyCreated());
    restartStateStore();
    assertFalse(stateStore.isNewlyCreated());
  }

  @Test
  public void testEmptyState() throws IOException {
    assertTrue(stateStore.canRecover());
    verifyEmptyState();
  }
  
  @Test
  public void testCheckVersion() throws IOException {
    // default version
    Version defaultVersion = stateStore.getCurrentVersion();
    Assert.assertEquals(defaultVersion, stateStore.loadVersion());

    // compatible version
    Version compatibleVersion =
        Version.newInstance(defaultVersion.getMajorVersion(),
          defaultVersion.getMinorVersion() + 2);
    stateStore.storeVersion(compatibleVersion);
    Assert.assertEquals(compatibleVersion, stateStore.loadVersion());
    restartStateStore();
    // overwrite the compatible version
    Assert.assertEquals(defaultVersion, stateStore.loadVersion());

    // incompatible version
    Version incompatibleVersion =
      Version.newInstance(defaultVersion.getMajorVersion() + 1,
          defaultVersion.getMinorVersion());
    stateStore.storeVersion(incompatibleVersion);
    try {
      restartStateStore();
      Assert.fail("Incompatible version, should expect fail here.");
    } catch (ServiceStateException e) {
      Assert.assertTrue("Exception message mismatch",
        e.getMessage().contains("Incompatible version for NM state:"));
    }
  }

  @Test
  public void testApplicationStorage() throws IOException {
    // test empty when no state
    RecoveredApplicationsState state = stateStore.loadApplicationsState();
    List<ContainerManagerApplicationProto> apps =
        loadApplicationProtos(state.getIterator());
    assertTrue(apps.isEmpty());

    // store an application and verify recovered
    final ApplicationId appId1 = ApplicationId.newInstance(1234, 1);
    ContainerManagerApplicationProto.Builder builder =
        ContainerManagerApplicationProto.newBuilder();
    builder.setId(((ApplicationIdPBImpl) appId1).getProto());
    builder.setUser("user1");
    ContainerManagerApplicationProto appProto1 = builder.build();
    stateStore.storeApplication(appId1, appProto1);
    restartStateStore();
    state = stateStore.loadApplicationsState();
    apps = loadApplicationProtos(state.getIterator());
    assertEquals(1, apps.size());
    assertEquals(appProto1, apps.get(0));

    // add a new app
    final ApplicationId appId2 = ApplicationId.newInstance(1234, 2);
    builder = ContainerManagerApplicationProto.newBuilder();
    builder.setId(((ApplicationIdPBImpl) appId2).getProto());
    builder.setUser("user2");
    ContainerManagerApplicationProto appProto2 = builder.build();
    stateStore.storeApplication(appId2, appProto2);
    restartStateStore();
    state = stateStore.loadApplicationsState();
    apps = loadApplicationProtos(state.getIterator());
    assertEquals(2, apps.size());
    assertTrue(apps.contains(appProto1));
    assertTrue(apps.contains(appProto2));

    // test removing an application
    stateStore.removeApplication(appId2);
    restartStateStore();
    state = stateStore.loadApplicationsState();
    apps = loadApplicationProtos(state.getIterator());
    assertEquals(1, apps.size());
    assertEquals(appProto1, apps.get(0));
  }


  @Test
  public void testContainerStorageWhenContainerIsRequested()
      throws IOException {
    final ContainerStateConstructParams containerParams =
        storeContainerInStateStore();
    restartStateStore();

    List<RecoveredContainerState> recoveredContainers =
        loadContainersState(stateStore.getContainerStateIterator());
    assertEquals(1, recoveredContainers.size());
    final RecoveredContainerState rcs = recoveredContainers.get(0);
    assertEquals(0, rcs.getVersion());
    assertEquals(containerParams.getContainerStartTime().longValue(),
        rcs.getStartTime());
    assertEquals(RecoveredContainerStatus.REQUESTED, rcs.getStatus());
    assertEquals(ContainerExitStatus.INVALID, rcs.getExitCode());
    assertEquals(false, rcs.getKilled());
    assertEquals(containerParams.getContainerRequest(), rcs.getStartRequest());
    assertTrue(rcs.getDiagnostics().isEmpty());
    assertEquals(containerParams.getContainerResource(), rcs.getCapability());
  }



  @Test
  public void testContainerStorageWhenContainerIsQueued()
      throws IOException {
    ContainerStateConstructParams containerParams =
        storeContainerInStateStore();
    ContainerId containerId = containerParams.getContainerId();
    StartContainerRequest containerReq = containerParams.getContainerRequest();
    Resource containerResource = containerParams.getContainerResource();
    ApplicationAttemptId appAttemptId = containerParams.getAppAttemptId();

    storeNewContainerRecordWithoutStartContainerRequest(appAttemptId);

    stateStore.storeContainerQueued(containerId);
    restartStateStore();

    List<RecoveredContainerState> recoveredContainers =
        loadContainersState(stateStore.getContainerStateIterator());
    assertEquals(1, recoveredContainers.size());
    RecoveredContainerState rcs = recoveredContainers.get(0);
    assertEquals(RecoveredContainerStatus.QUEUED, rcs.getStatus());
    assertEquals(ContainerExitStatus.INVALID, rcs.getExitCode());
    assertEquals(false, rcs.getKilled());
    assertEquals(containerReq, rcs.getStartRequest());
    assertTrue(rcs.getDiagnostics().isEmpty());
    assertEquals(containerResource, rcs.getCapability());
  }

  @Test
  public void testContainerStorageWhenContainerIsLaunched()
      throws IOException {
    ContainerStateConstructParams containerParams =
        storeContainerInStateStore();
    ContainerId containerId = containerParams.getContainerId();
    StartContainerRequest containerReq = containerParams.getContainerRequest();
    Resource containerResource = containerParams.getContainerResource();
    ApplicationAttemptId appAttemptId = containerParams.getAppAttemptId();

    storeNewContainerRecordWithoutStartContainerRequest(appAttemptId);
    stateStore.storeContainerQueued(containerId);

    StringBuilder diags = launchContainerWithDiagnostics(containerId);
    restartStateStore();

    List<RecoveredContainerState> recoveredContainers =
        loadContainersState(stateStore.getContainerStateIterator());
    assertEquals(1, recoveredContainers.size());
    RecoveredContainerState rcs = recoveredContainers.get(0);
    assertEquals(RecoveredContainerStatus.LAUNCHED, rcs.getStatus());
    assertEquals(ContainerExitStatus.INVALID, rcs.getExitCode());
    assertEquals(false, rcs.getKilled());
    assertEquals(containerReq, rcs.getStartRequest());
    assertEquals(diags.toString(), rcs.getDiagnostics());
    assertEquals(containerResource, rcs.getCapability());
  }

  @Test
  public void testContainerStorageWhenContainerIsPaused()
      throws IOException {
    ContainerStateConstructParams containerParams =
        storeContainerInStateStore();
    ContainerId containerId = containerParams.getContainerId();
    StartContainerRequest containerReq = containerParams.getContainerRequest();
    ApplicationAttemptId appAttemptId = containerParams.getAppAttemptId();

    storeNewContainerRecordWithoutStartContainerRequest(appAttemptId);
    stateStore.storeContainerQueued(containerId);

    stateStore.storeContainerPaused(containerId);
    restartStateStore();

    List<RecoveredContainerState> recoveredContainers =
        loadContainersState(stateStore.getContainerStateIterator());
    assertEquals(1, recoveredContainers.size());
    RecoveredContainerState rcs = recoveredContainers.get(0);
    assertEquals(RecoveredContainerStatus.PAUSED, rcs.getStatus());
    assertEquals(ContainerExitStatus.INVALID, rcs.getExitCode());
    assertEquals(false, rcs.getKilled());
    assertEquals(containerReq, rcs.getStartRequest());

    // Resume the container
    stateStore.removeContainerPaused(containerId);
    restartStateStore();
    recoveredContainers =
        loadContainersState(stateStore.getContainerStateIterator());
    assertEquals(1, recoveredContainers.size());
  }

  @Test
  public void testContainerStorageWhenContainerSizeIncreased()
      throws IOException {
    ContainerStateConstructParams containerParams =
        storeContainerInStateStore();
    ContainerId containerId = containerParams.getContainerId();
    ApplicationAttemptId appAttemptId = containerParams.getAppAttemptId();

    storeNewContainerRecordWithoutStartContainerRequest(appAttemptId);
    stateStore.storeContainerQueued(containerId);
    launchContainerWithDiagnostics(containerId);

    increaseContainerSize(containerId);
    restartStateStore();

    List<RecoveredContainerState> recoveredContainers =
        loadContainersState(stateStore.getContainerStateIterator());
    assertEquals(1, recoveredContainers.size());
    RecoveredContainerState rcs = recoveredContainers.get(0);
    assertEquals(0, rcs.getVersion());
    assertEquals(RecoveredContainerStatus.LAUNCHED, rcs.getStatus());
    assertEquals(ContainerExitStatus.INVALID, rcs.getExitCode());
    assertEquals(false, rcs.getKilled());
    assertEquals(Resource.newInstance(2468, 4), rcs.getCapability());
  }

  @Test
  public void testContainerStorageWhenContainerMarkedAsKilled()
      throws IOException {
    ContainerStateConstructParams containerParams =
        storeContainerInStateStore();
    ContainerId containerId = containerParams.getContainerId();
    ApplicationAttemptId appAttemptId = containerParams.getAppAttemptId();

    storeNewContainerRecordWithoutStartContainerRequest(appAttemptId);
    stateStore.storeContainerQueued(containerId);
    StringBuilder diags = launchContainerWithDiagnostics(containerId);
    ContainerTokenIdentifier updateTokenIdentifier =
        increaseContainerSize(containerId);

    markContainerAsKilled(containerId, diags);
    restartStateStore();

    List<RecoveredContainerState> recoveredContainers =
        loadContainersState(stateStore.getContainerStateIterator());
    assertEquals(1, recoveredContainers.size());
    RecoveredContainerState rcs = recoveredContainers.get(0);
    assertEquals(RecoveredContainerStatus.LAUNCHED, rcs.getStatus());
    assertEquals(ContainerExitStatus.INVALID, rcs.getExitCode());
    assertTrue(rcs.getKilled());
    ContainerTokenIdentifier tokenReadFromRequest = BuilderUtils
        .newContainerTokenIdentifier(rcs.getStartRequest()
            .getContainerToken());
    assertEquals(updateTokenIdentifier, tokenReadFromRequest);
    assertEquals(diags.toString(), rcs.getDiagnostics());
  }

  @Test
  public void testContainerStorageWhenContainerCompleted()
      throws IOException {
    ContainerStateConstructParams containerParams =
        storeContainerInStateStore();
    ContainerId containerId = containerParams.getContainerId();
    ApplicationAttemptId appAttemptId = containerParams.getAppAttemptId();

    storeNewContainerRecordWithoutStartContainerRequest(appAttemptId);
    stateStore.storeContainerQueued(containerId);
    StringBuilder diags = launchContainerWithDiagnostics(containerId);
    markContainerAsKilled(containerId, diags);

    // add yet more diags, mark container completed
    diags.append("some final diags");
    stateStore.storeContainerDiagnostics(containerId, diags);
    stateStore.storeContainerCompleted(containerId, 21);
    restartStateStore();

    List<RecoveredContainerState> recoveredContainers =
        loadContainersState(stateStore.getContainerStateIterator());
    assertEquals(1, recoveredContainers.size());
    RecoveredContainerState rcs = recoveredContainers.get(0);
    assertEquals(RecoveredContainerStatus.COMPLETED, rcs.getStatus());
    assertEquals(21, rcs.getExitCode());
    assertTrue(rcs.getKilled());
    assertEquals(diags.toString(), rcs.getDiagnostics());
  }

  @Test
  public void testContainerStorage() throws IOException {
    ContainerStateConstructParams containerParams =
        storeContainerInStateStore();
    ContainerId containerId = containerParams.getContainerId();

    // remaining retry attempts, work dir and log dir are stored
    stateStore.storeContainerRemainingRetryAttempts(containerId, 6);
    stateStore.storeContainerWorkDir(containerId, "/test/workdir");
    stateStore.storeContainerLogDir(containerId, "/test/logdir");
    restartStateStore();

    List<RecoveredContainerState> recoveredContainers =
        loadContainersState(stateStore.getContainerStateIterator());
    assertEquals(1, recoveredContainers.size());
    RecoveredContainerState rcs = recoveredContainers.get(0);
    assertEquals(6, rcs.getRemainingRetryAttempts());
    assertEquals("/test/workdir", rcs.getWorkDir());
    assertEquals("/test/logdir", rcs.getLogDir());
    validateRetryAttempts(containerId);
  }

  @Test
  public void testContainerStorageWhenContainerRemoved()
      throws IOException {
    ContainerStateConstructParams containerParams =
        storeContainerInStateStore();
    ContainerId containerId = containerParams.getContainerId();

    // remove the container and verify not recovered
    stateStore.removeContainer(containerId);
    restartStateStore();
    List<RecoveredContainerState> recoveredContainers =
        loadContainersState(stateStore.getContainerStateIterator());
    assertTrue(recoveredContainers.isEmpty());
    // recover again to check remove clears all containers
    restartStateStore();
    NMStateStoreService nmStoreSpy = spy(stateStore);
<<<<<<< HEAD
    nmStoreSpy.loadContainersState();
    verify(nmStoreSpy,times(0)).removeContainer(any(ContainerId.class));
=======
    loadContainersState(nmStoreSpy.getContainerStateIterator());
    verify(nmStoreSpy, times(0)).removeContainer(any(ContainerId.class));
  }

  private ContainerStateConstructParams storeContainerInStateStore()
      throws IOException {
    // test empty when no state
    List<RecoveredContainerState> recoveredContainers =
        loadContainersState(stateStore.getContainerStateIterator());
    assertTrue(recoveredContainers.isEmpty());

    // create a container request
    ApplicationId appId = ApplicationId.newInstance(1234, 3);
    ApplicationAttemptId appAttemptId =
        ApplicationAttemptId.newInstance(appId, 4);
    ContainerId containerId = ContainerId.newContainerId(appAttemptId, 5);
    Resource containerResource = Resource.newInstance(1024, 2);
    StartContainerRequest containerReq =
        createContainerRequest(containerId, containerResource);

    long anyContainerStartTime = 1573155078494L;
    stateStore.storeContainer(containerId, 0, anyContainerStartTime,
        containerReq);

    // verify the container version key is not stored for new containers
    DB db = stateStore.getDB();
    assertNull("version key present for new container", db.get(bytes(
        stateStore.getContainerVersionKey(containerId.toString()))));

    return new ContainerStateConstructParams()
        .setContainerRequest(containerReq)
        .setContainerResource(containerResource)
        .setContainerStartTime(anyContainerStartTime)
        .setAppAttemptId(appAttemptId)
        .setContainerId(containerId);
  }

  private static class ContainerStateConstructParams {
    private StartContainerRequest containerRequest;
    private Resource containerResource;
    private Long containerStartTime;
    private ApplicationAttemptId appAttemptId;
    private ContainerId containerId;

    public ApplicationAttemptId getAppAttemptId() {
      return appAttemptId;
    }
    public ContainerStateConstructParams setAppAttemptId(ApplicationAttemptId
        theAppAttemptId) {
      this.appAttemptId = theAppAttemptId;
      return this;
    }
    public ContainerId getContainerId() {
      return containerId;
    }
    public ContainerStateConstructParams setContainerId(ContainerId
        theContainerId) {
      this.containerId = theContainerId;
      return this;
    }

    public StartContainerRequest getContainerRequest() {
      return containerRequest;
    }
    public ContainerStateConstructParams setContainerRequest(
        StartContainerRequest theContainerRequest) {
      this.containerRequest = theContainerRequest;
      return this;
    }

    public Resource getContainerResource() {
      return containerResource;
    }

    public ContainerStateConstructParams setContainerResource(
        Resource theContainerResource) {
      this.containerResource = theContainerResource;
      return this;
    }

    public Long getContainerStartTime() {
      return containerStartTime;
    }

    public ContainerStateConstructParams setContainerStartTime(
        Long theContainerStartTime) {
      this.containerStartTime = theContainerStartTime;
      return this;
    }
  }

  private void markContainerAsKilled(ContainerId containerId,
      StringBuilder diags) throws IOException {
    // mark the container killed, add some more diags
    diags.append("some more diags for container");
    stateStore.storeContainerDiagnostics(containerId, diags);
    stateStore.storeContainerKilled(containerId);
  }

  private ContainerTokenIdentifier increaseContainerSize(
      ContainerId containerId) throws IOException {
    ContainerTokenIdentifier updateTokenIdentifier =
        new ContainerTokenIdentifier(containerId, "host", "user",
            Resource.newInstance(2468, 4), 9876543210L, 42, 2468,
            Priority.newInstance(7), 13579);
    stateStore
        .storeContainerUpdateToken(containerId, updateTokenIdentifier);
    return updateTokenIdentifier;
  }

  private StringBuilder launchContainerWithDiagnostics(ContainerId containerId)
      throws IOException {
    StringBuilder diags = new StringBuilder();
    stateStore.storeContainerLaunched(containerId);
    diags.append("some diags for container");
    stateStore.storeContainerDiagnostics(containerId, diags);
    return diags;
  }

  private void storeNewContainerRecordWithoutStartContainerRequest(
      ApplicationAttemptId appAttemptId) throws IOException {
    // store a new container record without StartContainerRequest
    ContainerId containerId1 = ContainerId.newContainerId(appAttemptId, 6);
    stateStore.storeContainerLaunched(containerId1);

    List<RecoveredContainerState> recoveredContainers =
        loadContainersState(stateStore.getContainerStateIterator());
    // check whether the new container record is discarded
    assertEquals(1, recoveredContainers.size());
>>>>>>> aa96f187
  }

  private void validateRetryAttempts(ContainerId containerId)
      throws IOException {
    // store finishTimeForRetryAttempts
    List<Long> finishTimeForRetryAttempts = Arrays.asList(1462700529039L,
        1462700529050L, 1462700529120L);
    stateStore.storeContainerRestartTimes(containerId,
        finishTimeForRetryAttempts);
    restartStateStore();
    RecoveredContainerState rcs =
        loadContainersState(stateStore.getContainerStateIterator()).get(0);
    List<Long> recoveredRestartTimes = rcs.getRestartTimes();
    assertEquals(1462700529039L, (long)recoveredRestartTimes.get(0));
    assertEquals(1462700529050L, (long)recoveredRestartTimes.get(1));
    assertEquals(1462700529120L, (long)recoveredRestartTimes.get(2));
  }

  private StartContainerRequest createContainerRequest(
          ContainerId containerId, Resource res) {
    return createContainerRequestInternal(containerId, res);
  }

  private StartContainerRequest createContainerRequestInternal(ContainerId
          containerId, Resource res) {
    LocalResource lrsrc = LocalResource.newInstance(
        URL.newInstance("hdfs", "somehost", 12345, "/some/path/to/rsrc"),
        LocalResourceType.FILE, LocalResourceVisibility.APPLICATION, 123L,
        1234567890L);
    Map<String, LocalResource> localResources =
        new HashMap<String, LocalResource>();
    localResources.put("rsrc", lrsrc);
    Map<String, String> env = new HashMap<String, String>();
    env.put("somevar", "someval");
    List<String> containerCmds = new ArrayList<String>();
    containerCmds.add("somecmd");
    containerCmds.add("somearg");
    Map<String, ByteBuffer> serviceData = new HashMap<String, ByteBuffer>();
    serviceData.put("someservice",
        ByteBuffer.wrap(new byte[] {0x1, 0x2, 0x3}));
    ByteBuffer containerTokens =
        ByteBuffer.wrap(new byte[] {0x7, 0x8, 0x9, 0xa});
    Map<ApplicationAccessType, String> acls =
        new HashMap<ApplicationAccessType, String>();
    acls.put(ApplicationAccessType.VIEW_APP, "viewuser");
    acls.put(ApplicationAccessType.MODIFY_APP, "moduser");
    ContainerLaunchContext clc = ContainerLaunchContext.newInstance(
        localResources, env, containerCmds, serviceData, containerTokens,
        acls);
    Resource containerRsrc = Resource.newInstance(1357, 3);

    if (res != null) {
      containerRsrc = res;
    }
    ContainerTokenIdentifier containerTokenId =
        new ContainerTokenIdentifier(containerId, "host", "user",
            containerRsrc, 9876543210L, 42, 2468, Priority.newInstance(7),
            13579);
    Token containerToken = Token.newInstance(containerTokenId.getBytes(),
        ContainerTokenIdentifier.KIND.toString(), "password".getBytes(),
        "tokenservice");
    return StartContainerRequest.newInstance(clc, containerToken);
  }

  @Test
  public void testLocalTrackerStateIterator() throws IOException {
    String user1 = "somebody";
    ApplicationId appId1 = ApplicationId.newInstance(1, 1);
    ApplicationId appId2 = ApplicationId.newInstance(2, 2);

    String user2 = "someone";
    ApplicationId appId3 = ApplicationId.newInstance(3, 3);

    // start and finish local resource for applications
    Path appRsrcPath1 = new Path("hdfs://some/app/resource1");
    LocalResourcePBImpl rsrcPb1 = (LocalResourcePBImpl)
        LocalResource.newInstance(
            URL.fromPath(appRsrcPath1),
            LocalResourceType.ARCHIVE, LocalResourceVisibility.APPLICATION,
            123L, 456L);
    LocalResourceProto appRsrcProto1 = rsrcPb1.getProto();
    Path appRsrcLocalPath1 = new Path("/some/local/dir/for/apprsrc1");
    Path appRsrcPath2 = new Path("hdfs://some/app/resource2");
    LocalResourcePBImpl rsrcPb2 = (LocalResourcePBImpl)
        LocalResource.newInstance(
            URL.fromPath(appRsrcPath2),
            LocalResourceType.ARCHIVE, LocalResourceVisibility.APPLICATION,
            123L, 456L);
    LocalResourceProto appRsrcProto2 = rsrcPb2.getProto();
    Path appRsrcLocalPath2 = new Path("/some/local/dir/for/apprsrc2");
    Path appRsrcPath3 = new Path("hdfs://some/app/resource3");
    LocalResourcePBImpl rsrcPb3 = (LocalResourcePBImpl)
        LocalResource.newInstance(
            URL.fromPath(appRsrcPath3),
            LocalResourceType.ARCHIVE, LocalResourceVisibility.APPLICATION,
            123L, 456L);
    LocalResourceProto appRsrcProto3 = rsrcPb3.getProto();
    Path appRsrcLocalPath3 = new Path("/some/local/dir/for/apprsrc2");

    stateStore.startResourceLocalization(user1, appId1, appRsrcProto1,
        appRsrcLocalPath1);
    stateStore.startResourceLocalization(user1, appId2, appRsrcProto2,
        appRsrcLocalPath2);
    stateStore.startResourceLocalization(user2, appId3, appRsrcProto3,
        appRsrcLocalPath3);

    LocalizedResourceProto appLocalizedProto1 =
        LocalizedResourceProto.newBuilder()
            .setResource(appRsrcProto1)
            .setLocalPath(appRsrcLocalPath1.toString())
            .setSize(1234567L)
            .build();
    LocalizedResourceProto appLocalizedProto2 =
        LocalizedResourceProto.newBuilder()
            .setResource(appRsrcProto2)
            .setLocalPath(appRsrcLocalPath2.toString())
            .setSize(1234567L)
            .build();
    LocalizedResourceProto appLocalizedProto3 =
        LocalizedResourceProto.newBuilder()
            .setResource(appRsrcProto3)
            .setLocalPath(appRsrcLocalPath3.toString())
            .setSize(1234567L)
            .build();


    stateStore.finishResourceLocalization(user1, appId1, appLocalizedProto1);
    stateStore.finishResourceLocalization(user1, appId2, appLocalizedProto2);
    stateStore.finishResourceLocalization(user2, appId3, appLocalizedProto3);


    List<LocalizedResourceProto> completedResources =
        new ArrayList<LocalizedResourceProto>();
    Map<LocalResourceProto, Path> startedResources =
        new HashMap<LocalResourceProto, Path>();

    // restart and verify two users exist and two apps completed for user1.
    restartStateStore();
    RecoveredLocalizationState state = stateStore.loadLocalizationState();
    Map<String, RecoveredUserResources> userResources =
        loadUserResources(state.getIterator());
    assertEquals(2, userResources.size());

    RecoveredUserResources uResource = userResources.get(user1);
    assertEquals(2, uResource.getAppTrackerStates().size());
    LocalResourceTrackerState app1ts =
        uResource.getAppTrackerStates().get(appId1);
    assertNotNull(app1ts);
    completedResources = loadCompletedResources(
        app1ts.getCompletedResourcesIterator());
    startedResources = loadStartedResources(
        app1ts.getStartedResourcesIterator());
    assertTrue(startedResources.isEmpty());
    assertEquals(1, completedResources.size());
    assertEquals(appLocalizedProto1,
        completedResources.iterator().next());
    LocalResourceTrackerState app2ts =
        uResource.getAppTrackerStates().get(appId2);
    assertNotNull(app2ts);
    completedResources = loadCompletedResources(
        app2ts.getCompletedResourcesIterator());
    startedResources = loadStartedResources(
        app2ts.getStartedResourcesIterator());
    assertTrue(startedResources.isEmpty());
    assertEquals(1, completedResources.size());
    assertEquals(appLocalizedProto2,
        completedResources.iterator().next());
  }

  @Test
  public void testStartResourceLocalizationForApplicationResource()
      throws IOException {
    String user = "somebody";
    ApplicationId appId = ApplicationId.newInstance(1, 1);

    // start a local resource for an application
    Path appRsrcPath = new Path("hdfs://some/app/resource");
    LocalResourcePBImpl rsrcPb = (LocalResourcePBImpl)
        LocalResource.newInstance(
            URL.fromPath(appRsrcPath),
            LocalResourceType.ARCHIVE, LocalResourceVisibility.APPLICATION,
            123L, 456L);
    LocalResourceProto appRsrcProto = rsrcPb.getProto();
    Path appRsrcLocalPath = new Path("/some/local/dir/for/apprsrc");
    stateStore.startResourceLocalization(user, appId, appRsrcProto,
        appRsrcLocalPath);

    List<LocalizedResourceProto> completedResources =
        new ArrayList<LocalizedResourceProto>();
    Map<LocalResourceProto, Path> startedResources =
        new HashMap<LocalResourceProto, Path>();

    // restart and verify only app resource is marked in-progress
    restartStateStore();
    RecoveredLocalizationState state = stateStore.loadLocalizationState();
    LocalResourceTrackerState pubts = state.getPublicTrackerState();
    completedResources = loadCompletedResources(
        pubts.getCompletedResourcesIterator());
    startedResources = loadStartedResources(
        pubts.getStartedResourcesIterator());
    assertTrue(completedResources.isEmpty());
    assertTrue(startedResources.isEmpty());
    Map<String, RecoveredUserResources> userResources =
        loadUserResources(state.getIterator());
    assertEquals(1, userResources.size());
    RecoveredUserResources rur = userResources.get(user);
    LocalResourceTrackerState privts = rur.getPrivateTrackerState();
    assertNotNull(privts);
    completedResources = loadCompletedResources(
        privts.getCompletedResourcesIterator());
    startedResources = loadStartedResources(
        privts.getStartedResourcesIterator());
    assertTrue(completedResources.isEmpty());
    assertTrue(startedResources.isEmpty());
    assertEquals(1, rur.getAppTrackerStates().size());
    LocalResourceTrackerState appts = rur.getAppTrackerStates().get(appId);
    assertNotNull(appts);
    completedResources = loadCompletedResources(
        appts.getCompletedResourcesIterator());
    startedResources = loadStartedResources(
        appts.getStartedResourcesIterator());
    assertTrue(completedResources.isEmpty());
    assertEquals(1, startedResources.size());
    assertEquals(appRsrcLocalPath,
        startedResources.get(appRsrcProto));
  }

  @Test
  public void testStartResourceLocalizationForPublicResources()
      throws IOException {
    Path pubRsrcPath1 = new Path("hdfs://some/public/resource1");
    LocalResourcePBImpl rsrcPb = (LocalResourcePBImpl) LocalResource
        .newInstance(
            URL.fromPath(pubRsrcPath1),
            LocalResourceType.FILE, LocalResourceVisibility.PUBLIC,
            789L, 135L);
    LocalResourceProto pubRsrcProto1 = rsrcPb.getProto();
    Path pubRsrcLocalPath1 = new Path("/some/local/dir/for/pubrsrc1");
    stateStore.startResourceLocalization(null, null, pubRsrcProto1,
        pubRsrcLocalPath1);
    Path pubRsrcPath2 = new Path("hdfs://some/public/resource2");
    rsrcPb = (LocalResourcePBImpl) LocalResource.newInstance(
            URL.fromPath(pubRsrcPath2),
            LocalResourceType.FILE, LocalResourceVisibility.PUBLIC,
            789L, 135L);
    LocalResourceProto pubRsrcProto2 = rsrcPb.getProto();
    Path pubRsrcLocalPath2 = new Path("/some/local/dir/for/pubrsrc2");
    stateStore.startResourceLocalization(null, null, pubRsrcProto2,
        pubRsrcLocalPath2);

    // restart and verify resources are marked in-progress
    restartStateStore();
    RecoveredLocalizationState state = stateStore.loadLocalizationState();
    LocalResourceTrackerState pubts = state.getPublicTrackerState();
    List<LocalizedResourceProto> completedResources = loadCompletedResources(
        pubts.getCompletedResourcesIterator());
    Map<LocalResourceProto, Path> startedResources = loadStartedResources(
        pubts.getStartedResourcesIterator());
    assertTrue(completedResources.isEmpty());
    assertEquals(2, startedResources.size());
    assertEquals(pubRsrcLocalPath1,
        startedResources.get(pubRsrcProto1));
    assertEquals(pubRsrcLocalPath2,
        startedResources.get(pubRsrcProto2));
    Map<String, RecoveredUserResources> userResources =
        loadUserResources(state.getIterator());
    assertEquals(0, userResources.size());
  }

  @Test
  public void testStartResourceLocalizationForPrivateResource()
      throws IOException {
    Path privRsrcPath = new Path("hdfs://some/private/resource");
    LocalResourcePBImpl rsrcPb = (LocalResourcePBImpl) LocalResource
        .newInstance(
            URL.fromPath(privRsrcPath),
            LocalResourceType.PATTERN, LocalResourceVisibility.PRIVATE,
            789L, 680L, "*pattern*");
    LocalResourceProto privRsrcProto = rsrcPb.getProto();
    Path privRsrcLocalPath = new Path("/some/local/dir/for/privrsrc");
    String user = "somebody";
    stateStore.startResourceLocalization(user, null, privRsrcProto,
        privRsrcLocalPath);

    // restart and verify resources are marked in-progress
    restartStateStore();
    RecoveredLocalizationState state = stateStore.loadLocalizationState();
    Map<String, RecoveredUserResources> userResources =
        loadUserResources(state.getIterator());
    assertEquals(1, userResources.size());
    RecoveredUserResources rur = userResources.get(user);
    LocalResourceTrackerState privts = rur.getPrivateTrackerState();
    assertNotNull(privts);
    List<LocalizedResourceProto> completedResources = loadCompletedResources(
        privts.getCompletedResourcesIterator());
    Map<LocalResourceProto, Path> startedResources = loadStartedResources(
        privts.getStartedResourcesIterator());
    assertTrue(completedResources.isEmpty());
    assertEquals(1, startedResources.size());
    assertEquals(privRsrcLocalPath,
        startedResources.get(privRsrcProto));
    assertEquals(0, rur.getAppTrackerStates().size());
  }

  @Test
  public void testFinishResourceLocalizationForApplicationResource()
      throws IOException {
    String user = "somebody";
    ApplicationId appId = ApplicationId.newInstance(1, 1);

    // start and finish a local resource for an application
    Path appRsrcPath = new Path("hdfs://some/app/resource");
    LocalResourcePBImpl rsrcPb = (LocalResourcePBImpl)
        LocalResource.newInstance(
            URL.fromPath(appRsrcPath),
            LocalResourceType.ARCHIVE, LocalResourceVisibility.APPLICATION,
            123L, 456L);
    LocalResourceProto appRsrcProto = rsrcPb.getProto();
    Path appRsrcLocalPath = new Path("/some/local/dir/for/apprsrc");
    stateStore.startResourceLocalization(user, appId, appRsrcProto,
        appRsrcLocalPath);
    LocalizedResourceProto appLocalizedProto =
        LocalizedResourceProto.newBuilder()
          .setResource(appRsrcProto)
          .setLocalPath(appRsrcLocalPath.toString())
          .setSize(1234567L)
          .build();
    stateStore.finishResourceLocalization(user, appId, appLocalizedProto);

    List<LocalizedResourceProto> completedResources =
        new ArrayList<LocalizedResourceProto>();
    Map<LocalResourceProto, Path> startedResources =
        new HashMap<LocalResourceProto, Path>();

    // restart and verify only app resource is completed
    restartStateStore();
    RecoveredLocalizationState state = stateStore.loadLocalizationState();
    LocalResourceTrackerState pubts = state.getPublicTrackerState();
    completedResources = loadCompletedResources(
        pubts.getCompletedResourcesIterator());
    startedResources = loadStartedResources(
        pubts.getStartedResourcesIterator());
    assertTrue(completedResources.isEmpty());
    assertTrue(startedResources.isEmpty());
    Map<String, RecoveredUserResources> userResources =
        loadUserResources(state.getIterator());
    assertEquals(1, userResources.size());
    RecoveredUserResources rur = userResources.get(user);
    LocalResourceTrackerState privts = rur.getPrivateTrackerState();
    assertNotNull(privts);
    completedResources = loadCompletedResources(
        privts.getCompletedResourcesIterator());
    startedResources = loadStartedResources(
        privts.getStartedResourcesIterator());
    assertTrue(completedResources.isEmpty());
    assertTrue(startedResources.isEmpty());
    assertEquals(1, rur.getAppTrackerStates().size());
    LocalResourceTrackerState appts = rur.getAppTrackerStates().get(appId);
    assertNotNull(appts);
    completedResources = loadCompletedResources(
        appts.getCompletedResourcesIterator());
    startedResources = loadStartedResources(
        appts.getStartedResourcesIterator());
    assertTrue(startedResources.isEmpty());
    assertEquals(1, completedResources.size());
    assertEquals(appLocalizedProto,
        completedResources.iterator().next());
  }

  @Test
  public void testFinishResourceLocalizationForPublicResources()
      throws IOException {
    Path pubRsrcPath1 = new Path("hdfs://some/public/resource1");
    LocalResourcePBImpl rsrcPb = (LocalResourcePBImpl) LocalResource
        .newInstance(
            URL.fromPath(pubRsrcPath1),
            LocalResourceType.FILE, LocalResourceVisibility.PUBLIC,
            789L, 135L);
    LocalResourceProto pubRsrcProto1 = rsrcPb.getProto();
    Path pubRsrcLocalPath1 = new Path("/some/local/dir/for/pubrsrc1");
    stateStore.startResourceLocalization(null, null, pubRsrcProto1,
        pubRsrcLocalPath1);
    Path pubRsrcPath2 = new Path("hdfs://some/public/resource2");
    rsrcPb = (LocalResourcePBImpl) LocalResource.newInstance(
            URL.fromPath(pubRsrcPath2),
            LocalResourceType.FILE, LocalResourceVisibility.PUBLIC,
            789L, 135L);
    LocalResourceProto pubRsrcProto2 = rsrcPb.getProto();
    Path pubRsrcLocalPath2 = new Path("/some/local/dir/for/pubrsrc2");
    stateStore.startResourceLocalization(null, null, pubRsrcProto2,
        pubRsrcLocalPath2);

    // finish some of the resources
    LocalizedResourceProto pubLocalizedProto1 =
        LocalizedResourceProto.newBuilder()
          .setResource(pubRsrcProto1)
          .setLocalPath(pubRsrcLocalPath1.toString())
          .setSize(pubRsrcProto1.getSize())
          .build();
    stateStore.finishResourceLocalization(null, null, pubLocalizedProto1);

    // restart and verify state
    restartStateStore();
    RecoveredLocalizationState state = stateStore.loadLocalizationState();
    LocalResourceTrackerState pubts = state.getPublicTrackerState();
    List<LocalizedResourceProto> completedResources = loadCompletedResources(
        pubts.getCompletedResourcesIterator());
    Map<LocalResourceProto, Path> startedResources = loadStartedResources(
        pubts.getStartedResourcesIterator());
    assertEquals(1, completedResources.size());
    assertEquals(pubLocalizedProto1,
        completedResources.iterator().next());
    assertEquals(1, startedResources.size());
    assertEquals(pubRsrcLocalPath2,
        startedResources.get(pubRsrcProto2));
    Map<String, RecoveredUserResources> userResources =
        loadUserResources(state.getIterator());
    assertEquals(0, userResources.size());
  }

  @Test
  public void testFinishResourceLocalizationForPrivateResource()
      throws IOException {
    String user = "somebody";
    ApplicationId appId = ApplicationId.newInstance(1, 1);

    Path privRsrcPath = new Path("hdfs://some/private/resource");
    LocalResourcePBImpl rsrcPb = (LocalResourcePBImpl) LocalResource
        .newInstance(
            URL.fromPath(privRsrcPath),
            LocalResourceType.PATTERN, LocalResourceVisibility.PRIVATE,
            789L, 680L, "*pattern*");
    LocalResourceProto privRsrcProto = rsrcPb.getProto();
    Path privRsrcLocalPath = new Path("/some/local/dir/for/privrsrc");
    stateStore.startResourceLocalization(user, null, privRsrcProto,
        privRsrcLocalPath);

    LocalizedResourceProto privLocalizedProto =
        LocalizedResourceProto.newBuilder()
          .setResource(privRsrcProto)
          .setLocalPath(privRsrcLocalPath.toString())
          .setSize(privRsrcProto.getSize())
          .build();
    stateStore.finishResourceLocalization(user, null, privLocalizedProto);

    // restart and verify state
    restartStateStore();
    RecoveredLocalizationState state = stateStore.loadLocalizationState();
    LocalResourceTrackerState pubts = state.getPublicTrackerState();
    List<LocalizedResourceProto> completedResources = loadCompletedResources(
        pubts.getCompletedResourcesIterator());
    Map<LocalResourceProto, Path> startedResources = loadStartedResources(
        pubts.getStartedResourcesIterator());
    assertEquals(0, completedResources.size());
    assertEquals(0, startedResources.size());
    Map<String, RecoveredUserResources> userResources =
        loadUserResources(state.getIterator());
    assertEquals(1, userResources.size());
    RecoveredUserResources rur = userResources.get(user);
    LocalResourceTrackerState privts = rur.getPrivateTrackerState();
    assertNotNull(privts);
    completedResources = loadCompletedResources(
        privts.getCompletedResourcesIterator());
    startedResources = loadStartedResources(
        privts.getStartedResourcesIterator());
    assertEquals(1, completedResources.size());
    assertEquals(privLocalizedProto,
        completedResources.iterator().next());
    assertTrue(startedResources.isEmpty());
    assertEquals(0, rur.getAppTrackerStates().size());
    LocalResourceTrackerState appts = rur.getAppTrackerStates().get(appId);
    assertNull(appts);
    assertTrue(startedResources.isEmpty());
    assertEquals(1, completedResources.size());
  }

  @Test
  public void testRemoveLocalizedResourceForApplicationResource()
      throws IOException {
    String user = "somebody";
    ApplicationId appId = ApplicationId.newInstance(1, 1);

    // go through the complete lifecycle for an application local resource
    Path appRsrcPath = new Path("hdfs://some/app/resource");
    LocalResourcePBImpl rsrcPb = (LocalResourcePBImpl)
        LocalResource.newInstance(
            URL.fromPath(appRsrcPath),
            LocalResourceType.ARCHIVE, LocalResourceVisibility.APPLICATION,
            123L, 456L);
    LocalResourceProto appRsrcProto = rsrcPb.getProto();
    Path appRsrcLocalPath = new Path("/some/local/dir/for/apprsrc");
    stateStore.startResourceLocalization(user, appId, appRsrcProto,
        appRsrcLocalPath);
    LocalizedResourceProto appLocalizedProto =
        LocalizedResourceProto.newBuilder()
          .setResource(appRsrcProto)
          .setLocalPath(appRsrcLocalPath.toString())
          .setSize(1234567L)
          .build();
    stateStore.finishResourceLocalization(user, appId, appLocalizedProto);
    stateStore.removeLocalizedResource(user, appId, appRsrcLocalPath);

    restartStateStore();
    verifyEmptyState();

    // remove an app resource that didn't finish
    stateStore.startResourceLocalization(user, appId, appRsrcProto,
        appRsrcLocalPath);
    stateStore.removeLocalizedResource(user, appId, appRsrcLocalPath);

    restartStateStore();
    verifyEmptyState();
  }

  @Test
  public void testRemoveLocalizedResourceForPublicResources()
      throws IOException {
    // add public resources and remove some
    Path pubRsrcPath1 = new Path("hdfs://some/public/resource1");
    LocalResourcePBImpl rsrcPb = (LocalResourcePBImpl) LocalResource
        .newInstance(
            URL.fromPath(pubRsrcPath1),
            LocalResourceType.FILE, LocalResourceVisibility.PUBLIC,
            789L, 135L);
    LocalResourceProto pubRsrcProto1 = rsrcPb.getProto();
    Path pubRsrcLocalPath1 = new Path("/some/local/dir/for/pubrsrc1");
    stateStore.startResourceLocalization(null, null, pubRsrcProto1,
        pubRsrcLocalPath1);
    LocalizedResourceProto pubLocalizedProto1 =
        LocalizedResourceProto.newBuilder()
          .setResource(pubRsrcProto1)
          .setLocalPath(pubRsrcLocalPath1.toString())
          .setSize(789L)
          .build();
    stateStore.finishResourceLocalization(null, null, pubLocalizedProto1);
    Path pubRsrcPath2 = new Path("hdfs://some/public/resource2");
    rsrcPb = (LocalResourcePBImpl) LocalResource.newInstance(
            URL.fromPath(pubRsrcPath2),
            LocalResourceType.FILE, LocalResourceVisibility.PUBLIC,
            789L, 135L);
    LocalResourceProto pubRsrcProto2 = rsrcPb.getProto();
    Path pubRsrcLocalPath2 = new Path("/some/local/dir/for/pubrsrc2");
    stateStore.startResourceLocalization(null, null, pubRsrcProto2,
        pubRsrcLocalPath2);
    LocalizedResourceProto pubLocalizedProto2 =
        LocalizedResourceProto.newBuilder()
          .setResource(pubRsrcProto2)
          .setLocalPath(pubRsrcLocalPath2.toString())
          .setSize(7654321L)
          .build();
    stateStore.finishResourceLocalization(null, null, pubLocalizedProto2);
    stateStore.removeLocalizedResource(null, null, pubRsrcLocalPath2);

    // restart and verify state
    restartStateStore();
    RecoveredLocalizationState state = stateStore.loadLocalizationState();
    LocalResourceTrackerState pubts = state.getPublicTrackerState();
    List<LocalizedResourceProto> completedResources =
        loadCompletedResources(pubts.getCompletedResourcesIterator());
    Map<LocalResourceProto, Path> startedResources =
        loadStartedResources(pubts.getStartedResourcesIterator());
    assertTrue(startedResources.isEmpty());
    assertEquals(1, completedResources.size());
    assertEquals(pubLocalizedProto1,
        completedResources.iterator().next());
    Map<String, RecoveredUserResources> userResources =
        loadUserResources(state.getIterator());
    assertTrue(userResources.isEmpty());
  }

  @Test
  public void testRemoveLocalizedResourceForPrivateResource()
      throws IOException {
    String user = "somebody";

    Path privRsrcPath = new Path("hdfs://some/private/resource");
    LocalResourcePBImpl rsrcPb = (LocalResourcePBImpl) LocalResource
        .newInstance(
            URL.fromPath(privRsrcPath),
            LocalResourceType.PATTERN, LocalResourceVisibility.PRIVATE,
            789L, 680L, "*pattern*");
    LocalResourceProto privRsrcProto = rsrcPb.getProto();
    Path privRsrcLocalPath = new Path("/some/local/dir/for/privrsrc");
    stateStore.startResourceLocalization(user, null, privRsrcProto,
        privRsrcLocalPath);
    stateStore.removeLocalizedResource(user, null, privRsrcLocalPath);

    // restart and verify state
    restartStateStore();
    RecoveredLocalizationState state = stateStore.loadLocalizationState();
    LocalResourceTrackerState pubts = state.getPublicTrackerState();
    List<LocalizedResourceProto> completedResources =
        loadCompletedResources(pubts.getCompletedResourcesIterator());
    Map<LocalResourceProto, Path> startedResources =
        loadStartedResources(pubts.getStartedResourcesIterator());
    assertTrue(startedResources.isEmpty());
    assertEquals(0, completedResources.size());
    Map<String, RecoveredUserResources> userResources =
        loadUserResources(state.getIterator());
    assertTrue(userResources.isEmpty());
  }

  @Test
  public void testDeletionTaskStorage() throws IOException {
    // test empty when no state
    RecoveredDeletionServiceState state =
        stateStore.loadDeletionServiceState();
    List<DeletionServiceDeleteTaskProto> deleteTaskProtos =
        loadDeletionTaskProtos(state.getIterator());
    assertTrue(deleteTaskProtos.isEmpty());

    // store a deletion task and verify recovered
    DeletionServiceDeleteTaskProto proto =
        DeletionServiceDeleteTaskProto.newBuilder()
        .setId(7)
        .setUser("someuser")
        .setSubdir("some/subdir")
        .addBasedirs("some/dir/path")
        .addBasedirs("some/other/dir/path")
        .setDeletionTime(123456L)
        .addSuccessorIds(8)
        .addSuccessorIds(9)
        .build();
    stateStore.storeDeletionTask(proto.getId(), proto);
    restartStateStore();
    state = stateStore.loadDeletionServiceState();
    deleteTaskProtos = loadDeletionTaskProtos(state.getIterator());
    assertEquals(1, deleteTaskProtos.size());
    assertEquals(proto, deleteTaskProtos.get(0));

    // store another deletion task
    DeletionServiceDeleteTaskProto proto2 =
        DeletionServiceDeleteTaskProto.newBuilder()
        .setId(8)
        .setUser("user2")
        .setSubdir("subdir2")
        .setDeletionTime(789L)
        .build();
    stateStore.storeDeletionTask(proto2.getId(), proto2);
    restartStateStore();
    state = stateStore.loadDeletionServiceState();
    deleteTaskProtos = loadDeletionTaskProtos(state.getIterator());
    assertEquals(2, deleteTaskProtos.size());
    assertTrue(deleteTaskProtos.contains(proto));
    assertTrue(deleteTaskProtos.contains(proto2));


    // delete a task and verify gone after recovery
    stateStore.removeDeletionTask(proto2.getId());
    restartStateStore();
    state =  stateStore.loadDeletionServiceState();
    deleteTaskProtos = loadDeletionTaskProtos(state.getIterator());
    assertEquals(1, deleteTaskProtos.size());
    assertEquals(proto, deleteTaskProtos.get(0));

    // delete the last task and verify none left
    stateStore.removeDeletionTask(proto.getId());
    restartStateStore();
    state = stateStore.loadDeletionServiceState();
    deleteTaskProtos = loadDeletionTaskProtos(state.getIterator());
    assertTrue(deleteTaskProtos.isEmpty());  }

  @Test
  public void testNMTokenStorage() throws IOException {
    // test empty when no state
    RecoveredNMTokensState state = stateStore.loadNMTokensState();
    Map<ApplicationAttemptId, MasterKey> loadedAppKeys =
        loadNMTokens(state.getIterator());
    assertNull(state.getCurrentMasterKey());
    assertNull(state.getPreviousMasterKey());
    assertTrue(loadedAppKeys.isEmpty());

    // store a master key and verify recovered
    NMTokenSecretManagerForTest secretMgr = new NMTokenSecretManagerForTest();
    MasterKey currentKey = secretMgr.generateKey();
    stateStore.storeNMTokenCurrentMasterKey(currentKey);
    restartStateStore();
    state = stateStore.loadNMTokensState();
    loadedAppKeys = loadNMTokens(state.getIterator());
    assertEquals(currentKey, state.getCurrentMasterKey());
    assertNull(state.getPreviousMasterKey());
    assertTrue(loadedAppKeys.isEmpty());

    // store a previous key and verify recovered
    MasterKey prevKey = secretMgr.generateKey();
    stateStore.storeNMTokenPreviousMasterKey(prevKey);
    restartStateStore();
    state = stateStore.loadNMTokensState();
    loadedAppKeys = loadNMTokens(state.getIterator());
    assertEquals(currentKey, state.getCurrentMasterKey());
    assertEquals(prevKey, state.getPreviousMasterKey());
    assertTrue(loadedAppKeys.isEmpty());

    // store a few application keys and verify recovered
    ApplicationAttemptId attempt1 = ApplicationAttemptId.newInstance(
        ApplicationId.newInstance(1, 1), 1);
    MasterKey attemptKey1 = secretMgr.generateKey();
    stateStore.storeNMTokenApplicationMasterKey(attempt1, attemptKey1);
    ApplicationAttemptId attempt2 = ApplicationAttemptId.newInstance(
        ApplicationId.newInstance(2, 3), 4);
    MasterKey attemptKey2 = secretMgr.generateKey();
    stateStore.storeNMTokenApplicationMasterKey(attempt2, attemptKey2);
    restartStateStore();
    state = stateStore.loadNMTokensState();
    loadedAppKeys = loadNMTokens(state.getIterator());
    assertEquals(currentKey, state.getCurrentMasterKey());
    assertEquals(prevKey, state.getPreviousMasterKey());
    assertEquals(2, loadedAppKeys.size());
    assertEquals(attemptKey1, loadedAppKeys.get(attempt1));
    assertEquals(attemptKey2, loadedAppKeys.get(attempt2));

    // add/update/remove keys and verify recovered
    ApplicationAttemptId attempt3 = ApplicationAttemptId.newInstance(
        ApplicationId.newInstance(5, 6), 7);
    MasterKey attemptKey3 = secretMgr.generateKey();
    stateStore.storeNMTokenApplicationMasterKey(attempt3, attemptKey3);
    stateStore.removeNMTokenApplicationMasterKey(attempt1);
    attemptKey2 = prevKey;
    stateStore.storeNMTokenApplicationMasterKey(attempt2, attemptKey2);
    prevKey = currentKey;
    stateStore.storeNMTokenPreviousMasterKey(prevKey);
    currentKey = secretMgr.generateKey();
    stateStore.storeNMTokenCurrentMasterKey(currentKey);
    restartStateStore();
    state = stateStore.loadNMTokensState();
    loadedAppKeys = loadNMTokens(state.getIterator());
    assertEquals(currentKey, state.getCurrentMasterKey());
    assertEquals(prevKey, state.getPreviousMasterKey());
    assertEquals(2, loadedAppKeys.size());
    assertNull(loadedAppKeys.get(attempt1));
    assertEquals(attemptKey2, loadedAppKeys.get(attempt2));
    assertEquals(attemptKey3, loadedAppKeys.get(attempt3));
  }

  @Test
  public void testContainerTokenStorage() throws IOException {
    // test empty when no state
    RecoveredContainerTokensState state =
        stateStore.loadContainerTokensState();
    Map<ContainerId, Long> loadedActiveTokens = loadContainerTokens(state.it);
    assertNull(state.getCurrentMasterKey());
    assertNull(state.getPreviousMasterKey());
    assertTrue(loadedActiveTokens.isEmpty());

    // store a master key and verify recovered
    ContainerTokenKeyGeneratorForTest keygen =
        new ContainerTokenKeyGeneratorForTest(new YarnConfiguration());
    MasterKey currentKey = keygen.generateKey();
    stateStore.storeContainerTokenCurrentMasterKey(currentKey);
    restartStateStore();
    state = stateStore.loadContainerTokensState();
    loadedActiveTokens = loadContainerTokens(state.it);
    assertEquals(currentKey, state.getCurrentMasterKey());
    assertNull(state.getPreviousMasterKey());
    assertTrue(loadedActiveTokens.isEmpty());

    // store a previous key and verify recovered
    MasterKey prevKey = keygen.generateKey();
    stateStore.storeContainerTokenPreviousMasterKey(prevKey);
    restartStateStore();
    state = stateStore.loadContainerTokensState();
    loadedActiveTokens = loadContainerTokens(state.it);
    assertEquals(currentKey, state.getCurrentMasterKey());
    assertEquals(prevKey, state.getPreviousMasterKey());
    assertTrue(loadedActiveTokens.isEmpty());

    // store a few container tokens and verify recovered
    ContainerId cid1 = BuilderUtils.newContainerId(1, 1, 1, 1);
    Long expTime1 = 1234567890L;
    ContainerId cid2 = BuilderUtils.newContainerId(2, 2, 2, 2);
    Long expTime2 = 9876543210L;
    stateStore.storeContainerToken(cid1, expTime1);
    stateStore.storeContainerToken(cid2, expTime2);
    restartStateStore();
    state = stateStore.loadContainerTokensState();
    loadedActiveTokens = loadContainerTokens(state.it);
    assertEquals(currentKey, state.getCurrentMasterKey());
    assertEquals(prevKey, state.getPreviousMasterKey());
    assertEquals(2, loadedActiveTokens.size());
    assertEquals(expTime1, loadedActiveTokens.get(cid1));
    assertEquals(expTime2, loadedActiveTokens.get(cid2));

    // add/update/remove tokens and verify recovered
    ContainerId cid3 = BuilderUtils.newContainerId(3, 3, 3, 3);
    Long expTime3 = 135798642L;
    stateStore.storeContainerToken(cid3, expTime3);
    stateStore.removeContainerToken(cid1);
    expTime2 += 246897531L;
    stateStore.storeContainerToken(cid2, expTime2);
    prevKey = currentKey;
    stateStore.storeContainerTokenPreviousMasterKey(prevKey);
    currentKey = keygen.generateKey();
    stateStore.storeContainerTokenCurrentMasterKey(currentKey);
    restartStateStore();
    state = stateStore.loadContainerTokensState();
    loadedActiveTokens = loadContainerTokens(state.it);
    assertEquals(currentKey, state.getCurrentMasterKey());
    assertEquals(prevKey, state.getPreviousMasterKey());
    assertEquals(2, loadedActiveTokens.size());
    assertNull(loadedActiveTokens.get(cid1));
    assertEquals(expTime2, loadedActiveTokens.get(cid2));
    assertEquals(expTime3, loadedActiveTokens.get(cid3));
  }

  @Test
  public void testLogDeleterStorage() throws IOException {
    // test empty when no state
    RecoveredLogDeleterState state = stateStore.loadLogDeleterState();
    assertTrue(state.getLogDeleterMap().isEmpty());

    // store log deleter state
    final ApplicationId appId1 = ApplicationId.newInstance(1, 1);
    LogDeleterProto proto1 = LogDeleterProto.newBuilder()
        .setUser("user1")
        .setDeletionTime(1234)
        .build();
    stateStore.storeLogDeleter(appId1, proto1);

    // restart state store and verify recovered
    restartStateStore();
    state = stateStore.loadLogDeleterState();
    assertEquals(1, state.getLogDeleterMap().size());
    assertEquals(proto1, state.getLogDeleterMap().get(appId1));

    // store another log deleter
    final ApplicationId appId2 = ApplicationId.newInstance(2, 2);
    LogDeleterProto proto2 = LogDeleterProto.newBuilder()
        .setUser("user2")
        .setDeletionTime(5678)
        .build();
    stateStore.storeLogDeleter(appId2, proto2);

    // restart state store and verify recovered
    restartStateStore();
    state = stateStore.loadLogDeleterState();
    assertEquals(2, state.getLogDeleterMap().size());
    assertEquals(proto1, state.getLogDeleterMap().get(appId1));
    assertEquals(proto2, state.getLogDeleterMap().get(appId2));

    // remove a deleter and verify removed after restart and recovery
    stateStore.removeLogDeleter(appId1);
    restartStateStore();
    state = stateStore.loadLogDeleterState();
    assertEquals(1, state.getLogDeleterMap().size());
    assertEquals(proto2, state.getLogDeleterMap().get(appId2));

    // remove last deleter and verify empty after restart and recovery
    stateStore.removeLogDeleter(appId2);
    restartStateStore();
    state = stateStore.loadLogDeleterState();
    assertTrue(state.getLogDeleterMap().isEmpty());
  }

  @Test
  public void testCompactionCycle() throws IOException {
    final DB mockdb = mock(DB.class);
    conf.setInt(YarnConfiguration.NM_RECOVERY_COMPACTION_INTERVAL_SECS, 1);
    NMLeveldbStateStoreService store = new NMLeveldbStateStoreService() {
      @Override
      protected void checkVersion() {}

      @Override
      protected DB openDatabase(Configuration conf) {
        return mockdb;
      }
    };
    store.init(conf);
    store.start();
    verify(mockdb, timeout(10000).atLeastOnce()).compactRange(
        (byte[]) isNull(), (byte[]) isNull());
    store.close();
  }

  @Test
  public void testUnexpectedKeyDoesntThrowException() throws IOException {
    // test empty when no state
    List<RecoveredContainerState> recoveredContainers =
        loadContainersState(stateStore.getContainerStateIterator());
    assertTrue(recoveredContainers.isEmpty());

    ApplicationId appId = ApplicationId.newInstance(1234, 3);
    ApplicationAttemptId appAttemptId = ApplicationAttemptId.newInstance(appId,
        4);
    ContainerId containerId = ContainerId.newContainerId(appAttemptId, 5);
    StartContainerRequest startContainerRequest = storeMockContainer(
        containerId);

    // add a invalid key
    byte[] invalidKey = ("ContainerManager/containers/"
    + containerId.toString() + "/invalidKey1234").getBytes();
    stateStore.getDB().put(invalidKey, new byte[1]);
    restartStateStore();
    recoveredContainers =
        loadContainersState(stateStore.getContainerStateIterator());
    assertEquals(1, recoveredContainers.size());
    RecoveredContainerState rcs = recoveredContainers.get(0);
    assertEquals(RecoveredContainerStatus.REQUESTED, rcs.getStatus());
    assertEquals(ContainerExitStatus.INVALID, rcs.getExitCode());
    assertEquals(false, rcs.getKilled());
    assertEquals(startContainerRequest, rcs.getStartRequest());
    assertTrue(rcs.getDiagnostics().isEmpty());
    assertEquals(RecoveredContainerType.KILL, rcs.getRecoveryType());
    // assert unknown keys are cleaned up finally
    assertNotNull(stateStore.getDB().get(invalidKey));
    stateStore.removeContainer(containerId);
    assertNull(stateStore.getDB().get(invalidKey));
  }

  @Test
  public void testAMRMProxyStorage() throws IOException {
    RecoveredAMRMProxyState state = stateStore.loadAMRMProxyState();
    assertThat(state.getCurrentMasterKey()).isNull();
    assertThat(state.getNextMasterKey()).isNull();
    assertThat(state.getAppContexts()).isEmpty();

    ApplicationId appId1 = ApplicationId.newInstance(1, 1);
    ApplicationId appId2 = ApplicationId.newInstance(1, 2);
    ApplicationAttemptId attemptId1 =
        ApplicationAttemptId.newInstance(appId1, 1);
    ApplicationAttemptId attemptId2 =
        ApplicationAttemptId.newInstance(appId2, 2);
    String key1 = "key1";
    String key2 = "key2";
    byte[] data1 = "data1".getBytes();
    byte[] data2 = "data2".getBytes();

    AMRMProxyTokenSecretManager secretManager =
        new AMRMProxyTokenSecretManager(stateStore);
    secretManager.init(conf);
    // Generate currentMasterKey
    secretManager.start();

    try {
      // Add two applications, each with two data entries
      stateStore.storeAMRMProxyAppContextEntry(attemptId1, key1, data1);
      stateStore.storeAMRMProxyAppContextEntry(attemptId2, key1, data1);
      stateStore.storeAMRMProxyAppContextEntry(attemptId1, key2, data2);
      stateStore.storeAMRMProxyAppContextEntry(attemptId2, key2, data2);

      // restart state store and verify recovered
      restartStateStore();
      secretManager.setNMStateStoreService(stateStore);
      state = stateStore.loadAMRMProxyState();
      assertEquals(state.getCurrentMasterKey(),
          secretManager.getCurrentMasterKeyData().getMasterKey());
      assertThat(state.getNextMasterKey()).isNull();
      assertThat(state.getAppContexts()).hasSize(2);
      // app1
      Map<String, byte[]> map = state.getAppContexts().get(attemptId1);
      assertNotEquals(map, null);
      assertThat(map).hasSize(2);
      assertTrue(Arrays.equals(map.get(key1), data1));
      assertTrue(Arrays.equals(map.get(key2), data2));
      // app2
      map = state.getAppContexts().get(attemptId2);
      assertNotEquals(map, null);
      assertThat(map).hasSize(2);
      assertTrue(Arrays.equals(map.get(key1), data1));
      assertTrue(Arrays.equals(map.get(key2), data2));

      // Generate next master key and remove one entry of app2
      secretManager.rollMasterKey();
      stateStore.removeAMRMProxyAppContextEntry(attemptId2, key1);

      // restart state store and verify recovered
      restartStateStore();
      secretManager.setNMStateStoreService(stateStore);
      state = stateStore.loadAMRMProxyState();
      assertEquals(state.getCurrentMasterKey(),
          secretManager.getCurrentMasterKeyData().getMasterKey());
      assertEquals(state.getNextMasterKey(),
          secretManager.getNextMasterKeyData().getMasterKey());
      assertEquals(state.getAppContexts().size(), 2);
      // app1
      map = state.getAppContexts().get(attemptId1);
      assertThat(map).isNotNull();
      assertThat(map).hasSize(2);
      assertTrue(Arrays.equals(map.get(key1), data1));
      assertTrue(Arrays.equals(map.get(key2), data2));
      // app2
      map = state.getAppContexts().get(attemptId2);
      assertThat(map).isNotNull();
      assertThat(map).hasSize(1);
      assertTrue(Arrays.equals(map.get(key2), data2));

      // Activate next master key and remove all entries of app1
      secretManager.activateNextMasterKey();
      stateStore.removeAMRMProxyAppContext(attemptId1);

      // restart state store and verify recovered
      restartStateStore();
      secretManager.setNMStateStoreService(stateStore);
      state = stateStore.loadAMRMProxyState();
      assertEquals(state.getCurrentMasterKey(),
          secretManager.getCurrentMasterKeyData().getMasterKey());
      assertThat(state.getNextMasterKey()).isNull();
      assertThat(state.getAppContexts()).hasSize(1);
      // app2 only
      map = state.getAppContexts().get(attemptId2);
      assertThat(map).isNotNull();
      assertThat(map).hasSize(1);
      assertTrue(Arrays.equals(map.get(key2), data2));
    } finally {
      secretManager.stop();
    }
  }

  @Test
  public void testStateStoreForResourceMapping() throws IOException {
    // test that stateStore is initially empty
    List<RecoveredContainerState> recoveredContainers =
        loadContainersState(stateStore.getContainerStateIterator());
    assertTrue(recoveredContainers.isEmpty());

    ApplicationId appId = ApplicationId.newInstance(1234, 3);
    ApplicationAttemptId appAttemptId = ApplicationAttemptId.newInstance(appId,
        4);
    ContainerId containerId = ContainerId.newContainerId(appAttemptId, 5);
    storeMockContainer(containerId);

    Container container = mock(Container.class);
    when(container.getContainerId()).thenReturn(containerId);
    ResourceMappings resourceMappings = new ResourceMappings();
    when(container.getResourceMappings()).thenReturn(resourceMappings);

    stateStore.storeAssignedResources(container, "gpu",
        Arrays.asList(new GpuDevice(1, 1), new GpuDevice(2, 2),
            new GpuDevice(3, 3)));

    // This will overwrite the above
    List<Serializable> gpuRes1 = Arrays.asList(
        new GpuDevice(1, 1), new GpuDevice(2, 2), new GpuDevice(4, 4));
    stateStore.storeAssignedResources(container, "gpu", gpuRes1);

    List<Serializable> fpgaRes = Arrays.asList(
        new FpgaDevice("testType", 3, 3, "testIPID"),
        new FpgaDevice("testType", 4, 4, "testIPID"),
        new FpgaDevice("testType", 5, 5, "testIPID"),
        new FpgaDevice("testType", 6, 6, "testIPID"));
    stateStore.storeAssignedResources(container, "fpga", fpgaRes);

    List<Serializable> numaRes = Arrays.asList(
        new NumaResourceAllocation("testmemNodeId", 2048, "testCpuNodeId", 10));
    stateStore.storeAssignedResources(container, "numa", numaRes);

    restartStateStore();
    recoveredContainers =
        loadContainersState(stateStore.getContainerStateIterator());
    assertEquals(1, recoveredContainers.size());
    RecoveredContainerState rcs = recoveredContainers.get(0);
    List<Serializable> resources = rcs.getResourceMappings()
        .getAssignedResources("gpu");
    Assert.assertEquals(gpuRes1, resources);
    Assert.assertEquals(gpuRes1, resourceMappings.getAssignedResources("gpu"));

    resources = rcs.getResourceMappings().getAssignedResources("fpga");
    Assert.assertEquals(fpgaRes, resources);
    Assert.assertEquals(fpgaRes, resourceMappings.getAssignedResources("fpga"));

    resources = rcs.getResourceMappings().getAssignedResources("numa");
    Assert.assertEquals(numaRes, resources);
    Assert.assertEquals(numaRes, resourceMappings.getAssignedResources("numa"));
  }

  @Test
  public void testStateStoreNodeHealth() throws IOException {
    // keep the working DB clean, break a temp DB
    DB keepDB = stateStore.getDB();
    DB myMocked = mock(DB.class);
    stateStore.setDB(myMocked);

    ApplicationId appId = ApplicationId.newInstance(1234, 1);
    ApplicationAttemptId appAttemptId =
        ApplicationAttemptId.newInstance(appId, 1);
    DBException toThrow = new DBException();
    Mockito.doThrow(toThrow).when(myMocked).
        put(any(byte[].class), any(byte[].class));
    // write some data
    try {
      // chosen a simple method could be any of the "void" methods
      ContainerId containerId = ContainerId.newContainerId(appAttemptId, 1);
      stateStore.storeContainerKilled(containerId);
    } catch (IOException ioErr) {
      // Cause should be wrapped DBException
      assertTrue(ioErr.getCause() instanceof DBException);
      // check the store is marked unhealthy
      assertFalse("Statestore should have been unhealthy",
          stateStore.isHealthy());
      return;
    } finally {
      // restore the working DB
      stateStore.setDB(keepDB);
    }
    Assert.fail("Expected exception not thrown");
  }

  @Test
  public void testEmptyRestartTimes() throws IOException {
    List<Long> restartTimes = new ArrayList<>();
    ApplicationId appId = ApplicationId.newInstance(1234, 3);
    ApplicationAttemptId appAttemptId = ApplicationAttemptId.newInstance(appId,
        4);
    ContainerId containerId = ContainerId.newContainerId(appAttemptId, 5);
    storeMockContainer(containerId);
    stateStore.storeContainerRestartTimes(containerId,
        restartTimes);
    restartStateStore();
<<<<<<< HEAD
    RecoveredContainerState rcs = stateStore.loadContainersState().get(0);
=======
    RecoveredContainerState rcs =
        loadContainersState(stateStore.getContainerStateIterator()).get(0);
>>>>>>> aa96f187
    List<Long> recoveredRestartTimes = rcs.getRestartTimes();
    assertTrue(recoveredRestartTimes.isEmpty());
  }

  private StartContainerRequest storeMockContainer(ContainerId containerId)
      throws IOException {
    // create a container request
    LocalResource lrsrc = LocalResource.newInstance(
        URL.newInstance("hdfs", "somehost", 12345, "/some/path/to/rsrc"),
        LocalResourceType.FILE, LocalResourceVisibility.APPLICATION, 123L,
        1234567890L);
    Map<String, LocalResource> localResources =
        new HashMap<String, LocalResource>();
    localResources.put("rsrc", lrsrc);
    Map<String, String> env = new HashMap<String, String>();
    env.put("somevar", "someval");
    List<String> containerCmds = new ArrayList<String>();
    containerCmds.add("somecmd");
    containerCmds.add("somearg");
    Map<String, ByteBuffer> serviceData = new HashMap<String, ByteBuffer>();
    serviceData.put("someservice",
        ByteBuffer.wrap(new byte[] {0x1, 0x2, 0x3}));
    ByteBuffer containerTokens = ByteBuffer
        .wrap(new byte[] {0x7, 0x8, 0x9, 0xa});
    Map<ApplicationAccessType, String> acls =
        new HashMap<ApplicationAccessType, String>();
    acls.put(ApplicationAccessType.VIEW_APP, "viewuser");
    acls.put(ApplicationAccessType.MODIFY_APP, "moduser");
    ContainerLaunchContext clc = ContainerLaunchContext.newInstance(
        localResources, env, containerCmds,
        serviceData, containerTokens, acls);
    Resource containerRsrc = Resource.newInstance(1357, 3);
    ContainerTokenIdentifier containerTokenId = new ContainerTokenIdentifier(
        containerId, "host", "user", containerRsrc, 9876543210L, 42, 2468,
        Priority.newInstance(7), 13579);
    Token containerToken = Token.newInstance(containerTokenId.getBytes(),
        ContainerTokenIdentifier.KIND.toString(), "password".getBytes(),
        "tokenservice");
    StartContainerRequest containerReq = StartContainerRequest.newInstance(clc,
        containerToken);
    stateStore.storeContainer(containerId, 0, 0, containerReq);
    return containerReq;
  }

  private static class NMTokenSecretManagerForTest extends
      BaseNMTokenSecretManager {
    public MasterKey generateKey() {
      return createNewMasterKey().getMasterKey();
    }
  }

  private static class ContainerTokenKeyGeneratorForTest extends
      BaseContainerTokenSecretManager {
    public ContainerTokenKeyGeneratorForTest(Configuration conf) {
      super(conf);
    }

    public MasterKey generateKey() {
      return createNewMasterKey().getMasterKey();
    }
  }
}<|MERGE_RESOLUTION|>--- conflicted
+++ resolved
@@ -565,10 +565,6 @@
     // recover again to check remove clears all containers
     restartStateStore();
     NMStateStoreService nmStoreSpy = spy(stateStore);
-<<<<<<< HEAD
-    nmStoreSpy.loadContainersState();
-    verify(nmStoreSpy,times(0)).removeContainer(any(ContainerId.class));
-=======
     loadContainersState(nmStoreSpy.getContainerStateIterator());
     verify(nmStoreSpy, times(0)).removeContainer(any(ContainerId.class));
   }
@@ -698,7 +694,6 @@
         loadContainersState(stateStore.getContainerStateIterator());
     // check whether the new container record is discarded
     assertEquals(1, recoveredContainers.size());
->>>>>>> aa96f187
   }
 
   private void validateRetryAttempts(ContainerId containerId)
@@ -1806,12 +1801,8 @@
     stateStore.storeContainerRestartTimes(containerId,
         restartTimes);
     restartStateStore();
-<<<<<<< HEAD
-    RecoveredContainerState rcs = stateStore.loadContainersState().get(0);
-=======
     RecoveredContainerState rcs =
         loadContainersState(stateStore.getContainerStateIterator()).get(0);
->>>>>>> aa96f187
     List<Long> recoveredRestartTimes = rcs.getRestartTimes();
     assertTrue(recoveredRestartTimes.isEmpty());
   }
