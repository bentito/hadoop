--- conflicted
+++ resolved
@@ -51,15 +51,9 @@
 import static org.junit.Assert.assertEquals;
 import static org.junit.Assert.assertFalse;
 import static org.junit.Assert.assertTrue;
-<<<<<<< HEAD
-import static org.mockito.Matchers.any;
-import static org.mockito.Matchers.anyString;
-import static org.mockito.Matchers.eq;
-=======
 import static org.mockito.ArgumentMatchers.any;
 import static org.mockito.ArgumentMatchers.anyString;
 import static org.mockito.ArgumentMatchers.eq;
->>>>>>> aa96f187
 import static org.mockito.Mockito.mock;
 import static org.mockito.Mockito.when;
 
@@ -145,11 +139,7 @@
     DockerStopCommand dockerStopCommand =
         new DockerStopCommand(MOCK_CONTAINER_ID);
     DockerCommandExecutor.executeDockerCommand(dockerStopCommand,
-<<<<<<< HEAD
-        cId.toString(), env, configuration, mockExecutor, false, nmContext);
-=======
         cId.toString(), env, mockExecutor, false, nmContext);
->>>>>>> aa96f187
     List<PrivilegedOperation> ops = MockPrivilegedOperationCaptor
         .capturePrivilegedOperations(mockExecutor, 1, true);
     assertEquals(1, ops.size());
@@ -162,11 +152,7 @@
     DockerRmCommand dockerCommand =
         new DockerRmCommand(MOCK_CONTAINER_ID, null);
     DockerCommandExecutor.executeDockerCommand(dockerCommand, MOCK_CONTAINER_ID,
-<<<<<<< HEAD
-        env, configuration, mockExecutor, false, nmContext);
-=======
-        env, mockExecutor, false, nmContext);
->>>>>>> aa96f187
+        env, mockExecutor, false, nmContext);
     List<PrivilegedOperation> ops = MockPrivilegedOperationCaptor
         .capturePrivilegedOperations(mockExecutor, 1, true);
     PrivilegedOperation privOp = ops.get(0);
@@ -177,8 +163,6 @@
         privOp.getOperationType().name());
     assertEquals(1, args.size());
     assertEquals(MOCK_CONTAINER_ID, args.get(0));
-<<<<<<< HEAD
-=======
   }
 
   @Test
@@ -198,18 +182,13 @@
     assertEquals(2, args.size());
     assertEquals(MOCK_CGROUP_HIERARCHY, args.get(0));
     assertEquals(MOCK_CONTAINER_ID, args.get(1));
->>>>>>> aa96f187
   }
 
   @Test
   public void testExecuteDockerStop() throws Exception {
     DockerStopCommand dockerCommand = new DockerStopCommand(MOCK_CONTAINER_ID);
     DockerCommandExecutor.executeDockerCommand(dockerCommand, MOCK_CONTAINER_ID,
-<<<<<<< HEAD
-        env, configuration, mockExecutor, false, nmContext);
-=======
-        env, mockExecutor, false, nmContext);
->>>>>>> aa96f187
+        env, mockExecutor, false, nmContext);
     List<PrivilegedOperation> ops = MockPrivilegedOperationCaptor
         .capturePrivilegedOperations(mockExecutor, 1, true);
     List<String> dockerCommands = getValidatedDockerCommands(ops);
@@ -227,11 +206,7 @@
     DockerInspectCommand dockerCommand =
         new DockerInspectCommand(MOCK_CONTAINER_ID).getContainerStatus();
     DockerCommandExecutor.executeDockerCommand(dockerCommand, MOCK_CONTAINER_ID,
-<<<<<<< HEAD
-        env, configuration, mockExecutor, false, nmContext);
-=======
-        env, mockExecutor, false, nmContext);
->>>>>>> aa96f187
+        env, mockExecutor, false, nmContext);
     List<PrivilegedOperation> ops = MockPrivilegedOperationCaptor
         .capturePrivilegedOperations(mockExecutor, 1, true);
     PrivilegedOperation privOp = ops.get(0);
@@ -250,11 +225,7 @@
     DockerPullCommand dockerCommand =
         new DockerPullCommand(MOCK_IMAGE_NAME);
     DockerCommandExecutor.executeDockerCommand(dockerCommand, MOCK_CONTAINER_ID,
-<<<<<<< HEAD
-        env, configuration, mockExecutor, false, nmContext);
-=======
-        env, mockExecutor, false, nmContext);
->>>>>>> aa96f187
+        env, mockExecutor, false, nmContext);
     List<PrivilegedOperation> ops = MockPrivilegedOperationCaptor
         .capturePrivilegedOperations(mockExecutor, 1, true);
     List<String> dockerCommands = getValidatedDockerCommands(ops);
@@ -272,11 +243,7 @@
     DockerLoadCommand dockerCommand =
         new DockerLoadCommand(MOCK_LOCAL_IMAGE_NAME);
     DockerCommandExecutor.executeDockerCommand(dockerCommand, MOCK_CONTAINER_ID,
-<<<<<<< HEAD
-        env, configuration, mockExecutor, false, nmContext);
-=======
-        env, mockExecutor, false, nmContext);
->>>>>>> aa96f187
+        env, mockExecutor, false, nmContext);
     List<PrivilegedOperation> ops = MockPrivilegedOperationCaptor
         .capturePrivilegedOperations(mockExecutor, 1, true);
     List<String> dockerCommands = getValidatedDockerCommands(ops);
@@ -298,11 +265,7 @@
           any(PrivilegedOperation.class), eq(null), any(), eq(true), eq(false)))
           .thenReturn(status.getName());
       assertEquals(status, DockerCommandExecutor.getContainerStatus(
-<<<<<<< HEAD
-          MOCK_CONTAINER_ID, configuration, mockExecutor, nmContext));
-=======
           MOCK_CONTAINER_ID, mockExecutor, nmContext));
->>>>>>> aa96f187
     }
   }
 
@@ -312,11 +275,7 @@
         new DockerKillCommand(MOCK_CONTAINER_ID)
             .setSignal(ContainerExecutor.Signal.QUIT.name());
     DockerCommandExecutor.executeDockerCommand(dockerKillCommand,
-<<<<<<< HEAD
-        MOCK_CONTAINER_ID, env, configuration, mockExecutor, false, nmContext);
-=======
         MOCK_CONTAINER_ID, env, mockExecutor, false, nmContext);
->>>>>>> aa96f187
     List<PrivilegedOperation> ops = MockPrivilegedOperationCaptor
         .capturePrivilegedOperations(mockExecutor, 1, true);
     List<String> dockerCommands = getValidatedDockerCommands(ops);
@@ -337,11 +296,7 @@
         new DockerKillCommand(MOCK_CONTAINER_ID)
             .setSignal(ContainerExecutor.Signal.KILL.name());
     DockerCommandExecutor.executeDockerCommand(dockerKillCommand,
-<<<<<<< HEAD
-        MOCK_CONTAINER_ID, env, configuration, mockExecutor, false, nmContext);
-=======
         MOCK_CONTAINER_ID, env, mockExecutor, false, nmContext);
->>>>>>> aa96f187
     List<PrivilegedOperation> ops = MockPrivilegedOperationCaptor
         .capturePrivilegedOperations(mockExecutor, 1, true);
     List<String> dockerCommands = getValidatedDockerCommands(ops);
@@ -362,11 +317,7 @@
         new DockerKillCommand(MOCK_CONTAINER_ID)
             .setSignal(ContainerExecutor.Signal.TERM.name());
     DockerCommandExecutor.executeDockerCommand(dockerKillCommand,
-<<<<<<< HEAD
-        MOCK_CONTAINER_ID, env, configuration, mockExecutor, false, nmContext);
-=======
         MOCK_CONTAINER_ID, env, mockExecutor, false, nmContext);
->>>>>>> aa96f187
     List<PrivilegedOperation> ops = MockPrivilegedOperationCaptor
         .capturePrivilegedOperations(mockExecutor, 1, true);
     List<String> dockerCommands = getValidatedDockerCommands(ops);
