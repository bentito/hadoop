--- conflicted
+++ resolved
@@ -74,31 +74,22 @@
     Assert.assertTrue("retry 1",
         retryPolicy.shouldRetry(windowRetryContext, 12));
     retryPolicy.updateRetryContext(windowRetryContext);
-<<<<<<< HEAD
-=======
     Assert.assertEquals("remaining retries", 1,
         windowRetryContext.getRemainingRetries());
->>>>>>> aa96f187
 
     clock.setTime(20);
     Assert.assertTrue("retry 2",
         retryPolicy.shouldRetry(windowRetryContext, 12));
     retryPolicy.updateRetryContext(windowRetryContext);
-<<<<<<< HEAD
-=======
     Assert.assertEquals("remaining retries", 1,
         windowRetryContext.getRemainingRetries());
->>>>>>> aa96f187
 
     clock.setTime(40);
     Assert.assertTrue("retry 3",
         retryPolicy.shouldRetry(windowRetryContext, 12));
     retryPolicy.updateRetryContext(windowRetryContext);
-<<<<<<< HEAD
-=======
     Assert.assertEquals("remaining retries", 1,
         windowRetryContext.getRemainingRetries());
->>>>>>> aa96f187
 
     clock.setTime(45);
     Assert.assertFalse("retry failed",
