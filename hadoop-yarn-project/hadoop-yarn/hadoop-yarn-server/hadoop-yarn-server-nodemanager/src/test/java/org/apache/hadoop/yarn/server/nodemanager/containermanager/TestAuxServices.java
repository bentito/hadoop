--- conflicted
+++ resolved
@@ -28,12 +28,6 @@
 import static org.junit.Assert.fail;
 import static org.mockito.Mockito.mock;
 import static org.mockito.Mockito.when;
-<<<<<<< HEAD
-import static org.mockito.Matchers.anyString;
-import static org.mockito.Matchers.any;
-import static org.mockito.Mockito.times;
-import static org.mockito.Mockito.verify;
-=======
 import static org.mockito.ArgumentMatchers.anyString;
 import static org.mockito.ArgumentMatchers.any;
 import static org.mockito.Mockito.times;
@@ -49,7 +43,6 @@
 import org.junit.Before;
 import org.junit.runner.RunWith;
 import org.junit.runners.Parameterized;
->>>>>>> aa96f187
 import org.slf4j.Logger;
 import org.slf4j.LoggerFactory;
 
@@ -104,10 +97,7 @@
 import org.apache.hadoop.yarn.server.nodemanager.containermanager.container.Container;
 import org.apache.hadoop.yarn.server.nodemanager.containermanager.container.ContainerImpl;
 import org.apache.hadoop.yarn.server.nodemanager.containermanager.deletion.task.FileDeletionTask;
-<<<<<<< HEAD
-=======
 import org.apache.hadoop.yarn.server.nodemanager.containermanager.records.AuxServiceFile;
->>>>>>> aa96f187
 import org.junit.Assert;
 import org.junit.Test;
 
@@ -128,8 +118,6 @@
   private final static Context MOCK_CONTEXT = mock(Context.class);
   private final static DeletionService MOCK_DEL_SERVICE = mock(
       DeletionService.class);
-<<<<<<< HEAD
-=======
   private final Boolean useManifest;
   private File rootDir = GenericTestUtils.getTestDir(getClass()
       .getSimpleName());
@@ -160,7 +148,6 @@
     this.useManifest = useManifest;
     mapper.setSerializationInclusion(JsonInclude.Include.NON_NULL);
   }
->>>>>>> aa96f187
 
   static class LightService extends AuxiliaryService implements Service
        {
@@ -577,14 +564,6 @@
       conf = new YarnConfiguration();
       // remove "-org.apache.hadoop." from system classes
       String systemClasses = "-org.apache.hadoop." + "," +
-<<<<<<< HEAD
-              ApplicationClassLoader.SYSTEM_CLASSES_DEFAULT;
-      conf.set(String.format(
-          YarnConfiguration.NM_AUX_SERVICES_SYSTEM_CLASSES,
-          "ServiceC"), systemClasses);
-      aux = new AuxServices(MOCK_AUX_PATH_HANDLER,
-          MOCK_CONTEXT, MOCK_DEL_SERVICE);
-=======
           ApplicationClassLoader.SYSTEM_CLASSES_DEFAULT;
       if (useManifest) {
         AuxServices.setClasspath(serviceC, testJar.getAbsolutePath());
@@ -612,7 +591,6 @@
       when(mockContext2.getLocalDirsHandler()).thenReturn(mockDirsHandler);
       aux = new AuxServices(MOCK_AUX_PATH_HANDLER,
           mockContext2, MOCK_DEL_SERVICE);
->>>>>>> aa96f187
       aux.init(conf);
       aux.start();
       meta = aux.getMetaData();
@@ -681,15 +659,6 @@
   @Test
   public void testAuxEventDispatch() throws IOException {
     Configuration conf = new Configuration();
-<<<<<<< HEAD
-    conf.setStrings(YarnConfiguration.NM_AUX_SERVICES, new String[] { "Asrv", "Bsrv" });
-    conf.setClass(String.format(YarnConfiguration.NM_AUX_SERVICE_FMT, "Asrv"),
-        ServiceA.class, Service.class);
-    conf.setClass(String.format(YarnConfiguration.NM_AUX_SERVICE_FMT, "Bsrv"),
-        ServiceB.class, Service.class);
-    conf.setInt("A.expected.init", 1);
-    conf.setInt("B.expected.stop", 1);
-=======
     if (useManifest) {
       AuxServiceRecord serviceA =
           AuxServices.newAuxService("Asrv", ServiceA.class.getName());
@@ -709,7 +678,6 @@
       conf.setInt("A.expected.init", 1);
       conf.setInt("B.expected.stop", 1);
     }
->>>>>>> aa96f187
     final AuxServices aux = new AuxServices(MOCK_AUX_PATH_HANDLER,
         MOCK_CONTEXT, MOCK_DEL_SERVICE);
     aux.init(conf);
@@ -776,13 +744,6 @@
       Class<? extends Service> aClass, Class<? extends Service> bClass) throws
       IOException {
     Configuration conf = new Configuration();
-<<<<<<< HEAD
-    conf.setStrings(YarnConfiguration.NM_AUX_SERVICES, new String[] { "Asrv", "Bsrv" });
-    conf.setClass(String.format(YarnConfiguration.NM_AUX_SERVICE_FMT, "Asrv"),
-        ServiceA.class, Service.class);
-    conf.setClass(String.format(YarnConfiguration.NM_AUX_SERVICE_FMT, "Bsrv"),
-        ServiceB.class, Service.class);
-=======
     if (useManifest) {
       AuxServiceRecord serviceA =
           AuxServices.newAuxService(aName, aClass.getName());
@@ -804,7 +765,6 @@
   @Test
   public void testAuxServices() throws IOException {
     Configuration conf = getABConf();
->>>>>>> aa96f187
     final AuxServices aux = new AuxServices(MOCK_AUX_PATH_HANDLER,
         MOCK_CONTEXT, MOCK_DEL_SERVICE);
     aux.init(conf);
@@ -831,18 +791,8 @@
   }
 
   @Test
-<<<<<<< HEAD
-  public void testAuxServicesMeta() {
-    Configuration conf = new Configuration();
-    conf.setStrings(YarnConfiguration.NM_AUX_SERVICES, new String[] { "Asrv", "Bsrv" });
-    conf.setClass(String.format(YarnConfiguration.NM_AUX_SERVICE_FMT, "Asrv"),
-        ServiceA.class, Service.class);
-    conf.setClass(String.format(YarnConfiguration.NM_AUX_SERVICE_FMT, "Bsrv"),
-        ServiceB.class, Service.class);
-=======
   public void testAuxServicesMeta() throws IOException {
     Configuration conf = getABConf();
->>>>>>> aa96f187
     final AuxServices aux = new AuxServices(MOCK_AUX_PATH_HANDLER,
         MOCK_CONTEXT, MOCK_DEL_SERVICE);
     aux.init(conf);
@@ -872,19 +822,9 @@
   }
 
   @Test
-<<<<<<< HEAD
-  public void testAuxUnexpectedStop() {
-    Configuration conf = new Configuration();
-    conf.setStrings(YarnConfiguration.NM_AUX_SERVICES, new String[] { "Asrv", "Bsrv" });
-    conf.setClass(String.format(YarnConfiguration.NM_AUX_SERVICE_FMT, "Asrv"),
-        ServiceA.class, Service.class);
-    conf.setClass(String.format(YarnConfiguration.NM_AUX_SERVICE_FMT, "Bsrv"),
-        ServiceB.class, Service.class);
-=======
   public void testAuxUnexpectedStop() throws IOException {
     // AuxServices no longer expected to stop when services stop
     Configuration conf = getABConf();
->>>>>>> aa96f187
     final AuxServices aux = new AuxServices(MOCK_AUX_PATH_HANDLER,
         MOCK_CONTEXT, MOCK_DEL_SERVICE);
     aux.init(conf);
@@ -898,23 +838,11 @@
   }
 
   @Test
-<<<<<<< HEAD
-  public void testValidAuxServiceName() {
-    final AuxServices aux = new AuxServices(MOCK_AUX_PATH_HANDLER,
-        MOCK_CONTEXT, MOCK_DEL_SERVICE);
-    Configuration conf = new Configuration();
-    conf.setStrings(YarnConfiguration.NM_AUX_SERVICES, new String[] {"Asrv1", "Bsrv_2"});
-    conf.setClass(String.format(YarnConfiguration.NM_AUX_SERVICE_FMT, "Asrv1"),
-        ServiceA.class, Service.class);
-    conf.setClass(String.format(YarnConfiguration.NM_AUX_SERVICE_FMT, "Bsrv_2"),
-        ServiceB.class, Service.class);
-=======
   public void testValidAuxServiceName() throws IOException {
     Configuration conf = getABConf("Asrv1", "Bsrv_2", ServiceA.class,
         ServiceB.class);
     final AuxServices aux = new AuxServices(MOCK_AUX_PATH_HANDLER,
         MOCK_CONTEXT, MOCK_DEL_SERVICE);
->>>>>>> aa96f187
     try {
       aux.init(conf);
     } catch (Exception ex) {
@@ -924,11 +852,6 @@
     //Test bad auxService Name
     final AuxServices aux1 = new AuxServices(MOCK_AUX_PATH_HANDLER,
         MOCK_CONTEXT, MOCK_DEL_SERVICE);
-<<<<<<< HEAD
-    conf.setStrings(YarnConfiguration.NM_AUX_SERVICES, new String[] {"1Asrv1"});
-    conf.setClass(String.format(YarnConfiguration.NM_AUX_SERVICE_FMT, "1Asrv1"),
-        ServiceA.class, Service.class);
-=======
     if (useManifest) {
       AuxServiceRecord serviceA =
           AuxServices.newAuxService("1Asrv1", ServiceA.class.getName());
@@ -939,7 +862,6 @@
       conf.setClass(String.format(YarnConfiguration.NM_AUX_SERVICE_FMT,
           "1Asrv1"), ServiceA.class, Service.class);
     }
->>>>>>> aa96f187
     try {
       aux1.init(conf);
       Assert.fail("Should receive the exception.");
@@ -1053,17 +975,6 @@
   }
 
   @Test
-<<<<<<< HEAD
-  public void testAuxServicesConfChange() {
-    Configuration conf = new Configuration();
-    conf.setStrings(YarnConfiguration.NM_AUX_SERVICES,
-        new String[]{"ConfChangeAuxService"});
-    conf.setClass(String.format(YarnConfiguration.NM_AUX_SERVICE_FMT,
-        "ConfChangeAuxService"), ConfChangeAuxService.class, Service.class);
-    AuxServices aux = new AuxServices(MOCK_AUX_PATH_HANDLER, MOCK_CONTEXT,
-        MOCK_DEL_SERVICE);
-    conf.set("dummyConfig", "testValue");
-=======
   public void testAuxServicesConfChange() throws IOException {
     Configuration conf = new Configuration();
     if (useManifest) {
@@ -1081,27 +992,20 @@
     }
     AuxServices aux = new AuxServices(MOCK_AUX_PATH_HANDLER, MOCK_CONTEXT,
         MOCK_DEL_SERVICE);
->>>>>>> aa96f187
     aux.init(conf);
     aux.start();
     for (AuxiliaryService s : aux.getServices()) {
       assertEquals(STARTED, s.getServiceState());
-<<<<<<< HEAD
-      assertEquals(conf.get("dummyConfig"), "testValue");
-=======
       if (useManifest) {
         assertNull(conf.get("dummyConfig"));
       } else {
         assertEquals("testValue", conf.get("dummyConfig"));
       }
       assertEquals("changedTestValue", s.getConfig().get("dummyConfig"));
->>>>>>> aa96f187
     }
 
     aux.stop();
   }
-<<<<<<< HEAD
-=======
 
   @Test
   public void testAuxServicesManifestPermissions() throws IOException {
@@ -1212,5 +1116,4 @@
               YarnConfiguration.NM_AUX_SERVICES_MANIFEST_ENABLED));
     }
   }
->>>>>>> aa96f187
 }