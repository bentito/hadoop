--- conflicted
+++ resolved
@@ -21,10 +21,7 @@
 #include "utils/docker-util.h"
 #include "utils/path-utils.h"
 #include "utils/string-utils.h"
-<<<<<<< HEAD
-=======
 #include "runc/runc.h"
->>>>>>> aa96f187
 #include "util.h"
 #include "config.h"
 
@@ -81,11 +78,8 @@
 static const int DEFAULT_DOCKER_SUPPORT_ENABLED = 0;
 static const int DEFAULT_TC_SUPPORT_ENABLED = 0;
 static const int DEFAULT_MOUNT_CGROUP_SUPPORT_ENABLED = 0;
-<<<<<<< HEAD
-=======
 static const int DEFAULT_YARN_SYSFS_SUPPORT_ENABLED = 0;
 static const int DEFAULT_RUNC_SUPPORT_ENABLED = 0;
->>>>>>> aa96f187
 
 static const char* PROC_PATH = "/proc";
 
@@ -517,8 +511,6 @@
                               &executor_cfg);
 }
 
-<<<<<<< HEAD
-=======
 int is_yarn_sysfs_support_enabled() {
   return is_feature_enabled(YARN_SYSFS_SUPPORT_ENABLED_KEY,
                             DEFAULT_YARN_SYSFS_SUPPORT_ENABLED, &executor_cfg);
@@ -530,7 +522,6 @@
       || runc_module_enabled(&CFG);
 }
 
->>>>>>> aa96f187
 /**
  * Utility function to concatenate argB to argA using the concat_pattern.
  */
@@ -830,11 +821,7 @@
       if (container_log_dir == NULL) {
         free(combined_name);
         return OUT_OF_MEMORY;
-<<<<<<< HEAD
-      } else if (mkdirs(container_log_dir, perms) != 0) {
-=======
       } else if (mkdirs(container_log_dir, logdir_perms) != 0) {
->>>>>>> aa96f187
         free(container_log_dir);
       } else {
         result = 0;
@@ -1464,12 +1451,7 @@
   uid_t user = geteuid();
   gid_t group = getegid();
   if (change_effective_user(nm_uid, nm_gid) != 0) {
-<<<<<<< HEAD
-    fprintf(ERRORFILE, "Cannot change effective user to nm");
-    fflush(ERRORFILE);
-=======
     fprintf(ERRORFILE, "Cannot change effective user to nm\n");
->>>>>>> aa96f187
     exit(SETUID_OPER_FAILED);
   }
   ret = get_docker_command(command_file, &CFG, &buffer);
@@ -1480,12 +1462,7 @@
   }
 
   if (change_effective_user(user, group)) {
-<<<<<<< HEAD
-    fprintf(ERRORFILE, "Cannot change effective user from nm back to original");
-    fflush(ERRORFILE);
-=======
     fprintf(ERRORFILE, "Cannot change effective user from nm back to original\n");
->>>>>>> aa96f187
     exit(SETUID_OPER_FAILED);
   }
 
@@ -1495,23 +1472,12 @@
 
 int run_docker(const char *command_file) {
   char **args = construct_docker_command(command_file);
-<<<<<<< HEAD
-  char* docker_binary = get_docker_binary(&CFG);
-=======
   char *docker_binary = get_docker_binary(&CFG);
 
->>>>>>> aa96f187
   int exit_code = -1;
   if (execvp(docker_binary, args) != 0) {
     fprintf(ERRORFILE, "Couldn't execute the container launch with args %s - %s\n",
               docker_binary, strerror(errno));
-<<<<<<< HEAD
-    fflush(LOGFILE);
-    fflush(ERRORFILE);
-    free(docker_binary);
-    free_values(args);
-=======
->>>>>>> aa96f187
     exit_code = DOCKER_RUN_FAILED;
   } else {
     free_values(args);
@@ -1522,19 +1488,6 @@
   return exit_code;
 }
 
-<<<<<<< HEAD
-int exec_docker_command(char *docker_command, char **argv,
-    int argc, int optind) {
-  int i;
-  char* docker_binary = get_docker_binary(&CFG);
-  size_t command_size = argc - optind + 2;
-
-  char **args = alloc_and_clear_memory(command_size + 1, sizeof(char));
-  args[0] = docker_binary;
-  args[1] = docker_command;
-  for(i = 2; i < command_size; i++) {
-    args[i] = (char *) argv[i];
-=======
 int exec_container(const char *command_file) {
   int exit_code = -1;
   struct configuration command_config = {0, NULL};
@@ -1766,7 +1719,6 @@
   args[1] = docker_command;
   for(i = 2; i < command_size; i++) {
     args[i] = (char *) argv[i - 2];
->>>>>>> aa96f187
   }
   args[i] = NULL;
 
@@ -1775,11 +1727,6 @@
   // will only get here if execvp fails
   fprintf(ERRORFILE, "Couldn't execute the container launch with args %s - %s\n",
       docker_binary, strerror(errno));
-<<<<<<< HEAD
-  fflush(LOGFILE);
-  fflush(ERRORFILE);
-=======
->>>>>>> aa96f187
 
   free(docker_binary);
   free(args);
@@ -1920,10 +1867,6 @@
   // Copy script file with permissions 700
   if (copy_file(container_file_source, script_name, script_file_dest,S_IRWXU) != 0) {
     fprintf(ERRORFILE, "Could not create copy file %s %s (%d)\n", script_name, script_file_dest, container_file_source);
-<<<<<<< HEAD
-    fflush(ERRORFILE);
-=======
->>>>>>> aa96f187
     exit_code = COULD_NOT_CREATE_SCRIPT_COPY;
     goto cleanup;
   }
@@ -2081,11 +2024,8 @@
   char *docker_inspect_exitcode_command = NULL;
   int container_file_source =-1;
   int cred_file_source = -1;
-<<<<<<< HEAD
-=======
   int keystore_file_source = -1;
   int truststore_file_source = -1;
->>>>>>> aa96f187
   int use_entry_point = 0;
 
   gid_t user_gid = getegid();
@@ -2154,24 +2094,14 @@
     exit_code = UNABLE_TO_EXECUTE_CONTAINER_SCRIPT;
     goto cleanup;
   }
-<<<<<<< HEAD
 
   docker_command_with_binary = flatten(docker_command);
 
-=======
-
-  docker_command_with_binary = flatten(docker_command);
-
->>>>>>> aa96f187
   // Launch container
   pid_t child_pid = fork();
   if (child_pid == -1) {
     fprintf (ERRORFILE,
       "Could not invoke docker %s.\n", docker_command_with_binary);
-<<<<<<< HEAD
-    fflush(ERRORFILE);
-=======
->>>>>>> aa96f187
     exit_code = UNABLE_TO_EXECUTE_CONTAINER_SCRIPT;
     goto cleanup;
   }
@@ -2181,22 +2111,14 @@
     if (so_fd == NULL) {
       fprintf(ERRORFILE, "Could not append to %s\n", so);
       exit_code = UNABLE_TO_EXECUTE_CONTAINER_SCRIPT;
-<<<<<<< HEAD
-      goto cleanup;
-=======
       _exit(exit_code);
->>>>>>> aa96f187
     }
     FILE* se_fd = fopen(se, "a+");
     if (se_fd == NULL) {
       fprintf(ERRORFILE, "Could not append to %s\n", se);
       exit_code = UNABLE_TO_EXECUTE_CONTAINER_SCRIPT;
       fclose(so_fd);
-<<<<<<< HEAD
-      goto cleanup;
-=======
       _exit(exit_code);
->>>>>>> aa96f187
     }
     // if entry point is enabled, clone docker command output
     // to stdout.txt and stderr.txt for yarn.
@@ -2206,31 +2128,19 @@
       if (dup2(fileno(so_fd), fileno(stdout)) == -1) {
         fprintf(ERRORFILE, "Could not append to stdout.txt\n");
         fclose(so_fd);
-<<<<<<< HEAD
-        return UNABLE_TO_EXECUTE_CONTAINER_SCRIPT;
-=======
         _exit(UNABLE_TO_EXECUTE_CONTAINER_SCRIPT);
->>>>>>> aa96f187
       }
       if (dup2(fileno(se_fd), fileno(stderr)) == -1) {
         fprintf(ERRORFILE, "Could not append to stderr.txt\n");
         fclose(se_fd);
-<<<<<<< HEAD
-        return UNABLE_TO_EXECUTE_CONTAINER_SCRIPT;
-=======
         _exit(UNABLE_TO_EXECUTE_CONTAINER_SCRIPT);
->>>>>>> aa96f187
       }
     }
     fclose(so_fd);
     fclose(se_fd);
     execvp(docker_binary, docker_command);
     fprintf(ERRORFILE, "failed to execute docker command! error: %s\n", strerror(errno));
-<<<<<<< HEAD
-    return UNABLE_TO_EXECUTE_CONTAINER_SCRIPT;
-=======
     _exit(UNABLE_TO_EXECUTE_CONTAINER_SCRIPT);
->>>>>>> aa96f187
   } else {
     if (use_entry_point) {
       int pid = 0;
@@ -2244,20 +2154,12 @@
       while (count < max_retries) {
         fprintf(LOGFILE, "Inspecting docker container...\n");
         fprintf(LOGFILE, "Docker inspect command: %s\n", docker_inspect_command);
-<<<<<<< HEAD
-        fflush(LOGFILE);
-=======
->>>>>>> aa96f187
         FILE* inspect_docker = popen(docker_inspect_command, "r");
         res = fscanf (inspect_docker, "%d", &pid);
         fprintf(LOGFILE, "pid from docker inspect: %d\n", pid);
         if (pclose (inspect_docker) != 0 || res <= 0) {
           fprintf (ERRORFILE,
               "Could not inspect docker to get pid %s.\n", docker_inspect_command);
-<<<<<<< HEAD
-          fflush(ERRORFILE);
-=======
->>>>>>> aa96f187
           exit_code = UNABLE_TO_EXECUTE_CONTAINER_SCRIPT;
         } else {
           if (pid != 0) {
@@ -2929,11 +2831,7 @@
         if (result > 0 && result < len) {
           change_owner(path_tmp, uid, gid);
         } else {
-<<<<<<< HEAD
-          fprintf(LOGFILE, "Ignored %s/%s due to length", dir_path, ep->d_name);
-=======
           fprintf(LOGFILE, "Ignored %s/%s due to length\n", dir_path, ep->d_name);
->>>>>>> aa96f187
         }
       }
     }
@@ -3115,8 +3013,6 @@
   return &CFG;
 }
 
-<<<<<<< HEAD
-=======
 char *locate_sysfs_path(const char *src) {
   char *result = NULL;
   DIR *dir;
@@ -3179,7 +3075,6 @@
   return result;
 }
 
->>>>>>> aa96f187
 /**
  * Flatten docker launch command
  */
@@ -3199,8 +3094,6 @@
   return buffer;
 }
 
-<<<<<<< HEAD
-=======
 int clean_docker_cgroups_internal(const char *mount_table,
                                   const char *yarn_hierarchy,
                                   const char* container_id) {
@@ -3346,5 +3239,4 @@
     exit_code = clean_docker_cgroups(yarn_hierarchy, container_id);
   }
   return exit_code;
-}
->>>>>>> aa96f187
+}