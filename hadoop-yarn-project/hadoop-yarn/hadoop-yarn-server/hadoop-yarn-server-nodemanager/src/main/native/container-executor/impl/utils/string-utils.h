/**
 * Licensed to the Apache Software Foundation (ASF) under one
 * or more contributor license agreements.  See the NOTICE file
 * distributed with this work for additional information
 * regarding copyright ownership.  The ASF licenses this file
 * to you under the Apache License, Version 2.0 (the
 * "License"); you may not use this file except in compliance
 * with the License.  You may obtain a copy of the License at
 *
 *     http://www.apache.org/licenses/LICENSE-2.0
 *
 * Unless required by applicable law or agreed to in writing, software
 * distributed under the License is distributed on an "AS IS" BASIS,
 * WITHOUT WARRANTIES OR CONDITIONS OF ANY KIND, either express or implied.
 * See the License for the specific language governing permissions and
 * limitations under the License.
 */

#ifdef __FreeBSD__
#define _WITH_GETLINE
#endif

#ifndef _UTILS_STRING_UTILS_H_
#define _UTILS_STRING_UTILS_H_

#include <stdbool.h>
#include <stddef.h>

typedef struct strbuf_struct {
  char* buffer;               // points to beginning of the string
  size_t length;              // strlen of buffer (sans trailing NUL)
  size_t capacity;            // capacity of the buffer
} strbuf;


/*
 * Get numbers split by comma from a input string
 * return false/true
 */
int validate_container_id(const char* input);

/*
 * return 0 if succeeded
 */
int get_numbers_split_by_comma(const char* input, int** numbers, size_t* n_numbers);

/*
 * String format utility
 */
char *make_string(const char *fmt, ...);
<<<<<<< HEAD
=======

/*
 * Compare string end with a suffix.
 * return 1 if succeeded
 */
int str_ends_with(const char *s, const char *suffix);

/**
 * Converts a sequence of bytes into a hexadecimal string.
 *
 * Returns a pointer to the allocated string on success or NULL on error.
 */
char* to_hexstring(unsigned char* bytes, unsigned int len);

/**
 * Allocate and initialize a strbuf with the specified initial capacity.
 *
 * Returns a pointer to the allocated and initialized strbuf or NULL on error.
 */
strbuf* strbuf_alloc(size_t initial_capacity);

/**
 * Initialize an uninitialized strbuf with the specified initial capacity.
 *
 * Returns true on success or false if memory could not be allocated.
 */
bool strbuf_init(strbuf* sb, size_t initial_capacity);

/**
 * Resize a strbuf to the specified new capacity.
 *
 * Returns true on success or false if there was an error.
 */
bool strbuf_realloc(strbuf* sb, size_t new_capacity);

/**
 * Detach the underlying character buffer from a string buffer.
 *
 * Returns the heap-allocated, NULL-terminated character buffer.
 * NOTE: The caller is responsible for freeing the result.
 */
char* strbuf_detach_buffer(strbuf* sb);

/**
 * Releases the memory underneath a string buffer but does NOT free the
 * strbuf structure itself. This is particularly useful for stack-allocated
 * strbuf objects or structures that embed a strbuf structure.
 * strbuf_free should be used for heap-allocated string buffers.
 */
void strbuf_destroy(strbuf* sb);

/**
 * Free a strbuf and all memory associated with it.
 */
void strbuf_free(strbuf* sb);

/**
 * Append a formatted string to the current contents of a strbuf.
 *
 * Returns true on success or false if there was an error.
 */
bool strbuf_append_fmt(strbuf* sb, size_t realloc_extra, const char* fmt, ...);

>>>>>>> aa96f187
#endif<|MERGE_RESOLUTION|>--- conflicted
+++ resolved
@@ -48,8 +48,6 @@
  * String format utility
  */
 char *make_string(const char *fmt, ...);
-<<<<<<< HEAD
-=======
 
 /*
  * Compare string end with a suffix.
@@ -113,5 +111,4 @@
  */
 bool strbuf_append_fmt(strbuf* sb, size_t realloc_extra, const char* fmt, ...);
 
->>>>>>> aa96f187
 #endif