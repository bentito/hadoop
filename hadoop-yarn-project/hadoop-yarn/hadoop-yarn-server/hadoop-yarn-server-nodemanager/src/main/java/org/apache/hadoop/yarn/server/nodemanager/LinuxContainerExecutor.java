--- conflicted
+++ resolved
@@ -600,26 +600,12 @@
   private int handleExitCode(ContainerExecutionException e, Container container,
       ContainerId containerId) throws ConfigurationException {
     int exitCode = e.getExitCode();
-<<<<<<< HEAD
-    LOG.warn("Exit code from container " + containerId + " is : " + exitCode);
-=======
     LOG.warn("Exit code from container {} is : {}", containerId, exitCode);
->>>>>>> aa96f187
     // 143 (SIGTERM) and 137 (SIGKILL) exit codes means the container was
     // terminated/killed forcefully. In all other cases, log the
     // output
     if (exitCode != ContainerExecutor.ExitCode.FORCE_KILLED.getExitCode()
         && exitCode != ContainerExecutor.ExitCode.TERMINATED.getExitCode()) {
-<<<<<<< HEAD
-      LOG.warn("Exception from container-launch with container ID: "
-          + containerId + " and exit code: " + exitCode, e);
-
-      StringBuilder builder = new StringBuilder();
-      builder.append("Exception from container-launch.\n");
-      builder.append("Container id: " + containerId + "\n");
-      builder.append("Exit code: " + exitCode + "\n");
-      builder.append("Exception message: " + e.getMessage() + "\n");
-=======
       LOG.warn("Exception from container-launch with container ID: {} "
           + "and exit code: {}", containerId, exitCode, e);
 
@@ -628,7 +614,6 @@
           .append("Container id: " + containerId + "\n")
           .append("Exit code: " + exitCode + "\n")
           .append("Exception message: " + e.getMessage() + "\n");
->>>>>>> aa96f187
       if (!Optional.fromNullable(e.getErrorOutput()).or("").isEmpty()) {
         builder.append("Shell error output: " + e.getErrorOutput() + "\n");
       }
@@ -644,21 +629,7 @@
       if (exitCode ==
           ExitCode.INVALID_CONTAINER_EXEC_PERMISSIONS.getExitCode() ||
           exitCode ==
-<<<<<<< HEAD
-              ExitCode.INVALID_CONFIG_FILE.getExitCode() ||
-          exitCode ==
-              ExitCode.COULD_NOT_CREATE_SCRIPT_COPY.getExitCode() ||
-          exitCode ==
-              ExitCode.COULD_NOT_CREATE_CREDENTIALS_FILE.getExitCode() ||
-          exitCode ==
-              ExitCode.COULD_NOT_CREATE_WORK_DIRECTORIES.getExitCode() ||
-          exitCode ==
-              ExitCode.COULD_NOT_CREATE_APP_LOG_DIRECTORIES.getExitCode() ||
-          exitCode ==
-              ExitCode.COULD_NOT_CREATE_TMP_DIRECTORIES.getExitCode()) {
-=======
               ExitCode.INVALID_CONFIG_FILE.getExitCode()) {
->>>>>>> aa96f187
         throw new ConfigurationException(
             "Linux Container Executor reached unrecoverable exception", e);
       }
@@ -1013,14 +984,6 @@
       PrivilegedOperationExecutor privOpExecutor =
           PrivilegedOperationExecutor.getInstance(super.getConf());
       if (DockerCommandExecutor.isRemovable(
-<<<<<<< HEAD
-          DockerCommandExecutor.getContainerStatus(containerId,
-              super.getConf(), privOpExecutor, nmContext))) {
-        LOG.info("Removing Docker container : " + containerId);
-        DockerRmCommand dockerRmCommand = new DockerRmCommand(containerId);
-        DockerCommandExecutor.executeDockerCommand(dockerRmCommand, containerId,
-            null, super.getConf(), privOpExecutor, false, nmContext);
-=======
           DockerCommandExecutor.getContainerStatus(containerId, privOpExecutor,
               nmContext))) {
         LOG.info("Removing Docker container : {}", containerId);
@@ -1028,7 +991,6 @@
             ResourceHandlerModule.getCgroupsRelativeRoot());
         DockerCommandExecutor.executeDockerCommand(dockerRmCommand, containerId,
             null, privOpExecutor, false, nmContext);
->>>>>>> aa96f187
       }
     } catch (ContainerExecutionException e) {
       LOG.warn("Unable to remove docker container: {}", containerId);
