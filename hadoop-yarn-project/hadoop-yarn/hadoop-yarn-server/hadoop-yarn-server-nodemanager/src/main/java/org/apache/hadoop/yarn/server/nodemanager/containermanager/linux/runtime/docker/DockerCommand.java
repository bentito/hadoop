--- conflicted
+++ resolved
@@ -117,25 +117,15 @@
    * @param dockerCommand Specific command to be run by docker.
    * @param containerName
    * @param env
-<<<<<<< HEAD
-   * @param conf
-=======
->>>>>>> aa96f187
    * @param nmContext
    * @return Returns the PrivilegedOperation object to be used.
    * @throws ContainerExecutionException
    */
   public PrivilegedOperation preparePrivilegedOperation(
       DockerCommand dockerCommand, String containerName, Map<String,
-<<<<<<< HEAD
-      String> env, Configuration conf, Context nmContext)
-      throws ContainerExecutionException {
-    DockerClient dockerClient = new DockerClient(conf);
-=======
       String> env, Context nmContext)
       throws ContainerExecutionException {
     DockerClient dockerClient = new DockerClient();
->>>>>>> aa96f187
     String commandFile =
         dockerClient.writeCommandToTempFile(dockerCommand,
         ContainerId.fromString(containerName),
