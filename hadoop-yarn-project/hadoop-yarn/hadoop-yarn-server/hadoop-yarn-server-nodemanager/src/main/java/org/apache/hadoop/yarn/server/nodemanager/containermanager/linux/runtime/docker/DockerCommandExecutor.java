--- conflicted
+++ resolved
@@ -16,10 +16,6 @@
  */
 package org.apache.hadoop.yarn.server.nodemanager.containermanager.linux.runtime.docker;
 
-<<<<<<< HEAD
-import org.apache.hadoop.conf.Configuration;
-=======
->>>>>>> aa96f187
 import org.apache.hadoop.yarn.server.nodemanager.Context;
 import org.apache.hadoop.yarn.server.nodemanager.containermanager.linux.privileged.PrivilegedOperation;
 import org.apache.hadoop.yarn.server.nodemanager.containermanager.linux.privileged.PrivilegedOperationException;
@@ -82,11 +78,7 @@
       boolean disableFailureLogging, Context nmContext)
       throws ContainerExecutionException {
     PrivilegedOperation dockerOp = dockerCommand.preparePrivilegedOperation(
-<<<<<<< HEAD
-        dockerCommand, containerId, env, conf, nmContext);
-=======
         dockerCommand, containerId, env, nmContext);
->>>>>>> aa96f187
 
     if (disableFailureLogging) {
       dockerOp.disableFailureLogging();
@@ -117,51 +109,10 @@
    * @return a {@link DockerContainerStatus} representing the current status.
    */
   public static DockerContainerStatus getContainerStatus(String containerId,
-<<<<<<< HEAD
-      Configuration conf,
-=======
->>>>>>> aa96f187
       PrivilegedOperationExecutor privilegedOperationExecutor,
       Context nmContext) {
     try {
       String currentContainerStatus =
-<<<<<<< HEAD
-          executeStatusCommand(containerId, conf,
-          privilegedOperationExecutor, nmContext);
-      if (currentContainerStatus == null) {
-        dockerContainerStatus = DockerContainerStatus.UNKNOWN;
-      } else if (currentContainerStatus
-          .equals(DockerContainerStatus.CREATED.getName())) {
-        dockerContainerStatus = DockerContainerStatus.CREATED;
-      } else if (currentContainerStatus
-          .equals(DockerContainerStatus.RUNNING.getName())) {
-        dockerContainerStatus = DockerContainerStatus.RUNNING;
-      } else if (currentContainerStatus
-          .equals(DockerContainerStatus.STOPPED.getName())) {
-        dockerContainerStatus = DockerContainerStatus.STOPPED;
-      } else if (currentContainerStatus
-          .equals(DockerContainerStatus.RESTARTING.getName())) {
-        dockerContainerStatus = DockerContainerStatus.RESTARTING;
-      } else if (currentContainerStatus
-          .equals(DockerContainerStatus.REMOVING.getName())) {
-        dockerContainerStatus = DockerContainerStatus.REMOVING;
-      } else if (currentContainerStatus
-          .equals(DockerContainerStatus.DEAD.getName())) {
-        dockerContainerStatus = DockerContainerStatus.DEAD;
-      } else if (currentContainerStatus
-          .equals(DockerContainerStatus.EXITED.getName())) {
-        dockerContainerStatus = DockerContainerStatus.EXITED;
-      } else if (currentContainerStatus
-          .equals(DockerContainerStatus.NONEXISTENT.getName())) {
-        dockerContainerStatus = DockerContainerStatus.NONEXISTENT;
-      } else {
-        dockerContainerStatus = DockerContainerStatus.UNKNOWN;
-      }
-      if (LOG.isDebugEnabled()) {
-        LOG.debug("Container Status: " + dockerContainerStatus.getName()
-            + " ContainerId: " + containerId);
-      }
-=======
           executeStatusCommand(containerId,
           privilegedOperationExecutor, nmContext);
       DockerContainerStatus dockerContainerStatus = parseContainerStatus(
@@ -169,7 +120,6 @@
       LOG.debug("Container Status: {} ContainerId: {}",
           dockerContainerStatus.getName(), containerId);
 
->>>>>>> aa96f187
       return dockerContainerStatus;
     } catch (ContainerExecutionException e) {
       LOG.debug("Container Status: {} ContainerId: {}",
@@ -229,10 +179,6 @@
    * @throws ContainerExecutionException if the docker operation fails to run.
    */
   private static String executeStatusCommand(String containerId,
-<<<<<<< HEAD
-      Configuration conf,
-=======
->>>>>>> aa96f187
       PrivilegedOperationExecutor privilegedOperationExecutor,
       Context nmContext)
       throws ContainerExecutionException {
@@ -240,12 +186,7 @@
         new DockerInspectCommand(containerId).getContainerStatus();
     try {
       return DockerCommandExecutor.executeDockerCommand(dockerInspectCommand,
-<<<<<<< HEAD
-          containerId, null, conf, privilegedOperationExecutor, true,
-          nmContext);
-=======
           containerId, null, privilegedOperationExecutor, true, nmContext);
->>>>>>> aa96f187
     } catch (ContainerExecutionException e) {
       throw new ContainerExecutionException(e);
     }
