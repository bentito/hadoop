/**
* Licensed to the Apache Software Foundation (ASF) under one
* or more contributor license agreements.  See the NOTICE file
* distributed with this work for additional information
* regarding copyright ownership.  The ASF licenses this file
* to you under the Apache License, Version 2.0 (the
* "License"); you may not use this file except in compliance
* with the License.  You may obtain a copy of the License at
*
*     http://www.apache.org/licenses/LICENSE-2.0
*
* Unless required by applicable law or agreed to in writing, software
* distributed under the License is distributed on an "AS IS" BASIS,
* WITHOUT WARRANTIES OR CONDITIONS OF ANY KIND, either express or implied.
* See the License for the specific language governing permissions and
* limitations under the License.
*/

package org.apache.hadoop.yarn.server.nodemanager.containermanager.logaggregation;

import java.io.IOException;
import java.util.ArrayList;
import java.util.HashMap;
import java.util.HashSet;
import java.util.List;
import java.util.Map;
import java.util.Set;
import java.util.concurrent.BlockingQueue;
import java.util.concurrent.LinkedBlockingQueue;
import java.util.concurrent.atomic.AtomicBoolean;
import org.slf4j.Logger;
import org.slf4j.LoggerFactory;

import org.apache.hadoop.classification.InterfaceAudience.Private;
import org.apache.hadoop.conf.Configuration;
import org.apache.hadoop.fs.FileContext;
import org.apache.hadoop.fs.Path;
import org.apache.hadoop.fs.UnsupportedFileSystemException;
import org.apache.hadoop.security.Credentials;
import org.apache.hadoop.security.UserGroupInformation;
import org.apache.hadoop.util.ReflectionUtils;
import org.apache.hadoop.util.StringUtils;
import org.apache.hadoop.yarn.api.records.ApplicationAccessType;
import org.apache.hadoop.yarn.api.records.ApplicationId;
import org.apache.hadoop.yarn.api.records.ContainerId;
import org.apache.hadoop.yarn.api.records.LogAggregationContext;
import org.apache.hadoop.yarn.api.records.LogAggregationStatus;
import org.apache.hadoop.yarn.api.records.NodeId;
import org.apache.hadoop.yarn.conf.YarnConfiguration;
import org.apache.hadoop.yarn.event.Dispatcher;
import org.apache.hadoop.yarn.logaggregation.AggregatedLogFormat;
import org.apache.hadoop.yarn.logaggregation.AggregatedLogFormat.LogKey;
import org.apache.hadoop.yarn.logaggregation.AggregatedLogFormat.LogValue;
import org.apache.hadoop.yarn.logaggregation.filecontroller.LogAggregationDFSException;
import org.apache.hadoop.yarn.logaggregation.filecontroller.LogAggregationFileController;
import org.apache.hadoop.yarn.logaggregation.filecontroller.LogAggregationFileControllerContext;
import org.apache.hadoop.yarn.logaggregation.filecontroller.tfile.LogAggregationTFileController;
import org.apache.hadoop.yarn.logaggregation.LogAggregationUtils;
import org.apache.hadoop.yarn.server.api.ContainerLogAggregationPolicy;
import org.apache.hadoop.yarn.server.api.ContainerLogContext;
import org.apache.hadoop.yarn.server.api.ContainerType;
import org.apache.hadoop.yarn.server.api.protocolrecords.LogAggregationReport;
import org.apache.hadoop.yarn.server.nodemanager.containermanager.container.Container;
import org.apache.hadoop.yarn.server.nodemanager.Context;
import org.apache.hadoop.yarn.server.nodemanager.DeletionService;
import org.apache.hadoop.yarn.server.nodemanager.LocalDirsHandlerService;
import org.apache.hadoop.yarn.server.nodemanager.containermanager.application.ApplicationEvent;
import org.apache.hadoop.yarn.server.nodemanager.containermanager.application.ApplicationEventType;
import org.apache.hadoop.yarn.server.nodemanager.containermanager.deletion.task.DeletionTask;
import org.apache.hadoop.yarn.server.nodemanager.containermanager.deletion.task.FileDeletionTask;
import org.apache.hadoop.yarn.util.Records;
import org.apache.hadoop.yarn.util.Times;

import com.google.common.annotations.VisibleForTesting;
import com.google.common.base.Predicate;
import com.google.common.collect.Iterables;
import com.google.common.collect.Sets;


public class AppLogAggregatorImpl implements AppLogAggregator {

  private static final Logger LOG =
       LoggerFactory.getLogger(AppLogAggregatorImpl.class);
  private static final int THREAD_SLEEP_TIME = 1000;

  private final LocalDirsHandlerService dirsHandler;
  private final Dispatcher dispatcher;
  private final ApplicationId appId;
  private final String applicationId;
  private boolean logAggregationDisabled = false;
  private final Configuration conf;
  private final DeletionService delService;
  private final UserGroupInformation userUgi;
  private final Path remoteNodeLogFileForApp;
  private final Path remoteNodeTmpLogFileForApp;

  private final BlockingQueue<ContainerId> pendingContainers;
  private final AtomicBoolean appFinishing = new AtomicBoolean();
  private final AtomicBoolean appAggregationFinished = new AtomicBoolean();
  private final AtomicBoolean aborted = new AtomicBoolean();
  private final Map<ApplicationAccessType, String> appAcls;
  private final FileContext lfs;
  private final LogAggregationContext logAggregationContext;
  private final Context context;
  private final NodeId nodeId;
  private final LogAggregationFileControllerContext logControllerContext;

  // These variables are only for testing
  private final AtomicBoolean waiting = new AtomicBoolean(false);
  private int logAggregationTimes = 0;
  private long logFileSizeThreshold;
  private boolean renameTemporaryLogFileFailed = false;

  private final Map<ContainerId, ContainerLogAggregator> containerLogAggregators =
      new HashMap<ContainerId, ContainerLogAggregator>();
  private final ContainerLogAggregationPolicy logAggPolicy;

  private final LogAggregationFileController logAggregationFileController;


  /**
   * The value recovered from state store to determine the age of application
   * log files if log retention is enabled. Files older than retention policy
   * will not be uploaded but scheduled for cleaning up. -1 if not recovered.
   */
  private final long recoveredLogInitedTime;

  public AppLogAggregatorImpl(Dispatcher dispatcher,
      DeletionService deletionService, Configuration conf,
      ApplicationId appId, UserGroupInformation userUgi, NodeId nodeId,
      LocalDirsHandlerService dirsHandler, Path remoteNodeLogFileForApp,
      Map<ApplicationAccessType, String> appAcls,
      LogAggregationContext logAggregationContext, Context context,
      FileContext lfs, long rollingMonitorInterval) {
    this(dispatcher, deletionService, conf, appId, userUgi, nodeId,
        dirsHandler, remoteNodeLogFileForApp, appAcls,
        logAggregationContext, context, lfs, rollingMonitorInterval, -1, null);
  }

  public AppLogAggregatorImpl(Dispatcher dispatcher,
      DeletionService deletionService, Configuration conf,
      ApplicationId appId, UserGroupInformation userUgi, NodeId nodeId,
      LocalDirsHandlerService dirsHandler, Path remoteNodeLogFileForApp,
      Map<ApplicationAccessType, String> appAcls,
      LogAggregationContext logAggregationContext, Context context,
      FileContext lfs, long rollingMonitorInterval,
      long recoveredLogInitedTime) {
    this(dispatcher, deletionService, conf, appId, userUgi, nodeId,
        dirsHandler, remoteNodeLogFileForApp, appAcls,
        logAggregationContext, context, lfs, rollingMonitorInterval,
        recoveredLogInitedTime, null);
  }

  public AppLogAggregatorImpl(Dispatcher dispatcher,
      DeletionService deletionService, Configuration conf,
      ApplicationId appId, UserGroupInformation userUgi, NodeId nodeId,
      LocalDirsHandlerService dirsHandler, Path remoteNodeLogFileForApp,
      Map<ApplicationAccessType, String> appAcls,
      LogAggregationContext logAggregationContext, Context context,
      FileContext lfs, long rollingMonitorInterval,
      long recoveredLogInitedTime,
      LogAggregationFileController logAggregationFileController) {
    this.dispatcher = dispatcher;
    this.conf = conf;
    this.delService = deletionService;
    this.appId = appId;
    this.applicationId = appId.toString();
    this.userUgi = userUgi;
    this.dirsHandler = dirsHandler;
    this.pendingContainers = new LinkedBlockingQueue<ContainerId>();
    this.appAcls = appAcls;
    this.lfs = lfs;
    this.logAggregationContext = logAggregationContext;
    this.context = context;
    this.nodeId = nodeId;
    this.logAggPolicy = getLogAggPolicy(conf);
    this.recoveredLogInitedTime = recoveredLogInitedTime;
    this.logFileSizeThreshold =
        conf.getLong(YarnConfiguration.LOG_AGGREGATION_DEBUG_FILESIZE,
        YarnConfiguration.DEFAULT_LOG_AGGREGATION_DEBUG_FILESIZE);
    if (logAggregationFileController == null) {
      // by default, use T-File Controller
      this.logAggregationFileController = new LogAggregationTFileController();
      this.logAggregationFileController.initialize(conf, "TFile");
      this.logAggregationFileController.verifyAndCreateRemoteLogDir();
      this.logAggregationFileController.createAppDir(
          this.userUgi.getShortUserName(), appId, userUgi);
      this.remoteNodeLogFileForApp = this.logAggregationFileController
          .getRemoteNodeLogFileForApp(appId,
              this.userUgi.getShortUserName(), nodeId);
      this.remoteNodeTmpLogFileForApp = getRemoteNodeTmpLogFileForApp();
    } else {
      this.logAggregationFileController = logAggregationFileController;
      this.remoteNodeLogFileForApp = remoteNodeLogFileForApp;
      this.remoteNodeTmpLogFileForApp = getRemoteNodeTmpLogFileForApp();
    }
    boolean logAggregationInRolling =
        rollingMonitorInterval > 0 && this.logAggregationContext != null
            && this.logAggregationContext.getRolledLogsIncludePattern() != null
            && !this.logAggregationContext.getRolledLogsIncludePattern()
                .isEmpty();
    if (logAggregationInRolling) {
      LOG.info("Rolling mode is turned on with include pattern {}",
          this.logAggregationContext.getRolledLogsIncludePattern());
    } else {
      LOG.debug("Rolling mode is turned off");
    }
    logControllerContext = new LogAggregationFileControllerContext(
            this.remoteNodeLogFileForApp,
            this.remoteNodeTmpLogFileForApp,
            logAggregationInRolling,
            rollingMonitorInterval,
            this.appId, this.appAcls, this.nodeId, this.userUgi);
  }

  private ContainerLogAggregationPolicy getLogAggPolicy(Configuration conf) {
    ContainerLogAggregationPolicy policy = getLogAggPolicyInstance(conf);
    String params = getLogAggPolicyParameters(conf);
    if (params != null) {
      policy.parseParameters(params);
    }
    return policy;
  }

  // Use the policy class specified in LogAggregationContext if available.
  // Otherwise use the cluster-wide default policy class.
  private ContainerLogAggregationPolicy getLogAggPolicyInstance(
      Configuration conf) {
    Class<? extends ContainerLogAggregationPolicy> policyClass = null;
    if (this.logAggregationContext != null) {
      String className =
          this.logAggregationContext.getLogAggregationPolicyClassName();
      if (className != null) {
        try {
          Class<?> policyFromContext = conf.getClassByName(className);
          if (ContainerLogAggregationPolicy.class.isAssignableFrom(
              policyFromContext)) {
            policyClass = policyFromContext.asSubclass(
                ContainerLogAggregationPolicy.class);
          } else {
            LOG.warn(this.appId + " specified invalid log aggregation policy " +
                className);
          }
        } catch (ClassNotFoundException cnfe) {
          // We don't fail the app if the policy class isn't valid.
          LOG.warn(this.appId + " specified invalid log aggregation policy " +
              className);
        }
      }
    }
    if (policyClass == null) {
      policyClass = conf.getClass(YarnConfiguration.NM_LOG_AGG_POLICY_CLASS,
          AllContainerLogAggregationPolicy.class,
              ContainerLogAggregationPolicy.class);
    } else {
      LOG.info(this.appId + " specifies ContainerLogAggregationPolicy of "
          + policyClass);
    }
    return ReflectionUtils.newInstance(policyClass, conf);
  }

  // Use the policy parameters specified in LogAggregationContext if available.
  // Otherwise use the cluster-wide default policy parameters.
  private String getLogAggPolicyParameters(Configuration conf) {
    String params = null;
    if (this.logAggregationContext != null) {
      params = this.logAggregationContext.getLogAggregationPolicyParameters();
    }
    if (params == null) {
      params = conf.get(YarnConfiguration.NM_LOG_AGG_POLICY_CLASS_PARAMETERS);
    }
    return params;
  }

  private void uploadLogsForContainers(boolean appFinished)
      throws LogAggregationDFSException {
    if (this.logAggregationDisabled) {
      return;
    }

    addCredentials();

    // Create a set of Containers whose logs will be uploaded in this cycle.
    // It includes:
    // a) all containers in pendingContainers: those containers are finished
    //    and satisfy the ContainerLogAggregationPolicy.
    // b) some set of running containers: For all the Running containers,
    //    we use exitCode of 0 to find those which satisfy the
    //    ContainerLogAggregationPolicy.
    Set<ContainerId> pendingContainerInThisCycle = new HashSet<ContainerId>();
    this.pendingContainers.drainTo(pendingContainerInThisCycle);
    Set<ContainerId> finishedContainers =
        new HashSet<ContainerId>(pendingContainerInThisCycle);
    if (this.context.getApplications().get(this.appId) != null) {
      for (Container container : this.context.getApplications()
        .get(this.appId).getContainers().values()) {
        ContainerType containerType =
            container.getContainerTokenIdentifier().getContainerType();
        if (shouldUploadLogs(new ContainerLogContext(
            container.getContainerId(), containerType, 0))) {
          pendingContainerInThisCycle.add(container.getContainerId());
        }
      }
    }

    if (pendingContainerInThisCycle.isEmpty()) {
      LOG.debug("No pending container in this cycle");
      sendLogAggregationReport(true, "", appFinished);
      return;
    }

    logAggregationTimes++;
    LOG.debug("Cycle #{} of log aggregator", logAggregationTimes);
    String diagnosticMessage = "";
    boolean logAggregationSucceedInThisCycle = true;
    DeletionTask deletionTask = null;
    try {
      try {
        logAggregationFileController.initializeWriter(logControllerContext);
      } catch (IOException e1) {
        logAggregationSucceedInThisCycle = false;
        LOG.error("Cannot create writer for app " + this.applicationId
            + ". Skip log upload this time. ", e1);
        return;
      }

      boolean uploadedLogsInThisCycle = false;
      for (ContainerId container : pendingContainerInThisCycle) {
        ContainerLogAggregator aggregator = null;
        if (containerLogAggregators.containsKey(container)) {
          aggregator = containerLogAggregators.get(container);
        } else {
          aggregator = new ContainerLogAggregator(container);
          containerLogAggregators.put(container, aggregator);
        }
        Set<Path> uploadedFilePathsInThisCycle =
            aggregator.doContainerLogAggregation(logAggregationFileController,
            appFinished, finishedContainers.contains(container));
        if (uploadedFilePathsInThisCycle.size() > 0) {
          uploadedLogsInThisCycle = true;
          LOG.trace("Uploaded the following files for {}: {}",
              container, uploadedFilePathsInThisCycle.toString());
          List<Path> uploadedFilePathsInThisCycleList = new ArrayList<>();
          uploadedFilePathsInThisCycleList.addAll(uploadedFilePathsInThisCycle);
          if (LOG.isDebugEnabled()) {
            for (Path uploadedFilePath : uploadedFilePathsInThisCycleList) {
              try {
                long fileSize = lfs.getFileStatus(uploadedFilePath).getLen();
                if (fileSize >= logFileSizeThreshold) {
                  LOG.debug("Log File " + uploadedFilePath
                      + " size is " + fileSize + " bytes");
                }
              } catch (Exception e1) {
                LOG.error("Failed to get log file size " + e1);
              }
            }
          }
          deletionTask = new FileDeletionTask(delService,
              this.userUgi.getShortUserName(), null,
              uploadedFilePathsInThisCycleList);
        }

        // This container is finished, and all its logs have been uploaded,
        // remove it from containerLogAggregators.
        if (finishedContainers.contains(container)) {
          containerLogAggregators.remove(container);
        }
      }

      logControllerContext.setUploadedLogsInThisCycle(uploadedLogsInThisCycle);
      logControllerContext.setLogUploadTimeStamp(System.currentTimeMillis());
      logControllerContext.increLogAggregationTimes();
      try {
        this.logAggregationFileController.postWrite(logControllerContext);
        diagnosticMessage = "Log uploaded successfully for Application: "
            + appId + " in NodeManager: "
            + LogAggregationUtils.getNodeString(nodeId) + " at "
            + Times.format(logControllerContext.getLogUploadTimeStamp())
            + "\n";
      } catch (Exception e) {
        diagnosticMessage = e.getMessage();
        renameTemporaryLogFileFailed = true;
        logAggregationSucceedInThisCycle = false;
      }
    } finally {
      LogAggregationDFSException exc = null;
      try {
        this.logAggregationFileController.closeWriter();
      } catch (LogAggregationDFSException e) {
        diagnosticMessage = e.getMessage();
        renameTemporaryLogFileFailed = true;
        logAggregationSucceedInThisCycle = false;
        exc = e;
      }
      if (logAggregationSucceedInThisCycle && deletionTask != null) {
        delService.delete(deletionTask);
      }
      if (diagnosticMessage != null && !diagnosticMessage.isEmpty()) {
        LOG.debug("Sending log aggregation report along with the " +
            "following diagnostic message:\"{}\"", diagnosticMessage);
      }
      if (!logAggregationSucceedInThisCycle) {
        LOG.warn("Log aggregation did not succeed in this cycle");
      }
      sendLogAggregationReport(logAggregationSucceedInThisCycle,
          diagnosticMessage, appFinished);
      if (exc != null) {
        throw exc;
      }
    }
  }

  private void addCredentials() {
    if (UserGroupInformation.isSecurityEnabled()) {
      Credentials systemCredentials =
          context.getSystemCredentialsForApps().get(appId);
      if (systemCredentials != null) {
        LOG.debug("Adding new framework-token for {} for log-aggregation:"
            + " {}; userUgi={}", appId, systemCredentials.getAllTokens(),
            userUgi);
        // this will replace old token
        userUgi.addCredentials(systemCredentials);
      }
    }
  }

  private void sendLogAggregationReport(
      boolean logAggregationSucceedInThisCycle, String diagnosticMessage,
      boolean appFinished) {
    LogAggregationStatus logAggregationStatus =
        logAggregationSucceedInThisCycle
            ? LogAggregationStatus.RUNNING
            : LogAggregationStatus.RUNNING_WITH_FAILURE;
    sendLogAggregationReportInternal(logAggregationStatus, diagnosticMessage,
        false);
    if (appFinished) {
      // If the app is finished, one extra final report with log aggregation
      // status SUCCEEDED/FAILED will be sent to RM to inform the RM
      // that the log aggregation in this NM is completed.
      LogAggregationStatus finalLogAggregationStatus =
          renameTemporaryLogFileFailed || !logAggregationSucceedInThisCycle
              ? LogAggregationStatus.FAILED
              : LogAggregationStatus.SUCCEEDED;
      sendLogAggregationReportInternal(finalLogAggregationStatus, "", true);
    }
  }

  private void sendLogAggregationReportInternal(
      LogAggregationStatus logAggregationStatus, String diagnosticMessage,
      boolean finalized) {
    LogAggregationReport report =
        Records.newRecord(LogAggregationReport.class);
    report.setApplicationId(appId);
    report.setDiagnosticMessage(diagnosticMessage);
    report.setLogAggregationStatus(logAggregationStatus);
    this.context.getLogAggregationStatusForApps().add(report);
    this.context.getNMLogAggregationStatusTracker().updateLogAggregationStatus(
        appId, logAggregationStatus, System.currentTimeMillis(),
        diagnosticMessage, finalized);
  }

  @Override
  public void run() {
    try {
      doAppLogAggregation();
    } catch (LogAggregationDFSException e) {
      // if the log aggregation could not be performed due to DFS issues
      // let's not clean up the log files, since that can result in
      // loss of logs
      LOG.error("Error occurred while aggregating the log for the application "
          + appId, e);
    } catch (Exception e) {
      // do post clean up of log directories on any other exception
      LOG.error("Error occurred while aggregating the log for the application "
          + appId, e);
      doAppLogAggregationPostCleanUp();
    } finally {
      if (!this.appAggregationFinished.get() && !this.aborted.get()) {
        LOG.warn("Log aggregation did not complete for application " + appId);
        this.dispatcher.getEventHandler().handle(
            new ApplicationEvent(this.appId,
                ApplicationEventType.APPLICATION_LOG_HANDLING_FAILED));
      }
      this.appAggregationFinished.set(true);
    }
  }

  private void doAppLogAggregation() throws LogAggregationDFSException {
    while (!this.appFinishing.get() && !this.aborted.get()) {
      synchronized(this) {
        try {
          waiting.set(true);
          if (logControllerContext.isLogAggregationInRolling()) {
            wait(logControllerContext.getRollingMonitorInterval() * 1000);
            if (this.appFinishing.get() || this.aborted.get()) {
              break;
            }
            uploadLogsForContainers(false);
          } else {
            wait(THREAD_SLEEP_TIME);
          }
        } catch (InterruptedException e) {
          LOG.warn("PendingContainers queue is interrupted");
          this.appFinishing.set(true);
        } catch (LogAggregationDFSException e) {
          this.appFinishing.set(true);
          throw e;
        }
      }
    }

    if (this.aborted.get()) {
      return;
    }

    try {
      // App is finished, upload the container logs.
      uploadLogsForContainers(true);

      doAppLogAggregationPostCleanUp();
    } catch (LogAggregationDFSException e) {
      LOG.error("Error during log aggregation", e);
    }

    this.dispatcher.getEventHandler().handle(
        new ApplicationEvent(this.appId,
            ApplicationEventType.APPLICATION_LOG_HANDLING_FINISHED));
    this.appAggregationFinished.set(true);
  }

  private void doAppLogAggregationPostCleanUp() {
    // Remove the local app-log-dirs
    List<Path> localAppLogDirs = new ArrayList<Path>();
    for (String rootLogDir : dirsHandler.getLogDirsForCleanup()) {
      Path logPath = new Path(rootLogDir, applicationId);
      try {
        // check if log dir exists
        lfs.getFileStatus(logPath);
        localAppLogDirs.add(logPath);
      } catch (UnsupportedFileSystemException ue) {
        LOG.warn("Log dir {} is in an unsupported file system", rootLogDir,
            ue);
        continue;
      } catch (IOException fe) {
        LOG.warn("An exception occurred while getting file information", fe);
        continue;
      }
    }

    if (localAppLogDirs.size() > 0) {
      LOG.debug("Cleaning up {} files", localAppLogDirs.size());
      List<Path> localAppLogDirsList = new ArrayList<>();
      localAppLogDirsList.addAll(localAppLogDirs);
      DeletionTask deletionTask = new FileDeletionTask(delService,
          this.userUgi.getShortUserName(), null, localAppLogDirsList);
      this.delService.delete(deletionTask);
    }
  }

  private Path getRemoteNodeTmpLogFileForApp() {
    return new Path(remoteNodeLogFileForApp.getParent(),
      (remoteNodeLogFileForApp.getName() + LogAggregationUtils.TMP_FILE_SUFFIX));
  }

  private boolean shouldUploadLogs(ContainerLogContext logContext) {
    return logAggPolicy.shouldDoLogAggregation(logContext);
  }

  @Override
  public void startContainerLogAggregation(ContainerLogContext logContext) {
    if (shouldUploadLogs(logContext)) {
      LOG.info("Considering container " + logContext.getContainerId()
          + " for log-aggregation");
      this.pendingContainers.add(logContext.getContainerId());
    }
  }

  @Override
  public synchronized void finishLogAggregation() {
    LOG.info("Application just finished : " + this.applicationId);
    this.appFinishing.set(true);
    this.notifyAll();
  }

  @Override
  public synchronized void abortLogAggregation() {
    LOG.info("Aborting log aggregation for " + this.applicationId);
    this.aborted.set(true);
    this.notifyAll();
  }

  @Override
  public void disableLogAggregation() {
    this.logAggregationDisabled = true;
  }

  @Override
  public void enableLogAggregation() {
    this.logAggregationDisabled = false;
  }

  @Override
  public boolean isAggregationEnabled() {
    return !logAggregationDisabled;
  }

  @Private
  @VisibleForTesting
  // This is only used for testing.
  // This will wake the log aggregation thread that is waiting for
  // rollingMonitorInterval.
  // To use this method, make sure the log aggregation thread is running
  // and waiting for rollingMonitorInterval.
  public synchronized void doLogAggregationOutOfBand() {
    while(!waiting.get()) {
      try {
        wait(200);
      } catch (InterruptedException e) {
        // Do Nothing
      }
    }
    LOG.info("Do OutOfBand log aggregation");
    this.notifyAll();
  }

  class ContainerLogAggregator {
    private final AggregatedLogFormat.LogRetentionContext retentionContext;
    private final ContainerId containerId;
    private Set<String> uploadedFileMeta = new HashSet<String>();
    public ContainerLogAggregator(ContainerId containerId) {
      this.containerId = containerId;
      this.retentionContext = getRetentionContext();
    }

    private AggregatedLogFormat.LogRetentionContext getRetentionContext() {
      final long logRetentionSecs =
          conf.getLong(YarnConfiguration.LOG_AGGREGATION_RETAIN_SECONDS,
              YarnConfiguration.DEFAULT_LOG_AGGREGATION_RETAIN_SECONDS);
      return new AggregatedLogFormat.LogRetentionContext(
          recoveredLogInitedTime, logRetentionSecs * 1000);
    }

    public Set<Path> doContainerLogAggregation(
        LogAggregationFileController logAggregationFileController,
        boolean appFinished, boolean containerFinished) {
      LOG.info("Uploading logs for container " + containerId
          + ". Current good log dirs are "
          + StringUtils.join(",", dirsHandler.getLogDirsForRead()));
      final LogKey logKey = new LogKey(containerId);
      final LogValue logValue =
          new LogValue(dirsHandler.getLogDirsForRead(), containerId,
            userUgi.getShortUserName(), logAggregationContext,
            this.uploadedFileMeta,  retentionContext, appFinished,
            containerFinished);
      try {
        logAggregationFileController.write(logKey, logValue);
      } catch (Exception e) {
        LOG.error("Couldn't upload logs for " + containerId
            + ". Skipping this container.", e);
        return new HashSet<Path>();
      }
      this.uploadedFileMeta.addAll(logValue
        .getCurrentUpLoadedFileMeta());
      // if any of the previous uploaded logs have been deleted,
      // we need to remove them from alreadyUploadedLogs
      Iterable<String> mask =
          Iterables.filter(uploadedFileMeta, new Predicate<String>() {
            @Override
            public boolean apply(String next) {
              return logValue.getAllExistingFilesMeta().contains(next);
            }
          });

      this.uploadedFileMeta = Sets.newHashSet(mask);

      // need to return files uploaded or older-than-retention clean up.
      return Sets.union(logValue.getCurrentUpLoadedFilesPath(),
          logValue.getObsoleteRetentionLogFiles());

    }
  }

  // only for test
  @VisibleForTesting
  public UserGroupInformation getUgi() {
    return this.userUgi;
  }

  public UserGroupInformation updateCredentials(Credentials cred) {
    this.userUgi.addCredentials(cred);
    return userUgi;
<<<<<<< HEAD
  }

  @Private
  @VisibleForTesting
  public int getLogAggregationTimes() {
    return this.logAggregationTimes;
  }

  @VisibleForTesting
  int getCleanupOldLogTimes() {
    return this.cleanupOldLogTimes;
=======
>>>>>>> aa96f187
  }

  @VisibleForTesting
  public LogAggregationFileController getLogAggregationFileController() {
    return this.logAggregationFileController;
  }

  @VisibleForTesting
  public LogAggregationFileControllerContext
      getLogAggregationFileControllerContext() {
    return this.logControllerContext;
  }
}<|MERGE_RESOLUTION|>--- conflicted
+++ resolved
@@ -689,20 +689,6 @@
   public UserGroupInformation updateCredentials(Credentials cred) {
     this.userUgi.addCredentials(cred);
     return userUgi;
-<<<<<<< HEAD
-  }
-
-  @Private
-  @VisibleForTesting
-  public int getLogAggregationTimes() {
-    return this.logAggregationTimes;
-  }
-
-  @VisibleForTesting
-  int getCleanupOldLogTimes() {
-    return this.cleanupOldLogTimes;
-=======
->>>>>>> aa96f187
   }
 
   @VisibleForTesting
