--- conflicted
+++ resolved
@@ -20,11 +20,7 @@
 
 package org.apache.hadoop.yarn.server.nodemanager.containermanager.linux.runtime.docker;
 
-<<<<<<< HEAD
-import org.apache.hadoop.conf.Configuration;
-=======
 import org.apache.hadoop.util.StringUtils;
->>>>>>> aa96f187
 import org.apache.hadoop.yarn.server.nodemanager.Context;
 import org.apache.hadoop.yarn.server.nodemanager.containermanager.linux.privileged.PrivilegedOperation;
 
@@ -44,13 +40,8 @@
   }
 
   public DockerInspectCommand getContainerStatus() {
-<<<<<<< HEAD
-    super.addCommandArguments("format", "{{.State.Status}}");
-    this.commandArguments = "--format={{.State.Status}}";
-=======
     super.addCommandArguments("format", STATUS_TEMPLATE);
     this.commandArguments = String.format("--format=%s", STATUS_TEMPLATE);
->>>>>>> aa96f187
     return this;
   }
 
@@ -62,19 +53,6 @@
         + "{{.IPAddress}},{{end}}{{.Config.Hostname}}");
     this.commandArguments = "--format={{range(.NetworkSettings.Networks)}}"
         + "{{.IPAddress}},{{end}}{{.Config.Hostname}}";
-<<<<<<< HEAD
-    return this;
-  }
-  @Override
-  public PrivilegedOperation preparePrivilegedOperation(
-      DockerCommand dockerCommand, String containerName, Map<String,
-      String> env, Configuration conf, Context nmContext) {
-    PrivilegedOperation dockerOp = new PrivilegedOperation(
-        PrivilegedOperation.OperationType.INSPECT_DOCKER_CONTAINER);
-    dockerOp.appendArgs(commandArguments, containerName);
-    return dockerOp;
-  }
-=======
     return this;
   }
 
@@ -104,5 +82,4 @@
     return this;
   }
 
->>>>>>> aa96f187
 }