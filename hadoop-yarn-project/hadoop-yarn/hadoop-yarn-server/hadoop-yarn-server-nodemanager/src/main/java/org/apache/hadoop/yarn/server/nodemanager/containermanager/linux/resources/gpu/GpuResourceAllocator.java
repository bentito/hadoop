/**
 * Licensed to the Apache Software Foundation (ASF) under one
 * or more contributor license agreements.  See the NOTICE file
 * distributed with this work for additional information
 * regarding copyright ownership.  The ASF licenses this file
 * to you under the Apache License, Version 2.0 (the
 * "License"); you may not use this file except in compliance
 * with the License.  You may obtain a copy of the License at
 *
 *     http://www.apache.org/licenses/LICENSE-2.0
 *
 * Unless required by applicable law or agreed to in writing, software
 * distributed under the License is distributed on an "AS IS" BASIS,
 * WITHOUT WARRANTIES OR CONDITIONS OF ANY KIND, either express or implied.
 * See the License for the specific language governing permissions and
 * limitations under the License.
 */

package org.apache.hadoop.yarn.server.nodemanager.containermanager.linux.resources.gpu;

import com.google.common.annotations.VisibleForTesting;
import com.google.common.collect.ImmutableList;
import com.google.common.collect.ImmutableMap;
import com.google.common.collect.ImmutableSet;
import com.google.common.collect.Sets;
import org.slf4j.Logger;
import org.slf4j.LoggerFactory;
import org.apache.hadoop.util.StringUtils;
import org.apache.hadoop.yarn.api.records.ContainerId;
import org.apache.hadoop.yarn.api.records.Resource;
import org.apache.hadoop.yarn.api.records.ResourceInformation;
import org.apache.hadoop.yarn.exceptions.ResourceNotFoundException;
import org.apache.hadoop.yarn.server.nodemanager.Context;
import org.apache.hadoop.yarn.server.nodemanager.containermanager.container.Container;
import org.apache.hadoop.yarn.server.nodemanager.containermanager.linux.resources.ResourceHandlerException;
import org.apache.hadoop.yarn.server.nodemanager.containermanager.resourceplugin.gpu.AssignedGpuDevice;
import org.apache.hadoop.yarn.server.nodemanager.containermanager.resourceplugin.gpu.GpuDevice;

import java.io.IOException;
import java.io.Serializable;
import java.util.ArrayList;
import java.util.Collections;
<<<<<<< HEAD
import java.util.HashMap;
import java.util.Iterator;
=======
>>>>>>> aa96f187
import java.util.List;
import java.util.Map;
import java.util.Set;
import java.util.TreeMap;
import java.util.TreeSet;
import java.util.stream.Collectors;

import static org.apache.hadoop.yarn.api.records.ResourceInformation.GPU_URI;

/**
 * Allocate GPU resources according to requirements.
 */
public class GpuResourceAllocator {
<<<<<<< HEAD
  final static Log LOG = LogFactory.getLog(GpuResourceAllocator.class);
=======
  final static Logger LOG = LoggerFactory.
      getLogger(GpuResourceAllocator.class);

>>>>>>> aa96f187
  private static final int WAIT_MS_PER_LOOP = 1000;

  private Set<GpuDevice> allowedGpuDevices = new TreeSet<>();
  private Map<GpuDevice, ContainerId> usedDevices = new TreeMap<>();
  private Context nmContext;
  private final int waitPeriodForResource;

  public GpuResourceAllocator(Context ctx) {
    this.nmContext = ctx;
    // Wait for a maximum of 120 seconds if no available GPU are there which
    // are yet to be released.
    this.waitPeriodForResource = 120 * WAIT_MS_PER_LOOP;
  }

  @VisibleForTesting
  GpuResourceAllocator(Context ctx, int waitPeriodForResource) {
    this.nmContext = ctx;
    this.waitPeriodForResource = waitPeriodForResource;
  }

  /**
   * Contains allowed and denied devices.
   * Denied devices will be useful for cgroups devices module to do blacklisting
   */
  static class GpuAllocation {
    private Set<GpuDevice> allowed = Collections.emptySet();
    private Set<GpuDevice> denied = Collections.emptySet();

    GpuAllocation(Set<GpuDevice> allowed, Set<GpuDevice> denied) {
      if (allowed != null) {
        this.allowed = ImmutableSet.copyOf(allowed);
      }
      if (denied != null) {
        this.denied = ImmutableSet.copyOf(denied);
      }
    }

    public Set<GpuDevice> getAllowedGPUs() {
      return allowed;
    }

    public Set<GpuDevice> getDeniedGPUs() {
      return denied;
    }
  }

  /**
   * Add GPU to the allowed list of GPUs.
   * @param gpuDevice gpu device
   */
  public synchronized void addGpu(GpuDevice gpuDevice) {
    allowedGpuDevices.add(gpuDevice);
  }

  @VisibleForTesting
  public synchronized int getAvailableGpus() {
    return allowedGpuDevices.size() - usedDevices.size();
  }

  public synchronized void recoverAssignedGpus(ContainerId containerId)
      throws ResourceHandlerException {
    Container c = nmContext.getContainers().get(containerId);
    if (c == null) {
      throw new ResourceHandlerException(
          "Cannot find container with id=" + containerId +
              ", this should not occur under normal circumstances!");
    }

    LOG.info("Starting recovery of GpuDevice for {}.", containerId);
    for (Serializable gpuDeviceSerializable : c.getResourceMappings()
        .getAssignedResources(GPU_URI)) {
      if (!(gpuDeviceSerializable instanceof GpuDevice)) {
        throw new ResourceHandlerException(
            "Trying to recover device id, however it"
                + " is not an instance of " + GpuDevice.class.getName()
                + ", this should not occur under normal circumstances!");
      }

      GpuDevice gpuDevice = (GpuDevice) gpuDeviceSerializable;

      // Make sure it is in allowed GPU device.
      if (!allowedGpuDevices.contains(gpuDevice)) {
        throw new ResourceHandlerException(
            "Try to recover device = " + gpuDevice
                + " however it is not in the allowed device list:" +
                StringUtils.join(",", allowedGpuDevices));
      }

      // Make sure it is not occupied by anybody else
      if (usedDevices.containsKey(gpuDevice)) {
        throw new ResourceHandlerException(
            "Try to recover device id = " + gpuDevice
                + " however it is already assigned to container=" + usedDevices
                .get(gpuDevice) + ", please double check what happened.");
      }

      usedDevices.put(gpuDevice, containerId);
      LOG.info("ContainerId {} is assigned to GpuDevice {} on recovery.",
          containerId, gpuDevice);
    }
    LOG.info("Finished recovery of GpuDevice for {}.", containerId);
  }

  /**
   * Get number of requested GPUs from resource.
   * @param requestedResource requested resource
   * @return #gpus.
   */
  public static int getRequestedGpus(Resource requestedResource) {
    try {
      return Long.valueOf(requestedResource.getResourceValue(
          GPU_URI)).intValue();
    } catch (ResourceNotFoundException e) {
      return 0;
    }
  }

  /**
   * Assign GPU to the specified container.
   * @param container container to allocate
   * @return allocation results.
   * @throws ResourceHandlerException When failed to assign GPUs.
   */
  public GpuAllocation assignGpus(Container container)
      throws ResourceHandlerException {
    GpuAllocation allocation = internalAssignGpus(container);

<<<<<<< HEAD
    // Wait for a maximum of 120 seconds if no available GPU are there which
    // are yet to be released.
    final int timeoutMsecs = 120 * WAIT_MS_PER_LOOP;
    int timeWaiting = 0;
    while (allocation == null) {
      if (timeWaiting >= timeoutMsecs) {
=======
    // Wait for a maximum of waitPeriodForResource seconds if no
    // available GPU are there which are yet to be released.
    int timeWaiting = 0;
    while (allocation == null) {
      if (timeWaiting >= waitPeriodForResource) {
>>>>>>> aa96f187
        break;
      }

      // Sleep for 1 sec to ensure there are some free GPU devices which are
      // getting released.
      try {
        LOG.info("Container : " + container.getContainerId()
            + " is waiting for free GPU devices.");
        Thread.sleep(WAIT_MS_PER_LOOP);
        timeWaiting += WAIT_MS_PER_LOOP;
        allocation = internalAssignGpus(container);
      } catch (InterruptedException e) {
        // On any interrupt, break the loop and continue execution.
<<<<<<< HEAD
=======
        Thread.currentThread().interrupt();
        LOG.warn("Interrupted while waiting for available GPU");
>>>>>>> aa96f187
        break;
      }
    }

    if(allocation == null) {
      String message = "Could not get valid GPU device for container '" +
          container.getContainerId()
          + "' as some other containers might not releasing GPUs.";
      LOG.warn(message);
      throw new ResourceHandlerException(message);
    }
    return allocation;
  }

  private synchronized GpuAllocation internalAssignGpus(Container container)
      throws ResourceHandlerException {
    Resource requestedResource = container.getResource();
    ContainerId containerId = container.getContainerId();
    int numRequestedGpuDevices = getRequestedGpus(requestedResource);

    // Assign GPUs to container if requested some.
    if (numRequestedGpuDevices > 0) {
      if (LOG.isDebugEnabled()) {
        LOG.debug(String.format("Trying to assign %d GPUs to container: %s" +
            ", #AvailableGPUs=%d, #ReleasingGPUs=%d",
            numRequestedGpuDevices, containerId,
            getAvailableGpus(), getReleasingGpus()));
      }
      if (numRequestedGpuDevices > getAvailableGpus()) {
        // If there are some devices which are getting released, wait for few
        // seconds to get it.
        if (numRequestedGpuDevices <= getReleasingGpus() + getAvailableGpus()) {
          return null;
        }
      }

      if (numRequestedGpuDevices > getAvailableGpus()) {
        // If there are some devices which are getting released, wait for few
        // seconds to get it.
        if (numRequestedGpuDevices <= getReleasingGpus() + getAvailableGpus()) {
          return null;
        }
      }

      if (numRequestedGpuDevices > getAvailableGpus()) {
        throw new ResourceHandlerException(
            "Failed to find enough GPUs, requestor=" + containerId +
                ", #RequestedGPUs=" + numRequestedGpuDevices +
                ", #AvailableGPUs=" + getAvailableGpus());
      }

      Set<GpuDevice> assignedGpus = new TreeSet<>();

      for (GpuDevice gpu : allowedGpuDevices) {
        if (!usedDevices.containsKey(gpu)) {
          usedDevices.put(gpu, containerId);
          assignedGpus.add(gpu);
          if (assignedGpus.size() == numRequestedGpuDevices) {
            break;
          }
        }
      }

      // Record in state store if we allocated anything
      if (!assignedGpus.isEmpty()) {
        try {
          // Update state store.
          nmContext.getNMStateStore().storeAssignedResources(container, GPU_URI,
              new ArrayList<>(assignedGpus));
        } catch (IOException e) {
          unassignGpus(containerId);
          throw new ResourceHandlerException(e);
        }
      }

      return new GpuAllocation(assignedGpus,
          Sets.difference(allowedGpuDevices, assignedGpus));
    }
    return new GpuAllocation(null, allowedGpuDevices);
  }

  private synchronized long getReleasingGpus() {
    long releasingGpus = 0;
<<<<<<< HEAD
    Iterator<Map.Entry<GpuDevice, ContainerId>> iter = usedDevices.entrySet()
        .iterator();
    while (iter.hasNext()) {
      ContainerId containerId = iter.next().getValue();
=======
    for (ContainerId containerId : ImmutableSet.copyOf(usedDevices.values())) {
>>>>>>> aa96f187
      Container container;
      if ((container = nmContext.getContainers().get(containerId)) != null) {
        if (container.isContainerInFinalStates()) {
          releasingGpus = releasingGpus + container.getResource()
              .getResourceInformation(ResourceInformation.GPU_URI).getValue();
        }
      }
    }
    return releasingGpus;
  }

  /**
   * Clean up all GPUs assigned to containerId.
   * @param containerId containerId
   */
  public synchronized void unassignGpus(ContainerId containerId) {
    if (LOG.isDebugEnabled()) {
      LOG.debug("Trying to unassign GPU device from container " + containerId);
    }
    usedDevices.entrySet().removeIf(entry ->
        entry.getValue().equals(containerId));
  }

  @VisibleForTesting
  public synchronized Map<GpuDevice, ContainerId> getDeviceAllocationMapping() {
    return ImmutableMap.copyOf(usedDevices);
  }

  public synchronized List<GpuDevice> getAllowedGpus() {
    return ImmutableList.copyOf(allowedGpuDevices);
  }

  public synchronized List<AssignedGpuDevice> getAssignedGpus() {
    return usedDevices.entrySet().stream()
        .map(e -> {
          final GpuDevice gpu = e.getKey();
          ContainerId containerId = e.getValue();
          return new AssignedGpuDevice(gpu.getIndex(), gpu.getMinorNumber(),
              containerId);
        }).collect(Collectors.toList());
  }

  @Override
  public String toString() {
    return GpuResourceAllocator.class.getName();
  }
}<|MERGE_RESOLUTION|>--- conflicted
+++ resolved
@@ -40,11 +40,6 @@
 import java.io.Serializable;
 import java.util.ArrayList;
 import java.util.Collections;
-<<<<<<< HEAD
-import java.util.HashMap;
-import java.util.Iterator;
-=======
->>>>>>> aa96f187
 import java.util.List;
 import java.util.Map;
 import java.util.Set;
@@ -58,13 +53,9 @@
  * Allocate GPU resources according to requirements.
  */
 public class GpuResourceAllocator {
-<<<<<<< HEAD
-  final static Log LOG = LogFactory.getLog(GpuResourceAllocator.class);
-=======
   final static Logger LOG = LoggerFactory.
       getLogger(GpuResourceAllocator.class);
 
->>>>>>> aa96f187
   private static final int WAIT_MS_PER_LOOP = 1000;
 
   private Set<GpuDevice> allowedGpuDevices = new TreeSet<>();
@@ -192,20 +183,11 @@
       throws ResourceHandlerException {
     GpuAllocation allocation = internalAssignGpus(container);
 
-<<<<<<< HEAD
-    // Wait for a maximum of 120 seconds if no available GPU are there which
-    // are yet to be released.
-    final int timeoutMsecs = 120 * WAIT_MS_PER_LOOP;
-    int timeWaiting = 0;
-    while (allocation == null) {
-      if (timeWaiting >= timeoutMsecs) {
-=======
     // Wait for a maximum of waitPeriodForResource seconds if no
     // available GPU are there which are yet to be released.
     int timeWaiting = 0;
     while (allocation == null) {
       if (timeWaiting >= waitPeriodForResource) {
->>>>>>> aa96f187
         break;
       }
 
@@ -219,11 +201,8 @@
         allocation = internalAssignGpus(container);
       } catch (InterruptedException e) {
         // On any interrupt, break the loop and continue execution.
-<<<<<<< HEAD
-=======
         Thread.currentThread().interrupt();
         LOG.warn("Interrupted while waiting for available GPU");
->>>>>>> aa96f187
         break;
       }
     }
@@ -307,14 +286,7 @@
 
   private synchronized long getReleasingGpus() {
     long releasingGpus = 0;
-<<<<<<< HEAD
-    Iterator<Map.Entry<GpuDevice, ContainerId>> iter = usedDevices.entrySet()
-        .iterator();
-    while (iter.hasNext()) {
-      ContainerId containerId = iter.next().getValue();
-=======
     for (ContainerId containerId : ImmutableSet.copyOf(usedDevices.values())) {
->>>>>>> aa96f187
       Container container;
       if ((container = nmContext.getContainers().get(containerId)) != null) {
         if (container.isContainerInFinalStates()) {
