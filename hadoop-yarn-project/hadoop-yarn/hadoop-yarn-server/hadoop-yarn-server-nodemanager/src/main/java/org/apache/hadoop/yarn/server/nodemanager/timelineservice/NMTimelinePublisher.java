--- conflicted
+++ resolved
@@ -24,13 +24,10 @@
 import java.util.Map;
 import java.util.concurrent.ConcurrentHashMap;
 
-<<<<<<< HEAD
-=======
 import org.apache.hadoop.yarn.conf.YarnConfiguration;
 import org.apache.hadoop.yarn.server.nodemanager.containermanager.container.ContainerKillEvent;
 import org.apache.hadoop.yarn.server.nodemanager.containermanager.container.ContainerPauseEvent;
 import org.apache.hadoop.yarn.server.nodemanager.containermanager.container.ContainerResumeEvent;
->>>>>>> aa96f187
 import org.apache.hadoop.yarn.webapp.util.WebAppUtils;
 import org.slf4j.Logger;
 import org.slf4j.LoggerFactory;
@@ -119,13 +116,10 @@
     if (webAppURLWithoutScheme.contains(":")) {
       httpPort = webAppURLWithoutScheme.split(":")[1];
     }
-<<<<<<< HEAD
-=======
 
     publishNMContainerEvents = conf.getBoolean(
         YarnConfiguration.NM_PUBLISH_CONTAINER_EVENTS_ENABLED,
         YarnConfiguration.DEFAULT_NM_PUBLISH_CONTAINER_EVENTS_ENABLED);
->>>>>>> aa96f187
     super.serviceInit(conf);
   }
 
@@ -221,23 +215,6 @@
           LOG.debug("Failed to publish Container metrics for container {}",
               container.getContainerId(), e);
         }
-<<<<<<< HEAD
-      } catch (IOException e) {
-        LOG.error("Failed to publish Container metrics for container "
-            + container.getContainerId());
-        if (LOG.isDebugEnabled()) {
-          LOG.debug("Failed to publish Container metrics for container "
-              + container.getContainerId(), e);
-        }
-      } catch (YarnException e) {
-        LOG.error("Failed to publish Container metrics for container "
-            + container.getContainerId(), e.getMessage());
-        if (LOG.isDebugEnabled()) {
-          LOG.debug("Failed to publish Container metrics for container "
-              + container.getContainerId(), e);
-        }
-=======
->>>>>>> aa96f187
       }
     }
   }
@@ -418,23 +395,6 @@
         LOG.debug("Failed to publish Container metrics for container {}",
             container.getContainerId(), e);
       }
-<<<<<<< HEAD
-    } catch (IOException e) {
-      LOG.error("Failed to publish Container metrics for container "
-          + container.getContainerId());
-      if (LOG.isDebugEnabled()) {
-        LOG.debug("Failed to publish Container metrics for container "
-            + container.getContainerId(), e);
-      }
-    } catch (YarnException e) {
-      LOG.error("Failed to publish Container metrics for container "
-          + container.getContainerId(), e.getMessage());
-      if (LOG.isDebugEnabled()) {
-        LOG.debug("Failed to publish Container metrics for container "
-            + container.getContainerId(), e);
-      }
-=======
->>>>>>> aa96f187
     }
   }
 
@@ -467,21 +427,10 @@
       }
     } catch (IOException e) {
       LOG.error("Error when publishing entity " + entity);
-<<<<<<< HEAD
-      if (LOG.isDebugEnabled()) {
-        LOG.debug("Error when publishing entity " + entity, e);
-      }
-    } catch (YarnException e) {
-      LOG.error("Error when publishing entity " + entity, e.getMessage());
-      if (LOG.isDebugEnabled()) {
-        LOG.debug("Error when publishing entity " + entity, e);
-      }
-=======
       LOG.debug("Error when publishing entity {}", entity, e);
     } catch (YarnException e) {
       LOG.error("Error when publishing entity " + entity, e.getMessage());
       LOG.debug("Error when publishing entity {}", entity, e);
->>>>>>> aa96f187
     }
   }
 
