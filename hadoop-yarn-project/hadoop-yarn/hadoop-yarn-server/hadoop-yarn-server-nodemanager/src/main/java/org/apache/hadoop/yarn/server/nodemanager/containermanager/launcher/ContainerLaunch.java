/**
* Licensed to the Apache Software Foundation (ASF) under one
* or more contributor license agreements.  See the NOTICE file
* distributed with this work for additional information
* regarding copyright ownership.  The ASF licenses this file
* to you under the Apache License, Version 2.0 (the
* "License"); you may not use this file except in compliance
* with the License.  You may obtain a copy of the License at
*
*     http://www.apache.org/licenses/LICENSE-2.0
*
* Unless required by applicable law or agreed to in writing, software
* distributed under the License is distributed on an "AS IS" BASIS,
* WITHOUT WARRANTIES OR CONDITIONS OF ANY KIND, either express or implied.
* See the License for the specific language governing permissions and
* limitations under the License.
*/

package org.apache.hadoop.yarn.server.nodemanager.containermanager.launcher;

import static org.apache.hadoop.fs.CreateFlag.CREATE;
import static org.apache.hadoop.fs.CreateFlag.OVERWRITE;
<<<<<<< HEAD

import org.apache.hadoop.yarn.server.nodemanager.executor.DeletionAsUserContext;
import org.slf4j.Logger;
import org.slf4j.LoggerFactory;
=======
import static org.apache.hadoop.yarn.server.nodemanager.ContainerExecutor.TOKEN_FILE_NAME_FMT;

import org.apache.hadoop.yarn.server.nodemanager.executor.DeletionAsUserContext;
>>>>>>> aa96f187

import java.io.DataOutputStream;
import java.io.File;
import java.io.IOException;
import java.io.PrintStream;
import java.nio.ByteBuffer;
import java.nio.charset.StandardCharsets;
import java.util.ArrayList;
import java.util.Collection;
import java.util.Collections;
import java.util.EnumSet;
import java.util.HashMap;
import java.util.HashSet;
import java.util.LinkedHashMap;
import java.util.List;
import java.util.LinkedHashSet;
import java.util.Map;
import java.util.Map.Entry;
import java.util.Set;
import java.util.concurrent.Callable;
import java.util.concurrent.atomic.AtomicBoolean;
import java.util.concurrent.locks.Lock;
import java.util.concurrent.locks.ReentrantLock;

import org.apache.hadoop.conf.Configuration;
import org.apache.hadoop.fs.FSDataInputStream;
import org.apache.hadoop.fs.FileContext;
import org.apache.hadoop.fs.FileStatus;
import org.apache.hadoop.fs.FileSystem;
import org.apache.hadoop.fs.FileUtil;
import org.apache.hadoop.fs.LocalDirAllocator;
import org.apache.hadoop.fs.Path;
import org.apache.hadoop.io.IOUtils;
import org.apache.hadoop.security.Credentials;
import org.apache.hadoop.util.Shell;
import org.apache.hadoop.util.StringUtils;
import org.apache.hadoop.yarn.api.ApplicationConstants;
import org.apache.hadoop.yarn.api.ApplicationConstants.Environment;
import org.apache.hadoop.yarn.api.records.ContainerExitStatus;
import org.apache.hadoop.yarn.api.records.ContainerId;
import org.apache.hadoop.yarn.api.records.ContainerLaunchContext;
import org.apache.hadoop.yarn.api.records.SignalContainerCommand;
import org.apache.hadoop.yarn.conf.YarnConfiguration;
import org.apache.hadoop.yarn.event.Dispatcher;
import org.apache.hadoop.yarn.exceptions.ConfigurationException;
import org.apache.hadoop.yarn.exceptions.YarnException;
import org.apache.hadoop.yarn.ipc.RPCUtil;
import org.apache.hadoop.yarn.server.nodemanager.ContainerExecutor;
import org.apache.hadoop.yarn.server.nodemanager.ContainerExecutor.ExitCode;
import org.apache.hadoop.yarn.server.nodemanager.ContainerExecutor.Signal;
import org.apache.hadoop.yarn.server.nodemanager.Context;
import org.apache.hadoop.yarn.server.nodemanager.LocalDirsHandlerService;
import org.apache.hadoop.yarn.server.nodemanager.WindowsSecureContainerExecutor;
import org.apache.hadoop.yarn.server.nodemanager.containermanager.ContainerManagerImpl;
import org.apache.hadoop.yarn.server.nodemanager.containermanager.application.Application;
import org.apache.hadoop.yarn.server.nodemanager.containermanager.container.Container;
import org.apache.hadoop.yarn.server.nodemanager.containermanager.container.ContainerDiagnosticsUpdateEvent;
import org.apache.hadoop.yarn.server.nodemanager.containermanager.container.ContainerEvent;
import org.apache.hadoop.yarn.server.nodemanager.containermanager.container.ContainerEventType;
import org.apache.hadoop.yarn.server.nodemanager.containermanager.container.ContainerExitEvent;
import org.apache.hadoop.yarn.server.nodemanager.containermanager.container.ContainerKillEvent;
import org.apache.hadoop.yarn.server.nodemanager.containermanager.container.ContainerState;
import org.apache.hadoop.yarn.server.nodemanager.containermanager.localizer.ContainerLocalizer;
import org.apache.hadoop.yarn.server.nodemanager.containermanager.localizer.ResourceLocalizationService;
import org.apache.hadoop.yarn.server.nodemanager.executor.ContainerPrepareContext;
import org.apache.hadoop.yarn.server.nodemanager.executor.ContainerReapContext;
import org.apache.hadoop.yarn.server.nodemanager.executor.ContainerSignalContext;
import org.apache.hadoop.yarn.server.nodemanager.executor.ContainerStartContext;
import org.apache.hadoop.yarn.server.nodemanager.util.ProcessIdFileReader;
import org.apache.hadoop.yarn.server.security.AMSecretKeys;
import org.apache.hadoop.yarn.util.Apps;
import org.apache.hadoop.yarn.util.AuxiliaryServiceHelper;

import com.google.common.annotations.VisibleForTesting;
import org.slf4j.Logger;
import org.slf4j.LoggerFactory;

public class ContainerLaunch implements Callable<Integer> {

  private static final Logger LOG =
       LoggerFactory.getLogger(ContainerLaunch.class);

  private static final String CONTAINER_PRE_LAUNCH_PREFIX = "prelaunch";
  public static final String CONTAINER_PRE_LAUNCH_STDOUT = CONTAINER_PRE_LAUNCH_PREFIX + ".out";
  public static final String CONTAINER_PRE_LAUNCH_STDERR = CONTAINER_PRE_LAUNCH_PREFIX + ".err";

  public static final String CONTAINER_SCRIPT =
    Shell.appendScriptExtension("launch_container");

  public static final String FINAL_CONTAINER_TOKENS_FILE = "container_tokens";
  public static final String SYSFS_DIR = "sysfs";

  public static final String KEYSTORE_FILE = "yarn_provided.keystore";
  public static final String TRUSTSTORE_FILE = "yarn_provided.truststore";

  private static final String PID_FILE_NAME_FMT = "%s.pid";
  static final String EXIT_CODE_FILE_SUFFIX = ".exitcode";

  protected final Dispatcher dispatcher;
  protected final ContainerExecutor exec;
  protected final Application app;
  protected final Container container;
  private final Configuration conf;
  private final Context context;
  private final ContainerManagerImpl containerManager;

  protected AtomicBoolean containerAlreadyLaunched = new AtomicBoolean(false);
  protected AtomicBoolean shouldPauseContainer = new AtomicBoolean(false);

  protected AtomicBoolean completed = new AtomicBoolean(false);

  private volatile boolean killedBeforeStart = false;
  private long maxKillWaitTime = 2000;

  protected Path pidFilePath = null;

  protected final LocalDirsHandlerService dirsHandler;

  private final Lock launchLock = new ReentrantLock();

  public ContainerLaunch(Context context, Configuration configuration,
      Dispatcher dispatcher, ContainerExecutor exec, Application app,
      Container container, LocalDirsHandlerService dirsHandler,
      ContainerManagerImpl containerManager) {
    this.context = context;
    this.conf = configuration;
    this.app = app;
    this.exec = exec;
    this.container = container;
    this.dispatcher = dispatcher;
    this.dirsHandler = dirsHandler;
    this.containerManager = containerManager;
    this.maxKillWaitTime =
        conf.getLong(YarnConfiguration.NM_PROCESS_KILL_WAIT_MS,
            YarnConfiguration.DEFAULT_NM_PROCESS_KILL_WAIT_MS);
  }

  @VisibleForTesting
  public static String expandEnvironment(String var,
      Path containerLogDir) {
    var = var.replace(ApplicationConstants.LOG_DIR_EXPANSION_VAR,
      containerLogDir.toString());
    var = var.replace(ApplicationConstants.CLASS_PATH_SEPARATOR,
      File.pathSeparator);

    // replace parameter expansion marker. e.g. {{VAR}} on Windows is replaced
    // as %VAR% and on Linux replaced as "$VAR"
    if (Shell.WINDOWS) {
      var = var.replaceAll("(\\{\\{)|(\\}\\})", "%");
    } else {
      var = var.replace(ApplicationConstants.PARAMETER_EXPANSION_LEFT, "$");
      var = var.replace(ApplicationConstants.PARAMETER_EXPANSION_RIGHT, "");
    }
    return var;
  }

  private Map<String, String> expandAllEnvironmentVars(
      ContainerLaunchContext launchContext, Path containerLogDir) {
    Map<String, String> environment = launchContext.getEnvironment();
    for (Entry<String, String> entry : environment.entrySet()) {
      String value = entry.getValue();
      value = expandEnvironment(value, containerLogDir);
      entry.setValue(value);
    }
    return environment;
  }

  @Override
  public Integer call() {
    if (!validateContainerState()) {
      return 0;
    }

    final ContainerLaunchContext launchContext = container.getLaunchContext();
    ContainerId containerID = container.getContainerId();
    String containerIdStr = containerID.toString();
    final List<String> command = launchContext.getCommands();
    int ret = -1;

    Path containerLogDir;
    try {
      Map<Path, List<String>> localResources = getLocalizedResources();

      final String user = container.getUser();
      // /////////////////////////// Variable expansion
      // Before the container script gets written out.
      List<String> newCmds = new ArrayList<String>(command.size());
      String appIdStr = app.getAppId().toString();
      String relativeContainerLogDir = ContainerLaunch
          .getRelativeContainerLogDir(appIdStr, containerIdStr);
      containerLogDir =
          dirsHandler.getLogPathForWrite(relativeContainerLogDir, false);
      recordContainerLogDir(containerID, containerLogDir.toString());
      for (String str : command) {
        // TODO: Should we instead work via symlinks without this grammar?
        newCmds.add(expandEnvironment(str, containerLogDir));
      }
      launchContext.setCommands(newCmds);

      Map<String, String> environment = expandAllEnvironmentVars(
          launchContext, containerLogDir);
      // /////////////////////////// End of variable expansion

      // Use this to track variables that are added to the environment by nm.
      LinkedHashSet<String> nmEnvVars = new LinkedHashSet<String>();

      FileContext lfs = FileContext.getLocalFSFileContext();

      Path nmPrivateContainerScriptPath = dirsHandler.getLocalPathForWrite(
          getContainerPrivateDir(appIdStr, containerIdStr) + Path.SEPARATOR
              + CONTAINER_SCRIPT);
      Path nmPrivateTokensPath = dirsHandler.getLocalPathForWrite(
          getContainerPrivateDir(appIdStr, containerIdStr) + Path.SEPARATOR
              + String.format(TOKEN_FILE_NAME_FMT, containerIdStr));
      Path nmPrivateKeystorePath = dirsHandler.getLocalPathForWrite(
          getContainerPrivateDir(appIdStr, containerIdStr) + Path.SEPARATOR
              + KEYSTORE_FILE);
      Path nmPrivateTruststorePath = dirsHandler.getLocalPathForWrite(
          getContainerPrivateDir(appIdStr, containerIdStr) + Path.SEPARATOR
              + TRUSTSTORE_FILE);
      Path nmPrivateClasspathJarDir = dirsHandler.getLocalPathForWrite(
          getContainerPrivateDir(appIdStr, containerIdStr));

      // Select the working directory for the container
      Path containerWorkDir = deriveContainerWorkDir();
      recordContainerWorkDir(containerID, containerWorkDir.toString());

      // Select a root dir for all csi volumes for the container
      Path csiVolumesRoot = deriveCsiVolumesRootDir();
      recordContainerCsiVolumesRootDir(containerID, csiVolumesRoot.toString());

      String pidFileSubpath = getPidFileSubpath(appIdStr, containerIdStr);
      // pid file should be in nm private dir so that it is not
      // accessible by users
      pidFilePath = dirsHandler.getLocalPathForWrite(pidFileSubpath);
      List<String> localDirs = dirsHandler.getLocalDirs();
      List<String> localDirsForRead = dirsHandler.getLocalDirsForRead();
      List<String> logDirs = dirsHandler.getLogDirs();
      List<String> filecacheDirs = getNMFilecacheDirs(localDirsForRead);
      List<String> userLocalDirs = getUserLocalDirs(localDirs);
      List<String> containerLocalDirs = getContainerLocalDirs(localDirs);
      List<String> containerLogDirs = getContainerLogDirs(logDirs);
      List<String> userFilecacheDirs = getUserFilecacheDirs(localDirsForRead);
      List<String> applicationLocalDirs = getApplicationLocalDirs(localDirs,
          appIdStr);

      if (!dirsHandler.areDisksHealthy()) {
        ret = ContainerExitStatus.DISKS_FAILED;
        throw new IOException("Most of the disks failed. "
            + dirsHandler.getDisksHealthReport(false));
      }
      List<Path> appDirs = new ArrayList<Path>(localDirs.size());
      for (String localDir : localDirs) {
        Path usersdir = new Path(localDir, ContainerLocalizer.USERCACHE);
        Path userdir = new Path(usersdir, user);
        Path appsdir = new Path(userdir, ContainerLocalizer.APPCACHE);
        appDirs.add(new Path(appsdir, appIdStr));
      }

      byte[] keystore = container.getCredentials().getSecretKey(
          AMSecretKeys.YARN_APPLICATION_AM_KEYSTORE);
      if (keystore != null) {
        try (DataOutputStream keystoreOutStream =
                 lfs.create(nmPrivateKeystorePath,
                     EnumSet.of(CREATE, OVERWRITE))) {
          keystoreOutStream.write(keystore);
          environment.put(ApplicationConstants.KEYSTORE_FILE_LOCATION_ENV_NAME,
              new Path(containerWorkDir,
                  ContainerLaunch.KEYSTORE_FILE).toUri().getPath());
          environment.put(ApplicationConstants.KEYSTORE_PASSWORD_ENV_NAME,
              new String(container.getCredentials().getSecretKey(
                  AMSecretKeys.YARN_APPLICATION_AM_KEYSTORE_PASSWORD),
                  StandardCharsets.UTF_8));
        }
      } else {
        nmPrivateKeystorePath = null;
      }
      byte[] truststore = container.getCredentials().getSecretKey(
          AMSecretKeys.YARN_APPLICATION_AM_TRUSTSTORE);
      if (truststore != null) {
        try (DataOutputStream truststoreOutStream =
                 lfs.create(nmPrivateTruststorePath,
                     EnumSet.of(CREATE, OVERWRITE))) {
          truststoreOutStream.write(truststore);
          environment.put(
              ApplicationConstants.TRUSTSTORE_FILE_LOCATION_ENV_NAME,
              new Path(containerWorkDir,
                  ContainerLaunch.TRUSTSTORE_FILE).toUri().getPath());
          environment.put(ApplicationConstants.TRUSTSTORE_PASSWORD_ENV_NAME,
              new String(container.getCredentials().getSecretKey(
                  AMSecretKeys.YARN_APPLICATION_AM_TRUSTSTORE_PASSWORD),
                  StandardCharsets.UTF_8));
        }
      } else {
        nmPrivateTruststorePath = null;
      }

      // Set the token location too.
      addToEnvMap(environment, nmEnvVars,
          ApplicationConstants.CONTAINER_TOKEN_FILE_ENV_NAME,
          new Path(containerWorkDir,
              FINAL_CONTAINER_TOKENS_FILE).toUri().getPath());

      // /////////// Write out the container-script in the nmPrivate space.
      try (DataOutputStream containerScriptOutStream =
               lfs.create(nmPrivateContainerScriptPath,
                   EnumSet.of(CREATE, OVERWRITE))) {
        // Sanitize the container's environment
        sanitizeEnv(environment, containerWorkDir, appDirs, userLocalDirs,
            containerLogDirs, localResources, nmPrivateClasspathJarDir,
            nmEnvVars);

        prepareContainer(localResources, containerLocalDirs);

        // Write out the environment
        exec.writeLaunchEnv(containerScriptOutStream, environment,
            localResources, launchContext.getCommands(),
            containerLogDir, user, nmEnvVars);
      }
      // /////////// End of writing out container-script

      // /////////// Write out the container-tokens in the nmPrivate space.
      try (DataOutputStream tokensOutStream =
               lfs.create(nmPrivateTokensPath, EnumSet.of(CREATE, OVERWRITE))) {
        Credentials creds = container.getCredentials();
        creds.writeTokenStorageToStream(tokensOutStream);
      }
      // /////////// End of writing out container-tokens

      ret = launchContainer(new ContainerStartContext.Builder()
          .setContainer(container)
          .setLocalizedResources(localResources)
          .setNmPrivateContainerScriptPath(nmPrivateContainerScriptPath)
          .setNmPrivateTokensPath(nmPrivateTokensPath)
          .setNmPrivateKeystorePath(nmPrivateKeystorePath)
          .setNmPrivateTruststorePath(nmPrivateTruststorePath)
          .setUser(user)
          .setAppId(appIdStr)
          .setContainerWorkDir(containerWorkDir)
          .setContainerCsiVolumesRootDir(csiVolumesRoot)
          .setLocalDirs(localDirs)
          .setLogDirs(logDirs)
          .setFilecacheDirs(filecacheDirs)
          .setUserLocalDirs(userLocalDirs)
          .setContainerLocalDirs(containerLocalDirs)
          .setContainerLogDirs(containerLogDirs)
          .setUserFilecacheDirs(userFilecacheDirs)
          .setApplicationLocalDirs(applicationLocalDirs).build());
    } catch (ConfigurationException e) {
      LOG.error("Failed to launch container due to configuration error.", e);
      dispatcher.getEventHandler().handle(new ContainerExitEvent(
          containerID, ContainerEventType.CONTAINER_EXITED_WITH_FAILURE, ret,
          e.getMessage()));
      // Mark the node as unhealthy
      context.getNodeStatusUpdater().reportException(e);
      return ret;
    } catch (Throwable e) {
      LOG.warn("Failed to launch container.", e);
      dispatcher.getEventHandler().handle(new ContainerExitEvent(
          containerID, ContainerEventType.CONTAINER_EXITED_WITH_FAILURE, ret,
          e.getMessage()));
      return ret;
    } finally {
      setContainerCompletedStatus(ret);
    }

    handleContainerExitCode(ret, containerLogDir);
    return ret;
  }

  /**
   * Volumes mount point root:
   *   ${YARN_LOCAL_DIR}/usercache/${user}/filecache/csiVolumes/app/container
   * CSI volumes may creates the mount point with different permission bits.
   * If we create the volume mount under container work dir, it may
   * mess up the existing permission structure, which is restricted by
   * linux container executor. So we put all volume mounts under a same
   * root dir so it is easier cleanup.
   **/
  private Path deriveCsiVolumesRootDir() throws IOException {
    final String containerVolumePath =
        ContainerLocalizer.USERCACHE + Path.SEPARATOR
            + container.getUser() + Path.SEPARATOR
            + ContainerLocalizer.FILECACHE + Path.SEPARATOR
            + ContainerLocalizer.CSI_VOLIUME_MOUNTS_ROOT + Path.SEPARATOR
            + app.getAppId().toString() + Path.SEPARATOR
            + container.getContainerId().toString();
    return dirsHandler.getLocalPathForWrite(containerVolumePath,
        LocalDirAllocator.SIZE_UNKNOWN, false);
  }

  private Path deriveContainerWorkDir() throws IOException {

    final String containerWorkDirPath =
        ContainerLocalizer.USERCACHE +
        Path.SEPARATOR +
        container.getUser() +
        Path.SEPARATOR +
        ContainerLocalizer.APPCACHE +
        Path.SEPARATOR +
        app.getAppId().toString() +
        Path.SEPARATOR +
        container.getContainerId().toString();

    final Path containerWorkDir =
        dirsHandler.getLocalPathForWrite(
          containerWorkDirPath,
          LocalDirAllocator.SIZE_UNKNOWN, false);

    return containerWorkDir;
  }

  private void prepareContainer(Map<Path, List<String>> localResources,
      List<String> containerLocalDirs) throws IOException {

    exec.prepareContainer(new ContainerPrepareContext.Builder()
        .setContainer(container)
        .setLocalizedResources(localResources)
        .setUser(container.getUser())
        .setContainerLocalDirs(containerLocalDirs)
        .setCommands(container.getLaunchContext().getCommands())
        .build());
  }

  protected boolean validateContainerState() {
    // CONTAINER_KILLED_ON_REQUEST should not be missed if the container
    // is already at KILLING
    if (container.getContainerState() == ContainerState.KILLING) {
      dispatcher.getEventHandler().handle(
          new ContainerExitEvent(container.getContainerId(),
              ContainerEventType.CONTAINER_KILLED_ON_REQUEST,
              Shell.WINDOWS ? ExitCode.FORCE_KILLED.getExitCode() :
                  ExitCode.TERMINATED.getExitCode(),
              "Container terminated before launch."));
      return false;
    }

    return true;
  }

  protected List<String> getContainerLogDirs(List<String> logDirs) {
    List<String> containerLogDirs = new ArrayList<>(logDirs.size());
    String appIdStr = app.getAppId().toString();
    String containerIdStr = container.getContainerId().toString();
    String relativeContainerLogDir = ContainerLaunch
        .getRelativeContainerLogDir(appIdStr, containerIdStr);

    for (String logDir : logDirs) {
      containerLogDirs.add(logDir + Path.SEPARATOR + relativeContainerLogDir);
    }

    return containerLogDirs;
  }

  protected List<String> getContainerLocalDirs(List<String> localDirs) {
    List<String> containerLocalDirs = new ArrayList<>(localDirs.size());
    String user = container.getUser();
    String appIdStr = app.getAppId().toString();
    String relativeContainerLocalDir = ContainerLocalizer.USERCACHE
        + Path.SEPARATOR + user + Path.SEPARATOR + ContainerLocalizer.APPCACHE
        + Path.SEPARATOR + appIdStr + Path.SEPARATOR;

    for (String localDir : localDirs) {
      containerLocalDirs.add(localDir + Path.SEPARATOR
          + relativeContainerLocalDir);
    }

    return containerLocalDirs;
  }

  protected List<String> getUserLocalDirs(List<String> localDirs) {
    List<String> userLocalDirs = new ArrayList<>(localDirs.size());
    String user = container.getUser();

    for (String localDir : localDirs) {
      String userLocalDir = localDir + Path.SEPARATOR +
          ContainerLocalizer.USERCACHE + Path.SEPARATOR + user
          + Path.SEPARATOR;

      userLocalDirs.add(userLocalDir);
    }

    return userLocalDirs;
  }

  protected List<String> getNMFilecacheDirs(List<String> localDirs) {
    List<String> filecacheDirs = new ArrayList<>(localDirs.size());

    for (String localDir : localDirs) {
      String filecacheDir = localDir + Path.SEPARATOR +
          ContainerLocalizer.FILECACHE;

      filecacheDirs.add(filecacheDir);
    }

    return filecacheDirs;
  }

  protected List<String> getUserFilecacheDirs(List<String> localDirs) {
    List<String> userFilecacheDirs = new ArrayList<>(localDirs.size());
    String user = container.getUser();
    for (String localDir : localDirs) {
      String userFilecacheDir = localDir + Path.SEPARATOR +
          ContainerLocalizer.USERCACHE + Path.SEPARATOR + user
          + Path.SEPARATOR + ContainerLocalizer.FILECACHE;
      userFilecacheDirs.add(userFilecacheDir);
    }
    return userFilecacheDirs;
  }

  protected List<String> getApplicationLocalDirs(List<String> localDirs,
      String appIdStr) {
    List<String> applicationLocalDirs = new ArrayList<>(localDirs.size());
    String user = container.getUser();
    for (String localDir : localDirs) {
      String appLocalDir = localDir + Path.SEPARATOR +
          ContainerLocalizer.USERCACHE + Path.SEPARATOR + user
          + Path.SEPARATOR + ContainerLocalizer.APPCACHE
          + Path.SEPARATOR + appIdStr;
      applicationLocalDirs.add(appLocalDir);
    }
    return applicationLocalDirs;
  }

  protected Map<Path, List<String>> getLocalizedResources()
      throws YarnException {
    Map<Path, List<String>> localResources = container.getLocalizedResources();
    if (localResources == null) {
      throw RPCUtil.getRemoteException(
          "Unable to get local resources when Container " + container
              + " is at " + container.getContainerState());
    }
    return localResources;
  }

  protected int launchContainer(ContainerStartContext ctx)
      throws IOException, ConfigurationException {
    int launchPrep = prepareForLaunch(ctx);
    if (launchPrep == 0) {
<<<<<<< HEAD
      return exec.launchContainer(ctx);
=======
      launchLock.lock();
      try {
        return exec.launchContainer(ctx);
      } finally {
        launchLock.unlock();
      }
>>>>>>> aa96f187
    }
    return launchPrep;
  }

<<<<<<< HEAD
  @SuppressWarnings("unchecked")
=======
>>>>>>> aa96f187
  protected int relaunchContainer(ContainerStartContext ctx)
      throws IOException, ConfigurationException {
    int launchPrep = prepareForLaunch(ctx);
    if (launchPrep == 0) {
<<<<<<< HEAD
      return exec.relaunchContainer(ctx);
=======
      launchLock.lock();
      try {
        return exec.relaunchContainer(ctx);
      } finally {
        launchLock.unlock();
      }
>>>>>>> aa96f187
    }
    return launchPrep;
  }

<<<<<<< HEAD
=======
  void reapContainer() throws IOException {
    launchLock.lock();
    try {
      // Reap the container
      boolean result = exec.reapContainer(
          new ContainerReapContext.Builder()
              .setContainer(container)
              .setUser(container.getUser())
              .build());
      if (!result) {
        throw new IOException("Reap container failed for container " +
            container.getContainerId());
      }
      cleanupContainerFiles(getContainerWorkDir());
    } finally {
      launchLock.unlock();
    }
  }

>>>>>>> aa96f187
  protected int prepareForLaunch(ContainerStartContext ctx) throws IOException {
    ContainerId containerId = container.getContainerId();
    if (container.isMarkedForKilling()) {
      LOG.info("Container " + containerId + " not launched as it has already "
          + "been marked for Killing");
      this.killedBeforeStart = true;
      return ExitCode.TERMINATED.getExitCode();
    }
    // LaunchContainer is a blocking call. We are here almost means the
    // container is launched, so send out the event.
    dispatcher.getEventHandler().handle(new ContainerEvent(
        containerId,
        ContainerEventType.CONTAINER_LAUNCHED));
    context.getNMStateStore().storeContainerLaunched(containerId);

    // Check if the container is signalled to be killed.
    if (!containerAlreadyLaunched.compareAndSet(false, true)) {
      LOG.info("Container " + containerId + " not launched as "
          + "cleanup already called");
      return ExitCode.TERMINATED.getExitCode();
    } else {
      exec.activateContainer(containerId, pidFilePath);
    }
    return ExitCode.SUCCESS.getExitCode();
  }

  protected void setContainerCompletedStatus(int exitCode) {
    ContainerId containerId = container.getContainerId();
    completed.set(true);
    exec.deactivateContainer(containerId);
    try {
      if (!container.shouldRetry(exitCode)) {
        context.getNMStateStore().storeContainerCompleted(containerId,
            exitCode);
      }
    } catch (IOException e) {
      LOG.error("Unable to set exit code for container " + containerId);
    }
  }

  protected void handleContainerExitCode(int exitCode, Path containerLogDir) {
    ContainerId containerId = container.getContainerId();
    LOG.debug("Container {} completed with exit code {}", containerId,
        exitCode);

    StringBuilder diagnosticInfo =
        new StringBuilder("Container exited with a non-zero exit code ");
    diagnosticInfo.append(exitCode);
    diagnosticInfo.append(". ");
    if (exitCode == ExitCode.FORCE_KILLED.getExitCode()
        || exitCode == ExitCode.TERMINATED.getExitCode()) {
      // If the process was killed, Send container_cleanedup_after_kill and
      // just break out of this method.
      dispatcher.getEventHandler().handle(
          new ContainerExitEvent(containerId,
              ContainerEventType.CONTAINER_KILLED_ON_REQUEST, exitCode,
              diagnosticInfo.toString()));
    } else if (exitCode != 0) {
      handleContainerExitWithFailure(containerId, exitCode, containerLogDir,
          diagnosticInfo);
    } else {
      LOG.info("Container " + containerId + " succeeded ");
      dispatcher.getEventHandler().handle(
          new ContainerEvent(containerId,
              ContainerEventType.CONTAINER_EXITED_WITH_SUCCESS));
    }
  }

  /**
   * Tries to tail and fetch TAIL_SIZE_IN_BYTES of data from the error log.
   * ErrorLog filename is not fixed and depends upon app, hence file name
   * pattern is used.
   *
   * @param containerID
   * @param ret
   * @param containerLogDir
   * @param diagnosticInfo
   */
  protected void handleContainerExitWithFailure(ContainerId containerID,
      int ret, Path containerLogDir, StringBuilder diagnosticInfo) {
    LOG.warn("Container launch failed : " + diagnosticInfo.toString());

    FileSystem fileSystem = null;
    long tailSizeInBytes =
        conf.getLong(YarnConfiguration.NM_CONTAINER_STDERR_BYTES,
            YarnConfiguration.DEFAULT_NM_CONTAINER_STDERR_BYTES);

    // Append container prelaunch stderr to diagnostics
    try {
      fileSystem = FileSystem.getLocal(conf).getRaw();
      FileStatus preLaunchErrorFileStatus = fileSystem
          .getFileStatus(new Path(containerLogDir, ContainerLaunch.CONTAINER_PRE_LAUNCH_STDERR));

      Path errorFile = preLaunchErrorFileStatus.getPath();
      long fileSize = preLaunchErrorFileStatus.getLen();

      diagnosticInfo.append("Error file: ")
          .append(ContainerLaunch.CONTAINER_PRE_LAUNCH_STDERR).append(".\n");
      ;

      byte[] tailBuffer = tailFile(errorFile, fileSize, tailSizeInBytes);
      diagnosticInfo.append("Last ").append(tailSizeInBytes)
          .append(" bytes of ").append(errorFile.getName()).append(" :\n")
          .append(new String(tailBuffer, StandardCharsets.UTF_8));
    } catch (IOException e) {
      LOG.error("Failed to get tail of the container's prelaunch error log file", e);
    }

    // Append container stderr to diagnostics
    String errorFileNamePattern =
        conf.get(YarnConfiguration.NM_CONTAINER_STDERR_PATTERN,
            YarnConfiguration.DEFAULT_NM_CONTAINER_STDERR_PATTERN);

    try {
      if (fileSystem == null) {
        fileSystem = FileSystem.getLocal(conf).getRaw();
      }
      FileStatus[] errorFileStatuses = fileSystem
          .globStatus(new Path(containerLogDir, errorFileNamePattern));
      if (errorFileStatuses != null && errorFileStatuses.length != 0) {
        Path errorFile = errorFileStatuses[0].getPath();
        long fileSize = errorFileStatuses[0].getLen();

        // if more than one file matches the stderr pattern, take the latest
        // modified file, and also append the file names in the diagnosticInfo
        if (errorFileStatuses.length > 1) {
          String[] errorFileNames = new String[errorFileStatuses.length];
          long latestModifiedTime = errorFileStatuses[0].getModificationTime();
          errorFileNames[0] = errorFileStatuses[0].getPath().getName();
          for (int i = 1; i < errorFileStatuses.length; i++) {
            errorFileNames[i] = errorFileStatuses[i].getPath().getName();
            if (errorFileStatuses[i]
                .getModificationTime() > latestModifiedTime) {
              latestModifiedTime = errorFileStatuses[i].getModificationTime();
              errorFile = errorFileStatuses[i].getPath();
              fileSize = errorFileStatuses[i].getLen();
            }
          }
          diagnosticInfo.append("Error files: ")
              .append(StringUtils.join(", ", errorFileNames)).append(".\n");
        }

        byte[] tailBuffer = tailFile(errorFile, fileSize, tailSizeInBytes);
        String tailBufferMsg = new String(tailBuffer, StandardCharsets.UTF_8);
        diagnosticInfo.append("Last ").append(tailSizeInBytes)
            .append(" bytes of ").append(errorFile.getName()).append(" :\n")
            .append(tailBufferMsg).append("\n")
            .append(analysesErrorMsgOfContainerExitWithFailure(tailBufferMsg));

      }
    } catch (IOException e) {
      LOG.error("Failed to get tail of the container's error log file", e);
    }
    this.dispatcher.getEventHandler()
        .handle(new ContainerExitEvent(containerID,
            ContainerEventType.CONTAINER_EXITED_WITH_FAILURE, ret,
            diagnosticInfo.toString()));
  }

  private byte[] tailFile(Path filePath, long fileSize, long tailSizeInBytes) throws IOException {
    FSDataInputStream errorFileIS = null;
    FileSystem fileSystem = FileSystem.getLocal(conf).getRaw();
    try {
      long startPosition =
          (fileSize < tailSizeInBytes) ? 0 : fileSize - tailSizeInBytes;
      int bufferSize =
          (int) ((fileSize < tailSizeInBytes) ? fileSize : tailSizeInBytes);
      byte[] tailBuffer = new byte[bufferSize];
      errorFileIS = fileSystem.open(filePath);
      errorFileIS.readFully(startPosition, tailBuffer);
      return tailBuffer;
    } finally {
      IOUtils.cleanupWithLogger(LOG, errorFileIS);
    }
  }

  private String analysesErrorMsgOfContainerExitWithFailure(String errorMsg) {
    StringBuilder analysis = new StringBuilder();
    if (errorMsg.indexOf("Error: Could not find or load main class"
        + " org.apache.hadoop.mapreduce") != -1) {
      analysis.append(
          "Please check whether your <HADOOP_HOME>/etc/hadoop/mapred-site.xml "
          + "contains the below configuration:\n");
      analysis.append("<property>\n")
          .append("  <name>yarn.app.mapreduce.am.env</name>\n")
          .append("  <value>HADOOP_MAPRED_HOME=${full path of your hadoop "
              + "distribution directory}</value>\n")
          .append("</property>\n<property>\n")
          .append("  <name>mapreduce.map.env</name>\n")
          .append("  <value>HADOOP_MAPRED_HOME=${full path of your hadoop "
              + "distribution directory}</value>\n")
          .append("</property>\n<property>\n")
          .append("  <name>mapreduce.reduce.env</name>\n")
          .append("  <value>HADOOP_MAPRED_HOME=${full path of your hadoop "
              + "distribution directory}</value>\n")
          .append("</property>\n");
    }
    return analysis.toString();
  }

  protected String getPidFileSubpath(String appIdStr, String containerIdStr) {
    return getContainerPrivateDir(appIdStr, containerIdStr) + Path.SEPARATOR
        + String.format(ContainerLaunch.PID_FILE_NAME_FMT, containerIdStr);
  }
<<<<<<< HEAD
  
  /**
   * Cleanup the container.
   * Cancels the launch if launch has not started yet or signals
   * the executor to not execute the process if not already done so.
   * Also, sends a SIGTERM followed by a SIGKILL to the process if
   * the process id is available.
   * @throws IOException
   */
  @SuppressWarnings("unchecked") // dispatcher not typed
  public void cleanupContainer() throws IOException {
    ContainerId containerId = container.getContainerId();
    String containerIdStr = containerId.toString();
    LOG.info("Cleaning up container " + containerIdStr);

    try {
      context.getNMStateStore().storeContainerKilled(containerId);
    } catch (IOException e) {
      LOG.error("Unable to mark container " + containerId
          + " killed in store", e);
    }

    // launch flag will be set to true if process already launched
    boolean alreadyLaunched =
        !containerAlreadyLaunched.compareAndSet(false, true);
    if (!alreadyLaunched) {
      LOG.info("Container " + containerIdStr + " not launched."
          + " No cleanup needed to be done");
      return;
    }
    if (LOG.isDebugEnabled()) {
      LOG.debug("Marking container " + containerIdStr + " as inactive");
    }
    // this should ensure that if the container process has not launched 
    // by this time, it will never be launched
    exec.deactivateContainer(containerId);

    if (LOG.isDebugEnabled()) {
      LOG.debug("Getting pid for container " + containerIdStr + " to kill"
          + " from pid file " 
          + (pidFilePath != null ? pidFilePath.toString() : "null"));
    }
    
    // however the container process may have already started
    try {

      // get process id from pid file if available
      // else if shell is still active, get it from the shell
      String processId = null;
      if (pidFilePath != null) {
        processId = getContainerPid(pidFilePath);
      }

      // kill process
      String user = container.getUser();
      if (processId != null) {
        signalProcess(processId, user, containerIdStr);
      } else {
        // Normally this means that the process was notified about
        // deactivateContainer above and did not start.
        // Since we already set the state to RUNNING or REINITIALIZING
        // we have to send a killed event to continue.
        if (!completed.get()) {
          LOG.warn("Container clean up before pid file created "
              + containerIdStr);
          dispatcher.getEventHandler().handle(
              new ContainerExitEvent(container.getContainerId(),
                  ContainerEventType.CONTAINER_KILLED_ON_REQUEST,
                  Shell.WINDOWS ? ExitCode.FORCE_KILLED.getExitCode() :
                      ExitCode.TERMINATED.getExitCode(),
                  "Container terminated before pid file created."));
          // There is a possibility that the launch grabbed the file name before
          // the deactivateContainer above but it was slow enough to avoid
          // getContainerPid.
          // Increasing YarnConfiguration.NM_PROCESS_KILL_WAIT_MS
          // reduces the likelihood of this race condition and process leak.
        }
        // The Docker container may not have fully started, reap the container.
        if (DockerLinuxContainerRuntime.isDockerContainerRequested(
            container.getLaunchContext().getEnvironment())) {
          reapDockerContainerNoPid(user);
        }
      }
    } catch (Exception e) {
      String message =
          "Exception when trying to cleanup container " + containerIdStr
              + ": " + StringUtils.stringifyException(e);
      LOG.warn(message);
      dispatcher.getEventHandler().handle(
        new ContainerDiagnosticsUpdateEvent(containerId, message));
    } finally {
      // cleanup pid file if present
      if (pidFilePath != null) {
        FileContext lfs = FileContext.getLocalFSFileContext();
        lfs.delete(pidFilePath, false);
        lfs.delete(pidFilePath.suffix(EXIT_CODE_FILE_SUFFIX), false);
      }
    }

    // Reap the container
    boolean result = exec.reapContainer(
        new ContainerReapContext.Builder()
            .setContainer(container)
            .setUser(container.getUser())
            .build());
    if (!result) {
      throw new IOException("Reap container failed for container "
          + containerIdStr);
    }
    cleanupContainerFiles(getContainerWorkDir());
  }
=======
>>>>>>> aa96f187

  /**
   * Send a signal to the container.
   *
   *
   * @throws IOException
   */
  public void signalContainer(SignalContainerCommand command)
      throws IOException {
    ContainerId containerId =
        container.getContainerTokenIdentifier().getContainerID();
    String containerIdStr = containerId.toString();
    String user = container.getUser();
    Signal signal = translateCommandToSignal(command);
    if (signal.equals(Signal.NULL)) {
      LOG.info("ignore signal command " + command);
      return;
    }

    LOG.info("Sending signal " + command + " to container " + containerIdStr);

    boolean alreadyLaunched =
        !containerAlreadyLaunched.compareAndSet(false, true);
    if (!alreadyLaunched) {
      LOG.info("Container " + containerIdStr + " not launched."
          + " Not sending the signal");
      return;
    }

    LOG.debug("Getting pid for container {} to send signal to from pid"
        + " file {}", containerIdStr,
        (pidFilePath != null ? pidFilePath.toString() : "null"));

    try {
      // get process id from pid file if available
      // else if shell is still active, get it from the shell
      String processId = getContainerPid();
      if (processId != null) {
        LOG.debug("Sending signal to pid {} as user {} for container {}",
            processId, user, containerIdStr);

        boolean result = exec.signalContainer(
            new ContainerSignalContext.Builder()
                .setContainer(container)
                .setUser(user)
                .setPid(processId)
                .setSignal(signal)
                .build());

        String diagnostics = "Sent signal " + command
            + " (" + signal + ") to pid " + processId
            + " as user " + user
            + " for container " + containerIdStr
            + ", result=" + (result ? "success" : "failed");
        LOG.info(diagnostics);

        dispatcher.getEventHandler().handle(
            new ContainerDiagnosticsUpdateEvent(containerId, diagnostics));
      }
    } catch (Exception e) {
      String message =
          "Exception when sending signal to container " + containerIdStr
              + ": " + StringUtils.stringifyException(e);
      LOG.warn(message);
    }
  }

  @VisibleForTesting
  public static Signal translateCommandToSignal(
      SignalContainerCommand command) {
    Signal signal = Signal.NULL;
    switch (command) {
      case OUTPUT_THREAD_DUMP:
        // TODO for windows support.
        signal = Shell.WINDOWS ? Signal.NULL: Signal.QUIT;
        break;
      case GRACEFUL_SHUTDOWN:
        signal = Signal.TERM;
        break;
      case FORCEFUL_SHUTDOWN:
        signal = Signal.KILL;
        break;
    }
    return signal;
  }

  /**
   * Pause the container.
   * Cancels the launch if the container isn't launched yet. Otherwise asks the
   * executor to pause the container.
   * @throws IOException in case of errors.
   */
  public void pauseContainer() throws IOException {
    ContainerId containerId = container.getContainerId();
    String containerIdStr = containerId.toString();
    LOG.info("Pausing the container " + containerIdStr);

    // The pause event is only handled if the container is in the running state
    // (the container state machine), so we don't check for
    // shouldLaunchContainer over here

    if (!shouldPauseContainer.compareAndSet(false, true)) {
      LOG.info("Container " + containerId + " not paused as "
          + "resume already called");
      return;
    }

    try {
      // Pause the container
      exec.pauseContainer(container);

      // PauseContainer is a blocking call. We are here almost means the
      // container is paused, so send out the event.
      dispatcher.getEventHandler().handle(new ContainerEvent(
          containerId,
          ContainerEventType.CONTAINER_PAUSED));

      try {
        this.context.getNMStateStore().storeContainerPaused(
            container.getContainerId());
      } catch (IOException e) {
        LOG.warn("Could not store container [" + container.getContainerId()
            + "] state. The Container has been paused.", e);
      }
    } catch (Exception e) {
      String message =
          "Exception when trying to pause container " + containerIdStr
              + ": " + StringUtils.stringifyException(e);
      LOG.info(message);
      container.handle(new ContainerKillEvent(container.getContainerId(),
          ContainerExitStatus.PREEMPTED, "Container preempted as there was "
          + " an exception in pausing it."));
    }
  }

  /**
   * Resume the container.
   * Cancels the launch if the container isn't launched yet. Otherwise asks the
   * executor to pause the container.
   * @throws IOException in case of error.
   */
  public void resumeContainer() throws IOException {
    ContainerId containerId = container.getContainerId();
    String containerIdStr = containerId.toString();
    LOG.info("Resuming the container " + containerIdStr);

    // The resume event is only handled if the container is in a paused state
    // so we don't check for the launched flag here.

    // paused flag will be set to true if process already paused
    boolean alreadyPaused = !shouldPauseContainer.compareAndSet(false, true);
    if (!alreadyPaused) {
      LOG.info("Container " + containerIdStr + " not paused."
          + " No resume necessary");
      return;
    }

    // If the container has already started
    try {
      exec.resumeContainer(container);
      // ResumeContainer is a blocking call. We are here almost means the
      // container is resumed, so send out the event.
      dispatcher.getEventHandler().handle(new ContainerEvent(
          containerId,
          ContainerEventType.CONTAINER_RESUMED));

      try {
        this.context.getNMStateStore().removeContainerPaused(
            container.getContainerId());
      } catch (IOException e) {
        LOG.warn("Could not store container [" + container.getContainerId()
            + "] state. The Container has been resumed.", e);
      }
    } catch (Exception e) {
      String message =
          "Exception when trying to resume container " + containerIdStr
              + ": " + StringUtils.stringifyException(e);
      LOG.info(message);
      container.handle(new ContainerKillEvent(container.getContainerId(),
          ContainerExitStatus.PREEMPTED, "Container preempted as there was "
          + " an exception in pausing it."));
    }
  }

  /**
   * Loop through for a time-bounded interval waiting to
   * read the process id from a file generated by a running process.
   * @return Process ID; null when pidFilePath is null
   * @throws Exception
   */
  String getContainerPid() throws Exception {
    if (pidFilePath == null) {
      return null;
    }
    String containerIdStr = 
        container.getContainerId().toString();
    String processId;
    LOG.debug("Accessing pid for container {} from pid file {}",
        containerIdStr, pidFilePath);
    int sleepCounter = 0;
    final int sleepInterval = 100;

    // loop waiting for pid file to show up 
    // until our timer expires in which case we admit defeat
    while (true) {
      processId = ProcessIdFileReader.getProcessId(pidFilePath);
      if (processId != null) {
        LOG.debug("Got pid {} for container {}", processId, containerIdStr);
        break;
      }
      else if ((sleepCounter*sleepInterval) > maxKillWaitTime) {
        LOG.info("Could not get pid for " + containerIdStr
        		+ ". Waited for " + maxKillWaitTime + " ms.");
        break;
      }
      else {
        ++sleepCounter;
        Thread.sleep(sleepInterval);
      }
    }
    return processId;
  }

  public static String getRelativeContainerLogDir(String appIdStr,
      String containerIdStr) {
    return appIdStr + Path.SEPARATOR + containerIdStr;
  }

  protected String getContainerPrivateDir(String appIdStr,
      String containerIdStr) {
    return getAppPrivateDir(appIdStr) + Path.SEPARATOR + containerIdStr
        + Path.SEPARATOR;
  }

  private String getAppPrivateDir(String appIdStr) {
    return ResourceLocalizationService.NM_PRIVATE_DIR + Path.SEPARATOR
        + appIdStr;
  }

  Context getContext() {
    return context;
  }

  public static abstract class ShellScriptBuilder {
    public static ShellScriptBuilder create() {
      return create(Shell.osType);
    }

    @VisibleForTesting
    public static ShellScriptBuilder create(Shell.OSType osType) {
      return (osType == Shell.OSType.OS_TYPE_WIN) ?
          new WindowsShellScriptBuilder() :
          new UnixShellScriptBuilder();
    }

    private static final String LINE_SEPARATOR =
        System.getProperty("line.separator");
    private final StringBuilder sb = new StringBuilder();

    public abstract void command(List<String> command) throws IOException;

    protected static final String ENV_PRELAUNCH_STDOUT = "PRELAUNCH_OUT";
    protected static final String ENV_PRELAUNCH_STDERR = "PRELAUNCH_ERR";

    private boolean redirectStdOut = false;
    private boolean redirectStdErr = false;

    /**
     * Set stdout for the shell script
     * @param stdoutDir stdout must be an absolute path
     * @param stdOutFile stdout file name
     * @throws IOException thrown when stdout path is not absolute
     */
    public final void stdout(Path stdoutDir, String stdOutFile) throws IOException {
      if (!stdoutDir.isAbsolute()) {
        throw new IOException("Stdout path must be absolute");
      }
      redirectStdOut = true;
      setStdOut(new Path(stdoutDir, stdOutFile));
    }

    /**
     * Set stderr for the shell script
     * @param stderrDir stderr must be an absolute path
     * @param stdErrFile stderr file name
     * @throws IOException thrown when stderr path is not absolute
     */
    public final void stderr(Path stderrDir, String stdErrFile) throws IOException {
      if (!stderrDir.isAbsolute()) {
        throw new IOException("Stdout path must be absolute");
      }
      redirectStdErr = true;
      setStdErr(new Path(stderrDir, stdErrFile));
    }

    protected abstract void setStdOut(Path stdout) throws IOException;

    protected abstract void setStdErr(Path stdout) throws IOException;

    public abstract void env(String key, String value) throws IOException;

    public abstract void whitelistedEnv(String key, String value)
        throws IOException;

    public abstract void echo(String echoStr) throws IOException;

    public final void symlink(Path src, Path dst) throws IOException {
      if (!src.isAbsolute()) {
        throw new IOException("Source must be absolute");
      }
      if (dst.isAbsolute()) {
        throw new IOException("Destination must be relative");
      }
      if (dst.toUri().getPath().indexOf('/') != -1) {
        mkdir(dst.getParent());
      }
      link(src, dst);
    }

    /**
     * Method to copy files that are useful for debugging container failures.
     * This method will be called by ContainerExecutor when setting up the
     * container launch script. The method should take care to make sure files
     * are read-able by the yarn user if the files are to undergo
     * log-aggregation.
     * @param src path to the source file
     * @param dst path to the destination file - should be absolute
     * @throws IOException
     */
    public abstract void copyDebugInformation(Path src, Path dst)
        throws IOException;

    /**
     * Method to dump debug information to a target file. This method will
     * be called by ContainerExecutor when setting up the container launch
     * script.
     * @param output the file to which debug information is to be written
     * @throws IOException
     */
    public abstract void listDebugInformation(Path output) throws IOException;

    @Override
    public String toString() {
      return sb.toString();
    }

    public final void write(PrintStream out) throws IOException {
      out.append(sb);
    }

    protected final void buildCommand(String... command) {
      for (String s : command) {
        sb.append(s);
      }
    }

    protected final void linebreak(String... command) {
      sb.append(LINE_SEPARATOR);
    }

    protected final void line(String... command) {
      buildCommand(command);
      linebreak();
    }

    public void setExitOnFailure() {
      // Dummy implementation
    }

    protected abstract void link(Path src, Path dst) throws IOException;

    protected abstract void mkdir(Path path) throws IOException;

    boolean doRedirectStdOut() {
      return redirectStdOut;
    }

    boolean doRedirectStdErr() {
      return redirectStdErr;
    }

    /**
     * Parse an environment value and returns all environment keys it uses.
     * @param envVal an environment variable's value
     * @return all environment variable names used in <code>envVal</code>.
     */
    public Set<String> getEnvDependencies(final String envVal) {
      return Collections.emptySet();
    }

    /**
     * Returns a dependency ordered version of <code>envs</code>. Does not alter
     * input <code>envs</code> map.
     * @param envs environment map
     * @return a dependency ordered version of <code>envs</code>
     */
    public final Map<String, String> orderEnvByDependencies(
        Map<String, String> envs) {
      if (envs == null || envs.size() < 2) {
        return envs;
      }
      final Map<String, String> ordered = new LinkedHashMap<String, String>();
      class Env {
        private boolean resolved = false;
        private final Collection<Env> deps = new ArrayList<>();
        private final String name;
        private final String value;
        Env(String name, String value) {
          this.name = name;
          this.value = value;
        }
        void resolve() {
          resolved = true;
          for (Env dep : deps) {
            if (!dep.resolved) {
              dep.resolve();
            }
          }
          ordered.put(name, value);
        }
      }
      final Map<String, Env> singletons = new HashMap<>();
      for (Map.Entry<String, String> e : envs.entrySet()) {
        Env env = singletons.get(e.getKey());
        if (env == null) {
          env = new Env(e.getKey(), e.getValue());
          singletons.put(env.name, env);
        }
        for (String depStr : getEnvDependencies(env.value)) {
          if (!envs.containsKey(depStr)) {
            continue;
          }
          Env depEnv = singletons.get(depStr);
          if (depEnv == null) {
            depEnv = new Env(depStr, envs.get(depStr));
            singletons.put(depStr, depEnv);
          }
          env.deps.add(depEnv);
        }
      }
      for (Env env : singletons.values()) {
        if (!env.resolved) {
          env.resolve();
        }
      }
      return ordered;
    }
  }

  private static final class UnixShellScriptBuilder extends ShellScriptBuilder {
    @SuppressWarnings("unused")
    private void errorCheck() {
      line("hadoop_shell_errorcode=$?");
      line("if [[ \"$hadoop_shell_errorcode\" -ne 0 ]]");
      line("then");
      line("  exit $hadoop_shell_errorcode");
      line("fi");
    }

    public UnixShellScriptBuilder() {
      line("#!/bin/bash");
      line();
    }

    @Override
    public void command(List<String> command) {
      line("exec /bin/bash -c \"", StringUtils.join(" ", command), "\"");
    }

    @Override
    public void setStdOut(final Path stdout) throws IOException {
      line("export ", ENV_PRELAUNCH_STDOUT, "=\"", stdout.toString(), "\"");
      // tee is needed for DefaultContainerExecutor error propagation to stdout
      // Close stdout of subprocess to prevent it from writing to the stdout file
      line("exec >\"${" + ENV_PRELAUNCH_STDOUT + "}\"");
    }

    @Override
    public void setStdErr(final Path stderr) throws IOException {
      line("export ", ENV_PRELAUNCH_STDERR, "=\"", stderr.toString(), "\"");
      // tee is needed for DefaultContainerExecutor error propagation to stderr
      // Close stdout of subprocess to prevent it from writing to the stdout file
      line("exec 2>\"${" + ENV_PRELAUNCH_STDERR + "}\"");
    }

    @Override
    public void env(String key, String value) throws IOException {
      line("export ", key, "=\"", value, "\"");
    }

    @Override
    public void whitelistedEnv(String key, String value) throws IOException {
      line("export ", key, "=${", key, ":-", "\"", value, "\"}");
    }

    @Override
    public void echo(final String echoStr) throws IOException {
      line("echo \"" + echoStr + "\"");
    }

    @Override
    protected void link(Path src, Path dst) throws IOException {
      line("ln -sf -- \"", src.toUri().getPath(), "\" \"", dst.toString(), "\"");
    }

    @Override
    protected void mkdir(Path path) throws IOException {
      line("mkdir -p ", path.toString());
    }

    @Override
    public void copyDebugInformation(Path src, Path dest) throws IOException {
      line("# Creating copy of launch script");
      line("cp \"", src.toUri().getPath(), "\" \"", dest.toUri().getPath(),
          "\"");
      // set permissions to 640 because we need to be able to run
      // log aggregation in secure mode as well
      if(dest.isAbsolute()) {
        line("chmod 640 \"", dest.toUri().getPath(), "\"");
      }
    }

    @Override
    public void listDebugInformation(Path output) throws  IOException {
      line("# Determining directory contents");
      line("echo \"ls -l:\" 1>\"", output.toString(), "\"");
      line("ls -l 1>>\"", output.toString(), "\"");

      // don't run error check because if there are loops
      // find will exit with an error causing container launch to fail
      // find will follow symlinks outside the work dir if such sylimks exist
      // (like public/app local resources)
      line("echo \"find -L . -maxdepth 5 -ls:\" 1>>\"", output.toString(),
          "\"");
      line("find -L . -maxdepth 5 -ls 1>>\"", output.toString(), "\"");
      line("echo \"broken symlinks(find -L . -maxdepth 5 -type l -ls):\" 1>>\"",
          output.toString(), "\"");
      line("find -L . -maxdepth 5 -type l -ls 1>>\"", output.toString(), "\"");
    }

    @Override
    public void setExitOnFailure() {
      line("set -o pipefail -e");
    }

    /**
     * Parse <code>envVal</code> using bash-like syntax to extract env variables
     * it depends on.
     */
    @Override
    public Set<String> getEnvDependencies(final String envVal) {
      if (envVal == null || envVal.isEmpty()) {
        return Collections.emptySet();
      }
      final Set<String> deps = new HashSet<>();
      // env/whitelistedEnv dump values inside double quotes
      boolean inDoubleQuotes = true;
      char c;
      int i = 0;
      final int len = envVal.length();
      while (i < len) {
        c = envVal.charAt(i);
        if (c == '"') {
          inDoubleQuotes = !inDoubleQuotes;
        } else if (c == '\'' && !inDoubleQuotes) {
          i++;
          // eat until closing simple quote
          while (i < len) {
            c = envVal.charAt(i);
            if (c == '\\') {
              i++;
            }
            if (c == '\'') {
              break;
            }
            i++;
          }
        } else if (c == '\\') {
          i++;
        } else if (c == '$') {
          i++;
          if (i >= len) {
            break;
          }
          c = envVal.charAt(i);
          if (c == '{') { // for ${... bash like syntax
            i++;
            if (i >= len) {
              break;
            }
            c = envVal.charAt(i);
            if (c == '#') { // for ${#... bash array syntax
              i++;
              if (i >= len) {
                break;
              }
            }
          }
          final int start = i;
          while (i < len) {
            c = envVal.charAt(i);
            if (c != '$' && (
                (i == start && Character.isJavaIdentifierStart(c)) ||
                    (i > start && Character.isJavaIdentifierPart(c)))) {
              i++;
            } else {
              break;
            }
          }
          if (i > start) {
            deps.add(envVal.substring(start, i));
          }
        }
        i++;
      }
      return deps;
    }
  }

  private static final class WindowsShellScriptBuilder
      extends ShellScriptBuilder {

    private void errorCheck() {
      line("@if %errorlevel% neq 0 exit /b %errorlevel%");
    }

    private void lineWithLenCheck(String... commands) throws IOException {
      Shell.checkWindowsCommandLineLength(commands);
      line(commands);
    }

    public WindowsShellScriptBuilder() {
      line("@setlocal");
      line();
    }

    @Override
    public void command(List<String> command) throws IOException {
      lineWithLenCheck("@call ", StringUtils.join(" ", command));
      errorCheck();
    }

    //Dummy implementation
    @Override
    protected void setStdOut(final Path stdout) throws IOException {
    }

    //Dummy implementation
    @Override
    protected void setStdErr(final Path stderr) throws IOException {
    }

    @Override
    public void env(String key, String value) throws IOException {
      lineWithLenCheck("@set ", key, "=", value);
      errorCheck();
    }

    @Override
    public void whitelistedEnv(String key, String value) throws IOException {
      env(key, value);
    }

    @Override
    public void echo(final String echoStr) throws IOException {
      lineWithLenCheck("@echo \"", echoStr, "\"");
    }

    @Override
    protected void link(Path src, Path dst) throws IOException {
      File srcFile = new File(src.toUri().getPath());
      String srcFileStr = srcFile.getPath();
      String dstFileStr = new File(dst.toString()).getPath();
      lineWithLenCheck(String.format("@%s symlink \"%s\" \"%s\"",
          Shell.getWinUtilsPath(), dstFileStr, srcFileStr));
      errorCheck();
    }

    @Override
    protected void mkdir(Path path) throws IOException {
      lineWithLenCheck(String.format("@if not exist \"%s\" mkdir \"%s\"",
          path.toString(), path.toString()));
      errorCheck();
    }

    @Override
    public void copyDebugInformation(Path src, Path dest)
        throws IOException {
      // no need to worry about permissions - in secure mode
      // WindowsSecureContainerExecutor will set permissions
      // to allow NM to read the file
      line("rem Creating copy of launch script");
      lineWithLenCheck(String.format("copy \"%s\" \"%s\"", src.toString(),
          dest.toString()));
    }

    @Override
    public void listDebugInformation(Path output) throws IOException {
      line("rem Determining directory contents");
      lineWithLenCheck(
          String.format("@echo \"dir:\" > \"%s\"", output.toString()));
      lineWithLenCheck(String.format("dir >> \"%s\"", output.toString()));
    }

    /**
     * Parse <code>envVal</code> using cmd/bat-like syntax to extract env
     * variables it depends on.
     */
    public Set<String> getEnvDependencies(final String envVal) {
      if (envVal == null || envVal.isEmpty()) {
        return Collections.emptySet();
      }
      final Set<String> deps = new HashSet<>();
      final int len = envVal.length();
      int i = 0;
      while (i < len) {
        i = envVal.indexOf('%', i); // find beginning of variable
        if (i < 0 || i == (len - 1)) {
          break;
        }
        i++;
        // 3 cases: %var%, %var:...% or %%
        final int j = envVal.indexOf('%', i); // find end of variable
        if (j == i) {
          // %% case, just skip it
          i++;
          continue;
        }
        if (j < 0) {
          break; // even %var:...% syntax ends with a %, so j cannot be negative
        }
        final int k = envVal.indexOf(':', i);
        if (k >= 0 && k < j) {
          // %var:...% syntax
          deps.add(envVal.substring(i, k));
        } else {
          // %var% syntax
          deps.add(envVal.substring(i, j));
        }
        i = j + 1;
      }
      return deps;
    }
  }

  private static void addToEnvMap(
      Map<String, String> envMap, Set<String> envSet,
      String envName, String envValue) {
    envMap.put(envName, envValue);
    envSet.add(envName);
  }

  public void sanitizeEnv(Map<String, String> environment, Path pwd,
      List<Path> appDirs, List<String> userLocalDirs, List<String>
      containerLogDirs, Map<Path, List<String>> resources,
      Path nmPrivateClasspathJarDir,
      Set<String> nmVars) throws IOException {
    // Based on discussion in YARN-7654, for ENTRY_POINT enabled
    // docker container, we forward user defined environment variables
    // without node manager environment variables.  This is the reason
    // that we skip sanitizeEnv method.
    boolean overrideDisable = Boolean.parseBoolean(
        environment.get(
            Environment.
                YARN_CONTAINER_RUNTIME_DOCKER_RUN_OVERRIDE_DISABLE.
                    name()));
    if (overrideDisable) {
      environment.remove("WORK_DIR");
      return;
    }

    /**
     * Non-modifiable environment variables
     */

    addToEnvMap(environment, nmVars, Environment.CONTAINER_ID.name(),
        container.getContainerId().toString());

    addToEnvMap(environment, nmVars, Environment.NM_PORT.name(),
      String.valueOf(this.context.getNodeId().getPort()));

    addToEnvMap(environment, nmVars, Environment.NM_HOST.name(),
        this.context.getNodeId().getHost());

    addToEnvMap(environment, nmVars, Environment.NM_HTTP_PORT.name(),
      String.valueOf(this.context.getHttpPort()));

    addToEnvMap(environment, nmVars, Environment.LOCAL_DIRS.name(),
        StringUtils.join(",", appDirs));

    addToEnvMap(environment, nmVars, Environment.LOCAL_USER_DIRS.name(),
        StringUtils.join(",", userLocalDirs));

    addToEnvMap(environment, nmVars, Environment.LOG_DIRS.name(),
      StringUtils.join(",", containerLogDirs));

    addToEnvMap(environment, nmVars, Environment.USER.name(),
        container.getUser());

    addToEnvMap(environment, nmVars, Environment.LOGNAME.name(),
        container.getUser());

    addToEnvMap(environment, nmVars, Environment.HOME.name(),
        conf.get(
            YarnConfiguration.NM_USER_HOME_DIR, 
            YarnConfiguration.DEFAULT_NM_USER_HOME_DIR
            )
        );

    addToEnvMap(environment, nmVars, Environment.PWD.name(), pwd.toString());

    if (!Shell.WINDOWS) {
      addToEnvMap(environment, nmVars, "JVM_PID", "$$");
    }

    // variables here will be forced in, even if the container has
    // specified them.
    String defEnvStr = conf.get(YarnConfiguration.DEFAULT_NM_ADMIN_USER_ENV);
    Apps.setEnvFromInputProperty(environment,
        YarnConfiguration.NM_ADMIN_USER_ENV, defEnvStr, conf,
        File.pathSeparator);
    nmVars.addAll(Apps.getEnvVarsFromInputProperty(
        YarnConfiguration.NM_ADMIN_USER_ENV, defEnvStr, conf));

    // TODO: Remove Windows check and use this approach on all platforms after
    // additional testing.  See YARN-358.
    if (Shell.WINDOWS) {

      sanitizeWindowsEnv(environment, pwd,
          resources, nmPrivateClasspathJarDir);
    }
    // put AuxiliaryService data to environment
    for (Map.Entry<String, ByteBuffer> meta : containerManager
        .getAuxServiceMetaData().entrySet()) {
      AuxiliaryServiceHelper.setServiceDataIntoEnv(
          meta.getKey(), meta.getValue(), environment);
      nmVars.add(AuxiliaryServiceHelper.getPrefixServiceName(meta.getKey()));
    }
  }

  private void sanitizeWindowsEnv(Map<String, String> environment, Path pwd,
      Map<Path, List<String>> resources, Path nmPrivateClasspathJarDir)
      throws IOException {

    String inputClassPath = environment.get(Environment.CLASSPATH.name());

    if (inputClassPath != null && !inputClassPath.isEmpty()) {

      //On non-windows, localized resources
      //from distcache are available via the classpath as they were placed
      //there but on windows they are not available when the classpath
      //jar is created and so they "are lost" and have to be explicitly
      //added to the classpath instead.  This also means that their position
      //is lost relative to other non-distcache classpath entries which will
      //break things like mapreduce.job.user.classpath.first.  An environment
      //variable can be set to indicate that distcache entries should come
      //first

      boolean preferLocalizedJars = Boolean.parseBoolean(
              environment.get(Environment.CLASSPATH_PREPEND_DISTCACHE.name())
      );

      boolean needsSeparator = false;
      StringBuilder newClassPath = new StringBuilder();
      if (!preferLocalizedJars) {
        newClassPath.append(inputClassPath);
        needsSeparator = true;
      }

      // Localized resources do not exist at the desired paths yet, because the
      // container launch script has not run to create symlinks yet.  This
      // means that FileUtil.createJarWithClassPath can't automatically expand
      // wildcards to separate classpath entries for each file in the manifest.
      // To resolve this, append classpath entries explicitly for each
      // resource.
      for (Map.Entry<Path, List<String>> entry : resources.entrySet()) {
        boolean targetIsDirectory = new File(entry.getKey().toUri().getPath())
                .isDirectory();

        for (String linkName : entry.getValue()) {
          // Append resource.
          if (needsSeparator) {
            newClassPath.append(File.pathSeparator);
          } else {
            needsSeparator = true;
          }
          newClassPath.append(pwd.toString())
                  .append(Path.SEPARATOR).append(linkName);

          // FileUtil.createJarWithClassPath must use File.toURI to convert
          // each file to a URI to write into the manifest's classpath.  For
          // directories, the classpath must have a trailing '/', but
          // File.toURI only appends the trailing '/' if it is a directory that
          // already exists.  To resolve this, add the classpath entries with
          // explicit trailing '/' here for any localized resource that targets
          // a directory.  Then, FileUtil.createJarWithClassPath will guarantee
          // that the resulting entry in the manifest's classpath will have a
          // trailing '/', and thus refer to a directory instead of a file.
          if (targetIsDirectory) {
            newClassPath.append(Path.SEPARATOR);
          }
        }
      }
      if (preferLocalizedJars) {
        if (needsSeparator) {
          newClassPath.append(File.pathSeparator);
        }
        newClassPath.append(inputClassPath);
      }

      // When the container launches, it takes the parent process's environment
      // and then adds/overwrites with the entries from the container launch
      // context.  Do the same thing here for correct substitution of
      // environment variables in the classpath jar manifest.
      Map<String, String> mergedEnv = new HashMap<String, String>(
              System.getenv());
      mergedEnv.putAll(environment);

      // this is hacky and temporary - it's to preserve the windows secure
      // behavior but enable non-secure windows to properly build the class
      // path for access to job.jar/lib/xyz and friends (see YARN-2803)
      Path jarDir;
      if (exec instanceof WindowsSecureContainerExecutor) {
        jarDir = nmPrivateClasspathJarDir;
      } else {
        jarDir = pwd;
      }
      String[] jarCp = FileUtil.createJarWithClassPath(
              newClassPath.toString(), jarDir, pwd, mergedEnv);
      // In a secure cluster the classpath jar must be localized to grant access
      Path localizedClassPathJar = exec.localizeClasspathJar(
              new Path(jarCp[0]), pwd, container.getUser());
      String replacementClassPath = localizedClassPathJar.toString() + jarCp[1];
      environment.put(Environment.CLASSPATH.name(), replacementClassPath);
    }
  }

  public static String getExitCodeFile(String pidFile) {
    return pidFile + EXIT_CODE_FILE_SUFFIX;
  }

  private void recordContainerLogDir(ContainerId containerId,
      String logDir) throws IOException{
    container.setLogDir(logDir);
    if (container.isRetryContextSet()) {
      context.getNMStateStore().storeContainerLogDir(containerId, logDir);
    }
  }

  private void recordContainerWorkDir(ContainerId containerId,
      String workDir) throws IOException{
    container.setWorkDir(workDir);
    if (container.isRetryContextSet()) {
      context.getNMStateStore().storeContainerWorkDir(containerId, workDir);
    }
  }

<<<<<<< HEAD
=======
  private void recordContainerCsiVolumesRootDir(ContainerId containerId,
      String volumesRoot) throws IOException {
    container.setCsiVolumesRootDir(volumesRoot);
    // TODO persistent to the NM store...
  }

>>>>>>> aa96f187
  protected Path getContainerWorkDir() throws IOException {
    String containerWorkDir = container.getWorkDir();
    if (containerWorkDir == null
        || !dirsHandler.isGoodLocalDir(containerWorkDir)) {
      throw new IOException(
          "Could not find a good work dir " + containerWorkDir
              + " for container " + container);
    }

    return new Path(containerWorkDir);
  }

  /**
   * Clean up container's files for container relaunch or cleanup.
   */
  protected void cleanupContainerFiles(Path containerWorkDir) {
    LOG.debug("cleanup container {} files", containerWorkDir);
    // delete ContainerScriptPath
    deleteAsUser(new Path(containerWorkDir, CONTAINER_SCRIPT));
    // delete TokensPath
    deleteAsUser(new Path(containerWorkDir, FINAL_CONTAINER_TOKENS_FILE));
<<<<<<< HEAD
=======
    // delete sysfs dir
    deleteAsUser(new Path(containerWorkDir, SYSFS_DIR));

    // delete symlinks because launch script will create symlinks again
    try {
      exec.cleanupBeforeRelaunch(container);
    } catch (IOException | InterruptedException e) {
      LOG.warn("{} exec failed to cleanup", container.getContainerId(), e);
    }
>>>>>>> aa96f187
  }

  private void deleteAsUser(Path path) {
    try {
      exec.deleteAsUser(new DeletionAsUserContext.Builder()
          .setUser(container.getUser())
          .setSubDir(path)
          .build());
    } catch (Exception e) {
      LOG.warn("Failed to delete " + path, e);
    }
  }
<<<<<<< HEAD
=======

  /**
   * Returns the PID File Path.
   */
  Path getPidFilePath() {
    return pidFilePath;
  }

  /**
   * Marks the container to be launched only if it was not launched.
   *
   * @return true if successful; false otherwise.
   */
  boolean markLaunched() {
    return containerAlreadyLaunched.compareAndSet(false, true);
  }

  /**
   * Returns if the launch is completed or not.
   */
  boolean isLaunchCompleted() {
    return completed.get();
  }

>>>>>>> aa96f187
}<|MERGE_RESOLUTION|>--- conflicted
+++ resolved
@@ -20,16 +20,9 @@
 
 import static org.apache.hadoop.fs.CreateFlag.CREATE;
 import static org.apache.hadoop.fs.CreateFlag.OVERWRITE;
-<<<<<<< HEAD
+import static org.apache.hadoop.yarn.server.nodemanager.ContainerExecutor.TOKEN_FILE_NAME_FMT;
 
 import org.apache.hadoop.yarn.server.nodemanager.executor.DeletionAsUserContext;
-import org.slf4j.Logger;
-import org.slf4j.LoggerFactory;
-=======
-import static org.apache.hadoop.yarn.server.nodemanager.ContainerExecutor.TOKEN_FILE_NAME_FMT;
-
-import org.apache.hadoop.yarn.server.nodemanager.executor.DeletionAsUserContext;
->>>>>>> aa96f187
 
 import java.io.DataOutputStream;
 import java.io.File;
@@ -569,44 +562,30 @@
       throws IOException, ConfigurationException {
     int launchPrep = prepareForLaunch(ctx);
     if (launchPrep == 0) {
-<<<<<<< HEAD
-      return exec.launchContainer(ctx);
-=======
       launchLock.lock();
       try {
         return exec.launchContainer(ctx);
       } finally {
         launchLock.unlock();
       }
->>>>>>> aa96f187
     }
     return launchPrep;
   }
 
-<<<<<<< HEAD
-  @SuppressWarnings("unchecked")
-=======
->>>>>>> aa96f187
   protected int relaunchContainer(ContainerStartContext ctx)
       throws IOException, ConfigurationException {
     int launchPrep = prepareForLaunch(ctx);
     if (launchPrep == 0) {
-<<<<<<< HEAD
-      return exec.relaunchContainer(ctx);
-=======
       launchLock.lock();
       try {
         return exec.relaunchContainer(ctx);
       } finally {
         launchLock.unlock();
       }
->>>>>>> aa96f187
     }
     return launchPrep;
   }
 
-<<<<<<< HEAD
-=======
   void reapContainer() throws IOException {
     launchLock.lock();
     try {
@@ -626,7 +605,6 @@
     }
   }
 
->>>>>>> aa96f187
   protected int prepareForLaunch(ContainerStartContext ctx) throws IOException {
     ContainerId containerId = container.getContainerId();
     if (container.isMarkedForKilling()) {
@@ -831,120 +809,6 @@
     return getContainerPrivateDir(appIdStr, containerIdStr) + Path.SEPARATOR
         + String.format(ContainerLaunch.PID_FILE_NAME_FMT, containerIdStr);
   }
-<<<<<<< HEAD
-  
-  /**
-   * Cleanup the container.
-   * Cancels the launch if launch has not started yet or signals
-   * the executor to not execute the process if not already done so.
-   * Also, sends a SIGTERM followed by a SIGKILL to the process if
-   * the process id is available.
-   * @throws IOException
-   */
-  @SuppressWarnings("unchecked") // dispatcher not typed
-  public void cleanupContainer() throws IOException {
-    ContainerId containerId = container.getContainerId();
-    String containerIdStr = containerId.toString();
-    LOG.info("Cleaning up container " + containerIdStr);
-
-    try {
-      context.getNMStateStore().storeContainerKilled(containerId);
-    } catch (IOException e) {
-      LOG.error("Unable to mark container " + containerId
-          + " killed in store", e);
-    }
-
-    // launch flag will be set to true if process already launched
-    boolean alreadyLaunched =
-        !containerAlreadyLaunched.compareAndSet(false, true);
-    if (!alreadyLaunched) {
-      LOG.info("Container " + containerIdStr + " not launched."
-          + " No cleanup needed to be done");
-      return;
-    }
-    if (LOG.isDebugEnabled()) {
-      LOG.debug("Marking container " + containerIdStr + " as inactive");
-    }
-    // this should ensure that if the container process has not launched 
-    // by this time, it will never be launched
-    exec.deactivateContainer(containerId);
-
-    if (LOG.isDebugEnabled()) {
-      LOG.debug("Getting pid for container " + containerIdStr + " to kill"
-          + " from pid file " 
-          + (pidFilePath != null ? pidFilePath.toString() : "null"));
-    }
-    
-    // however the container process may have already started
-    try {
-
-      // get process id from pid file if available
-      // else if shell is still active, get it from the shell
-      String processId = null;
-      if (pidFilePath != null) {
-        processId = getContainerPid(pidFilePath);
-      }
-
-      // kill process
-      String user = container.getUser();
-      if (processId != null) {
-        signalProcess(processId, user, containerIdStr);
-      } else {
-        // Normally this means that the process was notified about
-        // deactivateContainer above and did not start.
-        // Since we already set the state to RUNNING or REINITIALIZING
-        // we have to send a killed event to continue.
-        if (!completed.get()) {
-          LOG.warn("Container clean up before pid file created "
-              + containerIdStr);
-          dispatcher.getEventHandler().handle(
-              new ContainerExitEvent(container.getContainerId(),
-                  ContainerEventType.CONTAINER_KILLED_ON_REQUEST,
-                  Shell.WINDOWS ? ExitCode.FORCE_KILLED.getExitCode() :
-                      ExitCode.TERMINATED.getExitCode(),
-                  "Container terminated before pid file created."));
-          // There is a possibility that the launch grabbed the file name before
-          // the deactivateContainer above but it was slow enough to avoid
-          // getContainerPid.
-          // Increasing YarnConfiguration.NM_PROCESS_KILL_WAIT_MS
-          // reduces the likelihood of this race condition and process leak.
-        }
-        // The Docker container may not have fully started, reap the container.
-        if (DockerLinuxContainerRuntime.isDockerContainerRequested(
-            container.getLaunchContext().getEnvironment())) {
-          reapDockerContainerNoPid(user);
-        }
-      }
-    } catch (Exception e) {
-      String message =
-          "Exception when trying to cleanup container " + containerIdStr
-              + ": " + StringUtils.stringifyException(e);
-      LOG.warn(message);
-      dispatcher.getEventHandler().handle(
-        new ContainerDiagnosticsUpdateEvent(containerId, message));
-    } finally {
-      // cleanup pid file if present
-      if (pidFilePath != null) {
-        FileContext lfs = FileContext.getLocalFSFileContext();
-        lfs.delete(pidFilePath, false);
-        lfs.delete(pidFilePath.suffix(EXIT_CODE_FILE_SUFFIX), false);
-      }
-    }
-
-    // Reap the container
-    boolean result = exec.reapContainer(
-        new ContainerReapContext.Builder()
-            .setContainer(container)
-            .setUser(container.getUser())
-            .build());
-    if (!result) {
-      throw new IOException("Reap container failed for container "
-          + containerIdStr);
-    }
-    cleanupContainerFiles(getContainerWorkDir());
-  }
-=======
->>>>>>> aa96f187
 
   /**
    * Send a signal to the container.
@@ -1902,15 +1766,12 @@
     }
   }
 
-<<<<<<< HEAD
-=======
   private void recordContainerCsiVolumesRootDir(ContainerId containerId,
       String volumesRoot) throws IOException {
     container.setCsiVolumesRootDir(volumesRoot);
     // TODO persistent to the NM store...
   }
 
->>>>>>> aa96f187
   protected Path getContainerWorkDir() throws IOException {
     String containerWorkDir = container.getWorkDir();
     if (containerWorkDir == null
@@ -1932,8 +1793,6 @@
     deleteAsUser(new Path(containerWorkDir, CONTAINER_SCRIPT));
     // delete TokensPath
     deleteAsUser(new Path(containerWorkDir, FINAL_CONTAINER_TOKENS_FILE));
-<<<<<<< HEAD
-=======
     // delete sysfs dir
     deleteAsUser(new Path(containerWorkDir, SYSFS_DIR));
 
@@ -1943,7 +1802,6 @@
     } catch (IOException | InterruptedException e) {
       LOG.warn("{} exec failed to cleanup", container.getContainerId(), e);
     }
->>>>>>> aa96f187
   }
 
   private void deleteAsUser(Path path) {
@@ -1956,8 +1814,6 @@
       LOG.warn("Failed to delete " + path, e);
     }
   }
-<<<<<<< HEAD
-=======
 
   /**
    * Returns the PID File Path.
@@ -1982,5 +1838,4 @@
     return completed.get();
   }
 
->>>>>>> aa96f187
 }