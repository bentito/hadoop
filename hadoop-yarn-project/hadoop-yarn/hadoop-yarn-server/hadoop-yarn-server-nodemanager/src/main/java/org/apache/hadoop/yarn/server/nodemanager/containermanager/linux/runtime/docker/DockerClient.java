/*
 * *
 *  Licensed to the Apache Software Foundation (ASF) under one
 *  or more contributor license agreements.  See the NOTICE file
 *  distributed with this work for additional information
 *  regarding copyright ownership.  The ASF licenses this file
 *  to you under the Apache License, Version 2.0 (the
 *  "License"); you may not use this file except in compliance
 *  with the License.  You may obtain a copy of the License at
 *
 *      http://www.apache.org/licenses/LICENSE-2.0
 *
 *  Unless required by applicable law or agreed to in writing, software
 *  distributed under the License is distributed on an "AS IS" BASIS,
 *  WITHOUT WARRANTIES OR CONDITIONS OF ANY KIND, either express or implied.
 *  See the License for the specific language governing permissions and
 *  limitations under the License.
 * /
 */

package org.apache.hadoop.yarn.server.nodemanager.containermanager.linux.runtime.docker;

import org.apache.hadoop.classification.InterfaceAudience;
import org.apache.hadoop.classification.InterfaceStability;
<<<<<<< HEAD
import org.apache.hadoop.conf.Configuration;
=======
>>>>>>> aa96f187
import org.apache.hadoop.fs.Path;
import org.apache.hadoop.util.StringUtils;
import org.apache.hadoop.yarn.api.records.ApplicationId;
import org.apache.hadoop.yarn.api.records.ContainerId;
import org.apache.hadoop.yarn.server.nodemanager.Context;
import org.apache.hadoop.yarn.server.nodemanager.containermanager.localizer.ResourceLocalizationService;
import org.apache.hadoop.yarn.server.nodemanager.containermanager.runtime.ContainerExecutionException;
import org.slf4j.Logger;
import org.slf4j.LoggerFactory;

import java.io.File;
import java.io.FileOutputStream;
import java.io.IOException;
import java.io.OutputStreamWriter;
import java.io.PrintWriter;
import java.io.Writer;
import java.util.List;
import java.util.Map;

@InterfaceAudience.Private
@InterfaceStability.Unstable
public final class DockerClient {
  private static final Logger LOG =
       LoggerFactory.getLogger(DockerClient.class);
  private static final String TMP_FILE_PREFIX = "docker.";
  private static final String TMP_FILE_SUFFIX = ".cmd";
  private static final String TMP_ENV_FILE_SUFFIX = ".env";
<<<<<<< HEAD
  private final String tmpDirPath;
=======
>>>>>>> aa96f187

  private String writeEnvFile(DockerRunCommand cmd, String filePrefix,
      File cmdDir) throws IOException {
    File dockerEnvFile = File.createTempFile(TMP_FILE_PREFIX + filePrefix,
        TMP_ENV_FILE_SUFFIX, cmdDir);
    try (
        Writer envWriter = new OutputStreamWriter(
            new FileOutputStream(dockerEnvFile), "UTF-8");
        PrintWriter envPrintWriter = new PrintWriter(envWriter);
    ) {
      for (Map.Entry<String, String> entry : cmd.getEnv()
          .entrySet()) {
        envPrintWriter.println(entry.getKey() + "=" + entry.getValue());
      }
      return dockerEnvFile.getAbsolutePath();
    }
  }

  public String writeCommandToTempFile(DockerCommand cmd,
      ContainerId containerId, Context nmContext)
      throws ContainerExecutionException {
<<<<<<< HEAD
    try {
      File dockerCommandFile = File.createTempFile(TMP_FILE_PREFIX + filePrefix,
        TMP_FILE_SUFFIX, new
        File(tmpDirPath));
      try (
        Writer writer = new OutputStreamWriter(
            new FileOutputStream(dockerCommandFile), "UTF-8");
        PrintWriter printWriter = new PrintWriter(writer);
      ) {
        printWriter.println("[docker-command-execution]");
        for (Map.Entry<String, List<String>> entry :
            cmd.getDockerCommandWithArguments().entrySet()) {
          if (entry.getKey().contains("=")) {
            throw new ContainerExecutionException(
                "'=' found in entry for docker command file, key = " + entry
                    .getKey() + "; value = " + entry.getValue());
          }
          if (entry.getValue().contains("\n")) {
            throw new ContainerExecutionException(
                "'\\n' found in entry for docker command file, key = " + entry
                    .getKey() + "; value = " + entry.getValue());
          }
          printWriter.println("  " + entry.getKey() + "=" + StringUtils
              .join(",", entry.getValue()));
        }
        return dockerCommandFile.getAbsolutePath();
      }
    } catch (IOException e) {
      LOG.warn("Unable to write docker command to temporary file!");
      throw new ContainerExecutionException(e);
    }
  }

  private String writeEnvFile(DockerRunCommand cmd, String filePrefix,
      File cmdDir) throws IOException {
    File dockerEnvFile = File.createTempFile(TMP_FILE_PREFIX + filePrefix,
        TMP_ENV_FILE_SUFFIX, cmdDir);
    try (
        Writer envWriter = new OutputStreamWriter(
            new FileOutputStream(dockerEnvFile), "UTF-8");
        PrintWriter envPrintWriter = new PrintWriter(envWriter);
    ) {
      for (Map.Entry<String, String> entry : cmd.getEnv()
          .entrySet()) {
        envPrintWriter.println(entry.getKey() + "=" + entry.getValue());
      }
      return dockerEnvFile.getAbsolutePath();
    }
  }

  public String writeCommandToTempFile(DockerCommand cmd,
      ContainerId containerId, Context nmContext)
      throws ContainerExecutionException {
    String filePrefix = containerId.toString();
    ApplicationId appId = containerId.getApplicationAttemptId()
        .getApplicationId();
    File dockerCommandFile;
    File cmdDir = null;

    if(nmContext == null || nmContext.getLocalDirsHandler() == null) {
      throw new ContainerExecutionException(
          "Unable to write temporary docker command");
    }

    try {
=======
    String filePrefix = containerId.toString();
    ApplicationId appId = containerId.getApplicationAttemptId()
        .getApplicationId();
    File dockerCommandFile;
    File cmdDir = null;

    if(nmContext == null || nmContext.getLocalDirsHandler() == null) {
      throw new ContainerExecutionException(
          "Unable to write temporary docker command");
    }

    try {
>>>>>>> aa96f187
      String cmdDirPath = nmContext.getLocalDirsHandler().getLocalPathForWrite(
          ResourceLocalizationService.NM_PRIVATE_DIR + Path.SEPARATOR +
          appId + Path.SEPARATOR + filePrefix + Path.SEPARATOR).toString();
      cmdDir = new File(cmdDirPath);
      if (!cmdDir.mkdirs() && !cmdDir.exists()) {
        throw new IOException("Cannot create container private directory "
            + cmdDir);
      }
      dockerCommandFile = File.createTempFile(TMP_FILE_PREFIX + filePrefix,
          TMP_FILE_SUFFIX, cmdDir);
      try (
        Writer writer = new OutputStreamWriter(
            new FileOutputStream(dockerCommandFile.toString()), "UTF-8");
        PrintWriter printWriter = new PrintWriter(writer);
      ) {
        printWriter.println("[docker-command-execution]");
        for (Map.Entry<String, List<String>> entry :
            cmd.getDockerCommandWithArguments().entrySet()) {
          if (entry.getKey().contains("=")) {
            throw new ContainerExecutionException(
                "'=' found in entry for docker command file, key = " + entry
                    .getKey() + "; value = " + entry.getValue());
          }
<<<<<<< HEAD
          if (entry.getValue().contains("\n")) {
            throw new ContainerExecutionException(
                "'\\n' found in entry for docker command file, key = " + entry
                    .getKey() + "; value = " + entry.getValue());
          }
          printWriter.println("  " + entry.getKey() + "=" + StringUtils
              .join(",", entry.getValue()));
=======
          String value = StringUtils.join(",", entry.getValue());
          if (value.contains("\n")) {
            throw new ContainerExecutionException(
                "'\\n' found in entry for docker command file, key = " + entry
                    .getKey() + "; value = " + value);
          }
          printWriter.println("  " + entry.getKey() + "=" + value);
>>>>>>> aa96f187
        }
        if (cmd instanceof DockerRunCommand) {
          DockerRunCommand runCommand = (DockerRunCommand) cmd;
          if (runCommand.containsEnv()) {
            String path = writeEnvFile(runCommand, filePrefix, cmdDir);
            printWriter.println("  environ=" + path);
          }
        }
        return dockerCommandFile.toString();
      }
    } catch (IOException e) {
      LOG.warn("Unable to write docker command to " + cmdDir);
      throw new ContainerExecutionException(e);
    }
  }
}<|MERGE_RESOLUTION|>--- conflicted
+++ resolved
@@ -22,10 +22,6 @@
 
 import org.apache.hadoop.classification.InterfaceAudience;
 import org.apache.hadoop.classification.InterfaceStability;
-<<<<<<< HEAD
-import org.apache.hadoop.conf.Configuration;
-=======
->>>>>>> aa96f187
 import org.apache.hadoop.fs.Path;
 import org.apache.hadoop.util.StringUtils;
 import org.apache.hadoop.yarn.api.records.ApplicationId;
@@ -53,64 +49,6 @@
   private static final String TMP_FILE_PREFIX = "docker.";
   private static final String TMP_FILE_SUFFIX = ".cmd";
   private static final String TMP_ENV_FILE_SUFFIX = ".env";
-<<<<<<< HEAD
-  private final String tmpDirPath;
-=======
->>>>>>> aa96f187
-
-  private String writeEnvFile(DockerRunCommand cmd, String filePrefix,
-      File cmdDir) throws IOException {
-    File dockerEnvFile = File.createTempFile(TMP_FILE_PREFIX + filePrefix,
-        TMP_ENV_FILE_SUFFIX, cmdDir);
-    try (
-        Writer envWriter = new OutputStreamWriter(
-            new FileOutputStream(dockerEnvFile), "UTF-8");
-        PrintWriter envPrintWriter = new PrintWriter(envWriter);
-    ) {
-      for (Map.Entry<String, String> entry : cmd.getEnv()
-          .entrySet()) {
-        envPrintWriter.println(entry.getKey() + "=" + entry.getValue());
-      }
-      return dockerEnvFile.getAbsolutePath();
-    }
-  }
-
-  public String writeCommandToTempFile(DockerCommand cmd,
-      ContainerId containerId, Context nmContext)
-      throws ContainerExecutionException {
-<<<<<<< HEAD
-    try {
-      File dockerCommandFile = File.createTempFile(TMP_FILE_PREFIX + filePrefix,
-        TMP_FILE_SUFFIX, new
-        File(tmpDirPath));
-      try (
-        Writer writer = new OutputStreamWriter(
-            new FileOutputStream(dockerCommandFile), "UTF-8");
-        PrintWriter printWriter = new PrintWriter(writer);
-      ) {
-        printWriter.println("[docker-command-execution]");
-        for (Map.Entry<String, List<String>> entry :
-            cmd.getDockerCommandWithArguments().entrySet()) {
-          if (entry.getKey().contains("=")) {
-            throw new ContainerExecutionException(
-                "'=' found in entry for docker command file, key = " + entry
-                    .getKey() + "; value = " + entry.getValue());
-          }
-          if (entry.getValue().contains("\n")) {
-            throw new ContainerExecutionException(
-                "'\\n' found in entry for docker command file, key = " + entry
-                    .getKey() + "; value = " + entry.getValue());
-          }
-          printWriter.println("  " + entry.getKey() + "=" + StringUtils
-              .join(",", entry.getValue()));
-        }
-        return dockerCommandFile.getAbsolutePath();
-      }
-    } catch (IOException e) {
-      LOG.warn("Unable to write docker command to temporary file!");
-      throw new ContainerExecutionException(e);
-    }
-  }
 
   private String writeEnvFile(DockerRunCommand cmd, String filePrefix,
       File cmdDir) throws IOException {
@@ -144,20 +82,6 @@
     }
 
     try {
-=======
-    String filePrefix = containerId.toString();
-    ApplicationId appId = containerId.getApplicationAttemptId()
-        .getApplicationId();
-    File dockerCommandFile;
-    File cmdDir = null;
-
-    if(nmContext == null || nmContext.getLocalDirsHandler() == null) {
-      throw new ContainerExecutionException(
-          "Unable to write temporary docker command");
-    }
-
-    try {
->>>>>>> aa96f187
       String cmdDirPath = nmContext.getLocalDirsHandler().getLocalPathForWrite(
           ResourceLocalizationService.NM_PRIVATE_DIR + Path.SEPARATOR +
           appId + Path.SEPARATOR + filePrefix + Path.SEPARATOR).toString();
@@ -181,15 +105,6 @@
                 "'=' found in entry for docker command file, key = " + entry
                     .getKey() + "; value = " + entry.getValue());
           }
-<<<<<<< HEAD
-          if (entry.getValue().contains("\n")) {
-            throw new ContainerExecutionException(
-                "'\\n' found in entry for docker command file, key = " + entry
-                    .getKey() + "; value = " + entry.getValue());
-          }
-          printWriter.println("  " + entry.getKey() + "=" + StringUtils
-              .join(",", entry.getValue()));
-=======
           String value = StringUtils.join(",", entry.getValue());
           if (value.contains("\n")) {
             throw new ContainerExecutionException(
@@ -197,7 +112,6 @@
                     .getKey() + "; value = " + value);
           }
           printWriter.println("  " + entry.getKey() + "=" + value);
->>>>>>> aa96f187
         }
         if (cmd instanceof DockerRunCommand) {
           DockerRunCommand runCommand = (DockerRunCommand) cmd;
