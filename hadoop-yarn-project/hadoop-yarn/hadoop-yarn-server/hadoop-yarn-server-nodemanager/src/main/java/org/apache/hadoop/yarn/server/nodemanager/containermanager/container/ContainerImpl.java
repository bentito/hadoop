/**
* Licensed to the Apache Software Foundation (ASF) under one
* or more contributor license agreements.  See the NOTICE file
* distributed with this work for additional information
* regarding copyright ownership.  The ASF licenses this file
* to you under the Apache License, Version 2.0 (the
* "License"); you may not use this file except in compliance
* with the License.  You may obtain a copy of the License at
*
*     http://www.apache.org/licenses/LICENSE-2.0
*
* Unless required by applicable law or agreed to in writing, software
* distributed under the License is distributed on an "AS IS" BASIS,
* WITHOUT WARRANTIES OR CONDITIONS OF ANY KIND, either express or implied.
* See the License for the specific language governing permissions and
* limitations under the License.
*/

package org.apache.hadoop.yarn.server.nodemanager.containermanager.container;

import java.io.File;
import java.io.IOException;
import java.net.URISyntaxException;
import java.nio.ByteBuffer;
import java.text.SimpleDateFormat;
import java.util.Arrays;
import java.util.Collection;
import java.util.Date;
import java.util.EnumSet;
import java.util.List;
import java.util.Map;
import java.util.Set;
import java.util.concurrent.locks.Lock;
import java.util.concurrent.locks.ReadWriteLock;
import java.util.concurrent.locks.ReentrantReadWriteLock;

import org.apache.commons.lang3.StringUtils;
import org.apache.hadoop.yarn.api.records.ContainerSubState;
import org.apache.hadoop.yarn.api.records.LocalizationStatus;
import org.apache.hadoop.yarn.server.nodemanager.containermanager.runtime.ContainerExecutionException;
import org.apache.hadoop.yarn.server.nodemanager.containermanager.scheduler.UpdateContainerSchedulerEvent;
import org.slf4j.Logger;
import org.slf4j.LoggerFactory;

import com.google.common.annotations.VisibleForTesting;
import org.apache.hadoop.conf.Configuration;
import org.apache.hadoop.fs.Path;
import org.apache.hadoop.security.Credentials;
import org.apache.hadoop.yarn.api.records.ContainerExitStatus;
import org.apache.hadoop.yarn.api.records.ContainerId;
import org.apache.hadoop.yarn.api.records.ContainerLaunchContext;
import org.apache.hadoop.yarn.api.records.ContainerRetryContext;
import org.apache.hadoop.yarn.api.records.ContainerRetryPolicy;
import org.apache.hadoop.yarn.api.records.ContainerStatus;
import org.apache.hadoop.yarn.api.records.LocalResource;
import org.apache.hadoop.yarn.api.records.LocalResourceVisibility;
import org.apache.hadoop.yarn.api.records.Priority;
import org.apache.hadoop.yarn.api.records.Resource;
import org.apache.hadoop.yarn.conf.YarnConfiguration;
import org.apache.hadoop.yarn.event.Dispatcher;
import org.apache.hadoop.yarn.event.EventHandler;
import org.apache.hadoop.yarn.security.ContainerTokenIdentifier;
import org.apache.hadoop.yarn.server.api.protocolrecords.NMContainerStatus;
import org.apache.hadoop.yarn.server.nodemanager.ContainerExecutor.ExitCode;
import org.apache.hadoop.yarn.server.nodemanager.Context;
import org.apache.hadoop.yarn.server.nodemanager.NMAuditLogger;
import org.apache.hadoop.yarn.server.nodemanager.NMAuditLogger.AuditConstants;
import org.apache.hadoop.yarn.server.nodemanager.containermanager.AuxServicesEvent;
import org.apache.hadoop.yarn.server.nodemanager.containermanager.AuxServicesEventType;
import org.apache.hadoop.yarn.server.nodemanager.containermanager.application.ApplicationContainerFinishedEvent;
import org.apache.hadoop.yarn.server.nodemanager.containermanager.launcher.ContainersLauncherEvent;
import org.apache.hadoop.yarn.server.nodemanager.containermanager.launcher.ContainersLauncherEventType;
import org.apache.hadoop.yarn.server.nodemanager.containermanager.localizer.LocalResourceRequest;
import org.apache.hadoop.yarn.server.nodemanager.containermanager.localizer.ResourceSet;
import org.apache.hadoop.yarn.server.nodemanager.containermanager.localizer.event.ContainerLocalizationCleanupEvent;
import org.apache.hadoop.yarn.server.nodemanager.containermanager.localizer.event.ContainerLocalizationEvent;
import org.apache.hadoop.yarn.server.nodemanager.containermanager.localizer.event.ContainerLocalizationRequestEvent;
import org.apache.hadoop.yarn.server.nodemanager.containermanager.localizer.event.LocalizationEventType;
import org.apache.hadoop.yarn.server.nodemanager.containermanager.localizer.sharedcache.SharedCacheUploadEvent;
import org.apache.hadoop.yarn.server.nodemanager.containermanager.localizer.sharedcache.SharedCacheUploadEventType;
import org.apache.hadoop.yarn.server.nodemanager.containermanager.loghandler.event.LogHandlerContainerFinishedEvent;
import org.apache.hadoop.yarn.server.nodemanager.containermanager.monitor.ContainerMetrics;
import org.apache.hadoop.yarn.server.nodemanager.containermanager.monitor.ContainerStartMonitoringEvent;
import org.apache.hadoop.yarn.server.nodemanager.containermanager.monitor.ContainerStopMonitoringEvent;
import org.apache.hadoop.yarn.server.nodemanager.containermanager.scheduler.ContainerSchedulerEvent;
import org.apache.hadoop.yarn.server.nodemanager.containermanager.scheduler.ContainerSchedulerEventType;
import org.apache.hadoop.yarn.server.nodemanager.metrics.NodeManagerMetrics;
import org.apache.hadoop.yarn.server.nodemanager.recovery.NMStateStoreService;
import org.apache.hadoop.yarn.server.nodemanager.recovery.NMStateStoreService.RecoveredContainerState;
import org.apache.hadoop.yarn.server.nodemanager.recovery.NMStateStoreService.RecoveredContainerStatus;
import org.apache.hadoop.yarn.server.nodemanager.timelineservice.NMTimelinePublisher;
import org.apache.hadoop.yarn.server.utils.BuilderUtils;
import org.apache.hadoop.yarn.state.InvalidStateTransitionException;
import org.apache.hadoop.yarn.state.MultipleArcTransition;
import org.apache.hadoop.yarn.state.SingleArcTransition;
import org.apache.hadoop.yarn.state.StateMachine;
import org.apache.hadoop.yarn.state.StateMachineFactory;
import org.apache.hadoop.yarn.util.Clock;
import org.apache.hadoop.yarn.util.SystemClock;
import org.apache.hadoop.yarn.util.resource.Resources;

public class ContainerImpl implements Container {

  private static final class ReInitializationContext {
    private final ContainerLaunchContext newLaunchContext;
    private final ResourceSet newResourceSet;

    // Rollback state
    private final ContainerLaunchContext oldLaunchContext;
    private final ResourceSet oldResourceSet;

    private boolean isRollback = false;

    private ReInitializationContext(ContainerLaunchContext newLaunchContext,
        ResourceSet newResourceSet,
        ContainerLaunchContext oldLaunchContext,
        ResourceSet oldResourceSet) {
      this.newLaunchContext = newLaunchContext;
      this.newResourceSet = newResourceSet;
      this.oldLaunchContext = oldLaunchContext;
      this.oldResourceSet = oldResourceSet;
    }

    private boolean canRollback() {
      return (oldLaunchContext != null);
    }

    private ResourceSet mergedResourceSet(ResourceSet current) {
      if (isRollback) {
        // No merging should be done for rollback
        return newResourceSet;
      }
      if (current == newResourceSet) {
        // This happens during a restart
        return current;
      }
      return ResourceSet.merge(current, newResourceSet);
    }

    private ReInitializationContext createContextForRollback() {
      ReInitializationContext cntxt = new ReInitializationContext(
          oldLaunchContext, oldResourceSet, null, null);
      cntxt.isRollback = true;
      return cntxt;
    }
  }

  private final SimpleDateFormat dateFormat =
      new SimpleDateFormat("yyyy-MM-dd HH:mm:ss.SSS");
  private final Lock readLock;
  private final Lock writeLock;
  private final Dispatcher dispatcher;
  private final NMStateStoreService stateStore;
  private final Credentials credentials;
  private final NodeManagerMetrics metrics;
  private volatile ContainerLaunchContext launchContext;
  private volatile ContainerTokenIdentifier containerTokenIdentifier;
  private final ContainerId containerId;
  private final String user;
  private int version;
  private int exitCode = ContainerExitStatus.INVALID;
  private final StringBuilder diagnostics;
  private final int diagnosticsMaxSize;
  private boolean wasLaunched;
  private boolean wasPaused;
  private long containerLocalizationStartTime;
  private long containerLaunchStartTime;
  private ContainerMetrics containerMetrics;
  private static Clock clock = SystemClock.getInstance();

  private ContainerRetryContext containerRetryContext;
  private SlidingWindowRetryPolicy.RetryContext windowRetryContext;
  private SlidingWindowRetryPolicy retryPolicy;

  private String csiVolumesRootDir;
  private String workDir;
  private String logDir;
  private String host;
  private String ips;
  private String exposedPorts;
  private volatile ReInitializationContext reInitContext;
  private volatile boolean isReInitializing = false;
  private volatile boolean isMarkeForKilling = false;
  private Object containerRuntimeData;

  /** The NM-wide configuration - not specific to this container */
  private final Configuration daemonConf;
  private final long startTime;

  private static final Logger LOG =
       LoggerFactory.getLogger(ContainerImpl.class);

  // whether container has been recovered after a restart
  private RecoveredContainerStatus recoveredStatus =
      RecoveredContainerStatus.REQUESTED;
  // whether container was marked as killed after recovery
  private boolean recoveredAsKilled = false;
  private Context context;
  private ResourceSet resourceSet;
  private ResourceMappings resourceMappings;

  public ContainerImpl(Configuration conf, Dispatcher dispatcher,
      ContainerLaunchContext launchContext, Credentials creds,
      NodeManagerMetrics metrics,
      ContainerTokenIdentifier containerTokenIdentifier, Context context) {
    this(conf, dispatcher, launchContext, creds, metrics,
        containerTokenIdentifier, context, SystemClock.getInstance().getTime());
  }

  public ContainerImpl(Configuration conf, Dispatcher dispatcher,
      ContainerLaunchContext launchContext, Credentials creds,
      NodeManagerMetrics metrics,
      ContainerTokenIdentifier containerTokenIdentifier, Context context,
      long startTs) {
    this.startTime = startTs;
    this.daemonConf = conf;
    this.dispatcher = dispatcher;
    this.stateStore = context.getNMStateStore();
    this.version = containerTokenIdentifier.getVersion();
    this.launchContext = launchContext;

    this.diagnosticsMaxSize = conf.getInt(
        YarnConfiguration.NM_CONTAINER_DIAGNOSTICS_MAXIMUM_SIZE,
        YarnConfiguration.DEFAULT_NM_CONTAINER_DIAGNOSTICS_MAXIMUM_SIZE);
    this.containerTokenIdentifier = containerTokenIdentifier;
    this.containerId = containerTokenIdentifier.getContainerID();
    this.diagnostics = new StringBuilder();
    this.credentials = creds;
    this.metrics = metrics;
    user = containerTokenIdentifier.getApplicationSubmitter();
    ReadWriteLock readWriteLock = new ReentrantReadWriteLock();
    this.readLock = readWriteLock.readLock();
    this.writeLock = readWriteLock.writeLock();
    this.context = context;
    boolean containerMetricsEnabled =
        conf.getBoolean(YarnConfiguration.NM_CONTAINER_METRICS_ENABLE,
            YarnConfiguration.DEFAULT_NM_CONTAINER_METRICS_ENABLE);

    if (containerMetricsEnabled) {
      long flushPeriod =
          conf.getLong(YarnConfiguration.NM_CONTAINER_METRICS_PERIOD_MS,
              YarnConfiguration.DEFAULT_NM_CONTAINER_METRICS_PERIOD_MS);
      long unregisterDelay = conf.getLong(
          YarnConfiguration.NM_CONTAINER_METRICS_UNREGISTER_DELAY_MS,
          YarnConfiguration.DEFAULT_NM_CONTAINER_METRICS_UNREGISTER_DELAY_MS);
      containerMetrics = ContainerMetrics
          .forContainer(containerId, flushPeriod, unregisterDelay);
      containerMetrics.recordStartTime(clock.getTime());
    }

    // Configure the Retry Context
    this.containerRetryContext = configureRetryContext(
        conf, launchContext, this.containerId);
    this.windowRetryContext = new SlidingWindowRetryPolicy
        .RetryContext(containerRetryContext);
    this.retryPolicy = new SlidingWindowRetryPolicy(clock);

    stateMachine = stateMachineFactory.make(this, ContainerState.NEW,
        context.getContainerStateTransitionListener());
    this.context = context;
    this.resourceSet = new ResourceSet();
    this.resourceMappings = new ResourceMappings();
  }

  private static ContainerRetryContext configureRetryContext(
      Configuration conf, ContainerLaunchContext launchContext,
      ContainerId containerId) {
    ContainerRetryContext context;
    if (launchContext != null
        && launchContext.getContainerRetryContext() != null) {
      context = launchContext.getContainerRetryContext();
    } else {
      context = ContainerRetryContext.NEVER_RETRY_CONTEXT;
    }
    int minimumRestartInterval = conf.getInt(
        YarnConfiguration.NM_CONTAINER_RETRY_MINIMUM_INTERVAL_MS,
        YarnConfiguration.DEFAULT_NM_CONTAINER_RETRY_MINIMUM_INTERVAL_MS);
    if (context.getRetryPolicy() != ContainerRetryPolicy.NEVER_RETRY
        && context.getRetryInterval() < minimumRestartInterval) {
      LOG.info("Set restart interval to minimum value " + minimumRestartInterval
          + "ms for container " + containerId);
      context.setRetryInterval(minimumRestartInterval);
    }
    return context;
  }

  // constructor for a recovered container
  public ContainerImpl(Configuration conf, Dispatcher dispatcher,
      ContainerLaunchContext launchContext, Credentials creds,
      NodeManagerMetrics metrics,
      ContainerTokenIdentifier containerTokenIdentifier, Context context,
      RecoveredContainerState rcs) {
    this(conf, dispatcher, launchContext, creds, metrics,
        containerTokenIdentifier, context, rcs.getStartTime());
    this.recoveredStatus = rcs.getStatus();
    this.exitCode = rcs.getExitCode();
    this.recoveredAsKilled = rcs.getKilled();
    this.diagnostics.append(rcs.getDiagnostics());
    this.version = rcs.getVersion();
    this.windowRetryContext.setRemainingRetries(
        rcs.getRemainingRetryAttempts());
    this.windowRetryContext.setRestartTimes(rcs.getRestartTimes());
    this.workDir = rcs.getWorkDir();
    this.logDir = rcs.getLogDir();
    this.resourceMappings = rcs.getResourceMappings();
  }

  private static final ContainerDiagnosticsUpdateTransition UPDATE_DIAGNOSTICS_TRANSITION =
      new ContainerDiagnosticsUpdateTransition();

  // State Machine for each container.
  private static StateMachineFactory
           <ContainerImpl, ContainerState, ContainerEventType, ContainerEvent>
        stateMachineFactory =
      new StateMachineFactory<ContainerImpl, ContainerState, ContainerEventType, ContainerEvent>(ContainerState.NEW)
    // From NEW State
    .addTransition(ContainerState.NEW,
        EnumSet.of(ContainerState.LOCALIZING,
            ContainerState.SCHEDULED,
            ContainerState.LOCALIZATION_FAILED,
            ContainerState.DONE),
        ContainerEventType.INIT_CONTAINER, new RequestResourcesTransition())
    .addTransition(ContainerState.NEW, ContainerState.NEW,
        ContainerEventType.UPDATE_DIAGNOSTICS_MSG,
        UPDATE_DIAGNOSTICS_TRANSITION)
    .addTransition(ContainerState.NEW, ContainerState.DONE,
        ContainerEventType.KILL_CONTAINER, new KillOnNewTransition())
    .addTransition(ContainerState.NEW, ContainerState.NEW,
        ContainerEventType.UPDATE_CONTAINER_TOKEN, new UpdateTransition())

    // From LOCALIZING State
    .addTransition(ContainerState.LOCALIZING,
        EnumSet.of(ContainerState.LOCALIZING, ContainerState.SCHEDULED),
        ContainerEventType.RESOURCE_LOCALIZED, new LocalizedTransition())
    .addTransition(ContainerState.LOCALIZING,
        ContainerState.LOCALIZATION_FAILED,
        ContainerEventType.RESOURCE_FAILED,
        new ResourceFailedTransition())
    .addTransition(ContainerState.LOCALIZING, ContainerState.LOCALIZING,
        ContainerEventType.UPDATE_DIAGNOSTICS_MSG,
        UPDATE_DIAGNOSTICS_TRANSITION)
    .addTransition(ContainerState.LOCALIZING, ContainerState.KILLING,
        ContainerEventType.KILL_CONTAINER,
        new KillBeforeRunningTransition())
    .addTransition(ContainerState.LOCALIZING, ContainerState.LOCALIZING,
        ContainerEventType.UPDATE_CONTAINER_TOKEN, new UpdateTransition())


    // From LOCALIZATION_FAILED State
    .addTransition(ContainerState.LOCALIZATION_FAILED,
        ContainerState.DONE,
        ContainerEventType.CONTAINER_RESOURCES_CLEANEDUP,
        new LocalizationFailedToDoneTransition())
    .addTransition(ContainerState.LOCALIZATION_FAILED,
        ContainerState.LOCALIZATION_FAILED,
        ContainerEventType.UPDATE_DIAGNOSTICS_MSG,
        UPDATE_DIAGNOSTICS_TRANSITION)
    // container not launched so kill is a no-op
    .addTransition(ContainerState.LOCALIZATION_FAILED,
        ContainerState.LOCALIZATION_FAILED,
        EnumSet.of(ContainerEventType.KILL_CONTAINER,
            ContainerEventType.PAUSE_CONTAINER))
    // container cleanup triggers a release of all resources
    // regardless of whether they were localized or not
    // LocalizedResource handles release event in all states
    .addTransition(ContainerState.LOCALIZATION_FAILED,
        ContainerState.LOCALIZATION_FAILED,
        ContainerEventType.RESOURCE_LOCALIZED)
    .addTransition(ContainerState.LOCALIZATION_FAILED,
        ContainerState.LOCALIZATION_FAILED,
        ContainerEventType.RESOURCE_FAILED)
    .addTransition(ContainerState.LOCALIZATION_FAILED,
        ContainerState.LOCALIZATION_FAILED,
        ContainerEventType.UPDATE_CONTAINER_TOKEN, new UpdateTransition())

    // From SCHEDULED State
    .addTransition(ContainerState.SCHEDULED, ContainerState.RUNNING,
        ContainerEventType.CONTAINER_LAUNCHED, new LaunchTransition())
    .addTransition(ContainerState.SCHEDULED, ContainerState.PAUSED,
        ContainerEventType.RECOVER_PAUSED_CONTAINER,
        new RecoveredContainerTransition())
    .addTransition(ContainerState.SCHEDULED, ContainerState.EXITED_WITH_FAILURE,
        ContainerEventType.CONTAINER_EXITED_WITH_FAILURE,
        new ExitedWithFailureTransition(true))
    .addTransition(ContainerState.SCHEDULED, ContainerState.SCHEDULED,
       ContainerEventType.UPDATE_DIAGNOSTICS_MSG,
       UPDATE_DIAGNOSTICS_TRANSITION)
    .addTransition(ContainerState.SCHEDULED, ContainerState.KILLING,
        ContainerEventType.KILL_CONTAINER,
        new KillTransition())
    .addTransition(ContainerState.SCHEDULED, ContainerState.SCHEDULED,
        ContainerEventType.UPDATE_CONTAINER_TOKEN,
        new NotifyContainerSchedulerOfUpdateTransition())

    // From RUNNING State
    .addTransition(ContainerState.RUNNING,
        ContainerState.EXITED_WITH_SUCCESS,
        ContainerEventType.CONTAINER_EXITED_WITH_SUCCESS,
        new ExitedWithSuccessTransition(true))
    .addTransition(ContainerState.RUNNING,
        EnumSet.of(ContainerState.RELAUNCHING,
            ContainerState.SCHEDULED,
            ContainerState.EXITED_WITH_FAILURE),
        ContainerEventType.CONTAINER_EXITED_WITH_FAILURE,
        new RetryFailureTransition())
    .addTransition(ContainerState.RUNNING,
        EnumSet.of(ContainerState.RUNNING,
            ContainerState.REINITIALIZING,
            ContainerState.REINITIALIZING_AWAITING_KILL),
        ContainerEventType.REINITIALIZE_CONTAINER,
        new ReInitializeContainerTransition())
    .addTransition(ContainerState.RUNNING,
        EnumSet.of(ContainerState.RUNNING,
            ContainerState.REINITIALIZING,
            ContainerState.REINITIALIZING_AWAITING_KILL),
        ContainerEventType.ROLLBACK_REINIT,
        new RollbackContainerTransition())
    .addTransition(ContainerState.RUNNING, ContainerState.RUNNING,
        ContainerEventType.RESOURCE_LOCALIZED,
        new ResourceLocalizedWhileRunningTransition())
    .addTransition(ContainerState.RUNNING, ContainerState.RUNNING,
        ContainerEventType.RESOURCE_FAILED,
        new ResourceLocalizationFailedWhileRunningTransition())
    .addTransition(ContainerState.RUNNING, ContainerState.RUNNING,
       ContainerEventType.UPDATE_DIAGNOSTICS_MSG,
       UPDATE_DIAGNOSTICS_TRANSITION)
    .addTransition(ContainerState.RUNNING, ContainerState.KILLING,
        ContainerEventType.KILL_CONTAINER, new KillTransition())
    .addTransition(ContainerState.RUNNING,
        ContainerState.EXITED_WITH_FAILURE,
        ContainerEventType.CONTAINER_KILLED_ON_REQUEST,
        new KilledExternallyTransition())
    .addTransition(ContainerState.RUNNING, ContainerState.PAUSING,
        ContainerEventType.PAUSE_CONTAINER, new PauseContainerTransition())
    .addTransition(ContainerState.RUNNING, ContainerState.RUNNING,
        ContainerEventType.UPDATE_CONTAINER_TOKEN,
        new NotifyContainerSchedulerOfUpdateTransition())


    // From PAUSING State
    .addTransition(ContainerState.PAUSING, ContainerState.PAUSING,
        ContainerEventType.RESOURCE_LOCALIZED,
        new ResourceLocalizedWhileRunningTransition())
    .addTransition(ContainerState.PAUSING, ContainerState.KILLING,
        ContainerEventType.KILL_CONTAINER, new KillTransition())
    .addTransition(ContainerState.PAUSING, ContainerState.PAUSING,
        ContainerEventType.UPDATE_DIAGNOSTICS_MSG,
        UPDATE_DIAGNOSTICS_TRANSITION)
    .addTransition(ContainerState.PAUSING, ContainerState.PAUSED,
        ContainerEventType.CONTAINER_PAUSED, new PausedContainerTransition())
    // In case something goes wrong then container will exit from the
    // PAUSING state
    .addTransition(ContainerState.PAUSING,
        ContainerState.EXITED_WITH_SUCCESS,
        ContainerEventType.CONTAINER_EXITED_WITH_SUCCESS)
    .addTransition(ContainerState.PAUSING,
        ContainerState.EXITED_WITH_FAILURE,
        ContainerEventType.CONTAINER_EXITED_WITH_FAILURE,
        new ExitedWithFailureTransition(true))
    .addTransition(ContainerState.PAUSING, ContainerState.EXITED_WITH_FAILURE,
        ContainerEventType.CONTAINER_KILLED_ON_REQUEST,
        new KilledExternallyTransition())
    .addTransition(ContainerState.PAUSING, ContainerState.PAUSING,
        ContainerEventType.RESOURCE_LOCALIZED,
        new ResourceLocalizedWhileRunningTransition())
    .addTransition(ContainerState.PAUSING, ContainerState.PAUSING,
        ContainerEventType.UPDATE_CONTAINER_TOKEN,
        new NotifyContainerSchedulerOfUpdateTransition())

    // From PAUSED State
    .addTransition(ContainerState.PAUSED, ContainerState.KILLING,
        ContainerEventType.KILL_CONTAINER, new KillTransition())
    .addTransition(ContainerState.PAUSED, ContainerState.PAUSED,
        ContainerEventType.UPDATE_DIAGNOSTICS_MSG,
        UPDATE_DIAGNOSTICS_TRANSITION)
    .addTransition(ContainerState.PAUSED, ContainerState.PAUSED,
        ContainerEventType.PAUSE_CONTAINER)
    // This can happen during re-initialization.
    .addTransition(ContainerState.PAUSED, ContainerState.PAUSED,
        ContainerEventType.RESOURCE_LOCALIZED,
        new ResourceLocalizedWhileRunningTransition())
    .addTransition(ContainerState.PAUSED, ContainerState.RESUMING,
        ContainerEventType.RESUME_CONTAINER, new ResumeContainerTransition())
    // In case something goes wrong then container will exit from the
    // PAUSED state
    .addTransition(ContainerState.PAUSED,
        ContainerState.EXITED_WITH_FAILURE,
        ContainerEventType.CONTAINER_EXITED_WITH_FAILURE,
        new ExitedWithFailureTransition(true))
    .addTransition(ContainerState.PAUSED, ContainerState.EXITED_WITH_FAILURE,
        ContainerEventType.CONTAINER_KILLED_ON_REQUEST,
        new KilledExternallyTransition())
    .addTransition(ContainerState.PAUSED,
        ContainerState.EXITED_WITH_SUCCESS,
        ContainerEventType.CONTAINER_EXITED_WITH_SUCCESS,
        new ExitedWithSuccessTransition(true))
    .addTransition(ContainerState.PAUSED, ContainerState.PAUSED,
        ContainerEventType.UPDATE_CONTAINER_TOKEN,
        new NotifyContainerSchedulerOfUpdateTransition())

    // From RESUMING State
    .addTransition(ContainerState.RESUMING, ContainerState.KILLING,
        ContainerEventType.KILL_CONTAINER, new KillTransition())
    .addTransition(ContainerState.RESUMING, ContainerState.RUNNING,
        ContainerEventType.CONTAINER_RESUMED)
    .addTransition(ContainerState.RESUMING, ContainerState.RESUMING,
        ContainerEventType.UPDATE_DIAGNOSTICS_MSG,
        UPDATE_DIAGNOSTICS_TRANSITION)
    // This can happen during re-initialization
    .addTransition(ContainerState.RESUMING, ContainerState.RESUMING,
        ContainerEventType.RESOURCE_LOCALIZED,
        new ResourceLocalizedWhileRunningTransition())
    // In case something goes wrong then container will exit from the
    // RESUMING state
    .addTransition(ContainerState.RESUMING,
        ContainerState.EXITED_WITH_FAILURE,
        ContainerEventType.CONTAINER_EXITED_WITH_FAILURE,
        new ExitedWithFailureTransition(true))
    .addTransition(ContainerState.RESUMING,
        ContainerState.EXITED_WITH_FAILURE,
        ContainerEventType.CONTAINER_KILLED_ON_REQUEST,
        new KilledExternallyTransition())
    .addTransition(ContainerState.RESUMING,
        ContainerState.EXITED_WITH_SUCCESS,
        ContainerEventType.CONTAINER_EXITED_WITH_SUCCESS,
        new ExitedWithSuccessTransition(true))
    .addTransition(ContainerState.RESUMING, ContainerState.RESUMING,
        ContainerEventType.UPDATE_CONTAINER_TOKEN,
        new NotifyContainerSchedulerOfUpdateTransition())
    // NOTE - We cannot get a PAUSE_CONTAINER while in RESUMING state.

    // From REINITIALIZING State
    .addTransition(ContainerState.REINITIALIZING,
        ContainerState.EXITED_WITH_SUCCESS,
        ContainerEventType.CONTAINER_EXITED_WITH_SUCCESS,
        new ExitedWithSuccessTransition(true))
    .addTransition(ContainerState.REINITIALIZING,
        ContainerState.EXITED_WITH_FAILURE,
        ContainerEventType.CONTAINER_EXITED_WITH_FAILURE,
        new ExitedWithFailureTransition(true))
    .addTransition(ContainerState.REINITIALIZING,
        EnumSet.of(ContainerState.REINITIALIZING,
            ContainerState.REINITIALIZING_AWAITING_KILL),
        ContainerEventType.RESOURCE_LOCALIZED,
        new ResourceLocalizedWhileReInitTransition())
    .addTransition(ContainerState.REINITIALIZING, ContainerState.RUNNING,
        ContainerEventType.RESOURCE_FAILED,
        new ResourceLocalizationFailedWhileReInitTransition())
    .addTransition(ContainerState.REINITIALIZING,
        ContainerState.REINITIALIZING,
        ContainerEventType.UPDATE_DIAGNOSTICS_MSG,
        UPDATE_DIAGNOSTICS_TRANSITION)
    .addTransition(ContainerState.REINITIALIZING, ContainerState.KILLING,
        ContainerEventType.KILL_CONTAINER, new KillTransition())
    .addTransition(ContainerState.REINITIALIZING, ContainerState.PAUSING,
        ContainerEventType.PAUSE_CONTAINER, new PauseContainerTransition())
    .addTransition(ContainerState.REINITIALIZING,
        ContainerState.REINITIALIZING,
        ContainerEventType.UPDATE_CONTAINER_TOKEN,
        new NotifyContainerSchedulerOfUpdateTransition())

    // from REINITIALIZING_AWAITING_KILL
    .addTransition(ContainerState.REINITIALIZING_AWAITING_KILL,
        ContainerState.EXITED_WITH_SUCCESS,
        ContainerEventType.CONTAINER_EXITED_WITH_SUCCESS,
        new ExitedWithSuccessTransition(true))
    .addTransition(ContainerState.REINITIALIZING_AWAITING_KILL,
        ContainerState.EXITED_WITH_FAILURE,
        ContainerEventType.CONTAINER_EXITED_WITH_FAILURE,
        new ExitedWithFailureTransition(true))
    .addTransition(ContainerState.REINITIALIZING_AWAITING_KILL,
        ContainerState.REINITIALIZING_AWAITING_KILL,
        ContainerEventType.UPDATE_DIAGNOSTICS_MSG,
        UPDATE_DIAGNOSTICS_TRANSITION)
    .addTransition(ContainerState.REINITIALIZING_AWAITING_KILL,
        ContainerState.KILLING,
        ContainerEventType.KILL_CONTAINER, new KillTransition())
    .addTransition(ContainerState.REINITIALIZING_AWAITING_KILL,
        ContainerState.SCHEDULED, ContainerEventType.PAUSE_CONTAINER)
    .addTransition(ContainerState.REINITIALIZING_AWAITING_KILL,
        ContainerState.SCHEDULED,
        ContainerEventType.CONTAINER_KILLED_ON_REQUEST,
        new KilledForReInitializationTransition())
    .addTransition(ContainerState.REINITIALIZING_AWAITING_KILL,
        ContainerState.REINITIALIZING_AWAITING_KILL,
        ContainerEventType.UPDATE_CONTAINER_TOKEN,
        new NotifyContainerSchedulerOfUpdateTransition())

    // From RELAUNCHING State
    .addTransition(ContainerState.RELAUNCHING, ContainerState.RUNNING,
        ContainerEventType.CONTAINER_LAUNCHED, new LaunchTransition())
    .addTransition(ContainerState.RELAUNCHING,
        ContainerState.EXITED_WITH_FAILURE,
        ContainerEventType.CONTAINER_EXITED_WITH_FAILURE,
        new ExitedWithFailureTransition(true))
    .addTransition(ContainerState.RELAUNCHING, ContainerState.RELAUNCHING,
        ContainerEventType.UPDATE_DIAGNOSTICS_MSG,
        UPDATE_DIAGNOSTICS_TRANSITION)
    .addTransition(ContainerState.RELAUNCHING, ContainerState.KILLING,
        ContainerEventType.KILL_CONTAINER, new KillTransition())
    .addTransition(ContainerState.RELAUNCHING, ContainerState.KILLING,
        ContainerEventType.PAUSE_CONTAINER, new KillOnPauseTransition())
    .addTransition(ContainerState.RELAUNCHING, ContainerState.RELAUNCHING,
        ContainerEventType.UPDATE_CONTAINER_TOKEN,
        new NotifyContainerSchedulerOfUpdateTransition())


    // From CONTAINER_EXITED_WITH_SUCCESS State
    .addTransition(ContainerState.EXITED_WITH_SUCCESS, ContainerState.DONE,
        ContainerEventType.CONTAINER_RESOURCES_CLEANEDUP,
        new ExitedWithSuccessToDoneTransition())
    .addTransition(ContainerState.EXITED_WITH_SUCCESS,
        ContainerState.EXITED_WITH_SUCCESS,
        ContainerEventType.UPDATE_DIAGNOSTICS_MSG,
        UPDATE_DIAGNOSTICS_TRANSITION)
    .addTransition(ContainerState.EXITED_WITH_SUCCESS,
        ContainerState.EXITED_WITH_SUCCESS,
        EnumSet.of(ContainerEventType.KILL_CONTAINER,
            ContainerEventType.PAUSE_CONTAINER))
    // No transition - assuming container is on its way to completion
    .addTransition(ContainerState.EXITED_WITH_SUCCESS,
        ContainerState.EXITED_WITH_SUCCESS,
        ContainerEventType.UPDATE_CONTAINER_TOKEN)
    .addTransition(ContainerState.EXITED_WITH_SUCCESS,
        ContainerState.EXITED_WITH_SUCCESS,
        ContainerEventType.CONTAINER_KILLED_ON_REQUEST)

    // From EXITED_WITH_FAILURE State
    .addTransition(ContainerState.EXITED_WITH_FAILURE, ContainerState.DONE,
            ContainerEventType.CONTAINER_RESOURCES_CLEANEDUP,
            new ExitedWithFailureToDoneTransition())
    .addTransition(ContainerState.EXITED_WITH_FAILURE,
        ContainerState.EXITED_WITH_FAILURE,
        ContainerEventType.UPDATE_DIAGNOSTICS_MSG,
        UPDATE_DIAGNOSTICS_TRANSITION)
    .addTransition(ContainerState.EXITED_WITH_FAILURE,
                   ContainerState.EXITED_WITH_FAILURE,
        EnumSet.of(ContainerEventType.KILL_CONTAINER,
            ContainerEventType.PAUSE_CONTAINER))
    // No transition - assuming container is on its way to completion
    .addTransition(ContainerState.EXITED_WITH_FAILURE,
        ContainerState.EXITED_WITH_FAILURE,
        ContainerEventType.UPDATE_CONTAINER_TOKEN)
    .addTransition(ContainerState.EXITED_WITH_FAILURE,
        ContainerState.EXITED_WITH_FAILURE,
        ContainerEventType.CONTAINER_KILLED_ON_REQUEST)

    // From KILLING State.
    .addTransition(ContainerState.KILLING,
        ContainerState.CONTAINER_CLEANEDUP_AFTER_KILL,
        ContainerEventType.CONTAINER_KILLED_ON_REQUEST,
        new ContainerKilledTransition())
    .addTransition(ContainerState.KILLING,
        ContainerState.KILLING,
        ContainerEventType.RESOURCE_LOCALIZED,
        new LocalizedResourceDuringKillTransition())
    .addTransition(ContainerState.KILLING, 
        ContainerState.KILLING, 
        ContainerEventType.RESOURCE_FAILED)
    .addTransition(ContainerState.KILLING, ContainerState.KILLING,
       ContainerEventType.UPDATE_DIAGNOSTICS_MSG,
       UPDATE_DIAGNOSTICS_TRANSITION)
    .addTransition(ContainerState.KILLING, ContainerState.KILLING,
        ContainerEventType.KILL_CONTAINER)
    .addTransition(ContainerState.KILLING, ContainerState.EXITED_WITH_SUCCESS,
        ContainerEventType.CONTAINER_EXITED_WITH_SUCCESS,
        new ExitedWithSuccessTransition(false))
    .addTransition(ContainerState.KILLING, ContainerState.EXITED_WITH_FAILURE,
        ContainerEventType.CONTAINER_EXITED_WITH_FAILURE,
        new ExitedWithFailureTransition(false))
    .addTransition(ContainerState.KILLING,
            ContainerState.DONE,
            ContainerEventType.CONTAINER_RESOURCES_CLEANEDUP,
            new KillingToDoneTransition())
    // Handle a launched container during killing stage is a no-op
    // as cleanup container is always handled after launch container event
    // in the container launcher
    .addTransition(ContainerState.KILLING,
        ContainerState.KILLING,
        EnumSet.of(ContainerEventType.CONTAINER_LAUNCHED,
            ContainerEventType.PAUSE_CONTAINER))
    // No transition - assuming container is on its way to completion
    .addTransition(ContainerState.KILLING, ContainerState.KILLING,
        ContainerEventType.UPDATE_CONTAINER_TOKEN)

    // From CONTAINER_CLEANEDUP_AFTER_KILL State.
    .addTransition(ContainerState.CONTAINER_CLEANEDUP_AFTER_KILL,
            ContainerState.DONE,
            ContainerEventType.CONTAINER_RESOURCES_CLEANEDUP,
            new ContainerCleanedupAfterKillToDoneTransition())
    .addTransition(ContainerState.CONTAINER_CLEANEDUP_AFTER_KILL,
        ContainerState.CONTAINER_CLEANEDUP_AFTER_KILL,
        ContainerEventType.UPDATE_DIAGNOSTICS_MSG,
        UPDATE_DIAGNOSTICS_TRANSITION)
    .addTransition(ContainerState.CONTAINER_CLEANEDUP_AFTER_KILL,
        ContainerState.CONTAINER_CLEANEDUP_AFTER_KILL,
        EnumSet.of(ContainerEventType.KILL_CONTAINER,
            ContainerEventType.RESOURCE_FAILED,
            ContainerEventType.CONTAINER_EXITED_WITH_SUCCESS,
            ContainerEventType.CONTAINER_EXITED_WITH_FAILURE,
            ContainerEventType.PAUSE_CONTAINER))
    // No transition - assuming container is on its way to completion
    .addTransition(ContainerState.CONTAINER_CLEANEDUP_AFTER_KILL,
        ContainerState.CONTAINER_CLEANEDUP_AFTER_KILL,
        ContainerEventType.UPDATE_CONTAINER_TOKEN)
    .addTransition(ContainerState.CONTAINER_CLEANEDUP_AFTER_KILL,
        ContainerState.CONTAINER_CLEANEDUP_AFTER_KILL,
        ContainerEventType.CONTAINER_KILLED_ON_REQUEST)

    // From DONE
    .addTransition(ContainerState.DONE, ContainerState.DONE,
        EnumSet.of(ContainerEventType.KILL_CONTAINER,
            ContainerEventType.PAUSE_CONTAINER))
    .addTransition(ContainerState.DONE, ContainerState.DONE,
        ContainerEventType.INIT_CONTAINER)
    .addTransition(ContainerState.DONE, ContainerState.DONE,
       ContainerEventType.UPDATE_DIAGNOSTICS_MSG,
       UPDATE_DIAGNOSTICS_TRANSITION)
    // This transition may result when
    // we notify container of failed localization if localizer thread (for
    // that container) fails for some reason
    .addTransition(ContainerState.DONE, ContainerState.DONE,
        EnumSet.of(ContainerEventType.RESOURCE_FAILED,
            ContainerEventType.CONTAINER_EXITED_WITH_SUCCESS,
            ContainerEventType.CONTAINER_EXITED_WITH_FAILURE))
    // No transition - assuming container is on its way to completion
    .addTransition(ContainerState.DONE, ContainerState.DONE,
        ContainerEventType.UPDATE_CONTAINER_TOKEN)
    .addTransition(ContainerState.DONE, ContainerState.DONE,
        ContainerEventType.CONTAINER_KILLED_ON_REQUEST)

    // create the topology tables
    .installTopology();

  private final StateMachine<ContainerState, ContainerEventType, ContainerEvent>
    stateMachine;

  public org.apache.hadoop.yarn.api.records.ContainerState getCurrentState() {
    switch (stateMachine.getCurrentState()) {
    case NEW:
    case LOCALIZING:
    case LOCALIZATION_FAILED:
    case SCHEDULED:
    case PAUSED:
    case RESUMING:
    case RUNNING:
    case RELAUNCHING:
    case REINITIALIZING:
    case REINITIALIZING_AWAITING_KILL:
    case EXITED_WITH_SUCCESS:
    case EXITED_WITH_FAILURE:
    case KILLING:
    case CONTAINER_CLEANEDUP_AFTER_KILL:
    case CONTAINER_RESOURCES_CLEANINGUP:
    case PAUSING:
      return org.apache.hadoop.yarn.api.records.ContainerState.RUNNING;
    case DONE:
    default:
      return org.apache.hadoop.yarn.api.records.ContainerState.COMPLETE;
    }
  }

  // NOTE: Please update the doc in the ContainerSubState class as
  //       well as the yarn_protos.proto file if this mapping is ever modified.
  private ContainerSubState getContainerSubState() {
    switch (stateMachine.getCurrentState()) {
    case NEW:
    case LOCALIZING:
    case SCHEDULED:
    case REINITIALIZING_AWAITING_KILL:
    case RELAUNCHING:
      return ContainerSubState.SCHEDULED;
    case REINITIALIZING:
    case PAUSING:
    case KILLING:
    case RUNNING:
      return ContainerSubState.RUNNING;
    case PAUSED:
    case RESUMING:
      return ContainerSubState.PAUSED;
    case LOCALIZATION_FAILED:
    case EXITED_WITH_SUCCESS:
    case EXITED_WITH_FAILURE:
    case CONTAINER_CLEANEDUP_AFTER_KILL:
    case CONTAINER_RESOURCES_CLEANINGUP:
      return ContainerSubState.COMPLETING;
    case DONE:
    default:
      return ContainerSubState.DONE;
    }
  }

  public NMTimelinePublisher getNMTimelinePublisher() {
    return context.getNMTimelinePublisher();
  }

  @Override
  public String getUser() {
    this.readLock.lock();
    try {
      return this.user;
    } finally {
      this.readLock.unlock();
    }
  }

  @Override
  public Map<Path, List<String>> getLocalizedResources() {
    this.readLock.lock();
    try {
      if (ContainerState.SCHEDULED == getContainerState()
          || ContainerState.RELAUNCHING == getContainerState()) {
        return resourceSet.getLocalizedResources();
      } else {
        return null;
      }
    } finally {
      this.readLock.unlock();
    }
  }

  @Override
  public Credentials getCredentials() {
    this.readLock.lock();
    try {
      return credentials;
    } finally {
      this.readLock.unlock();
    }
  }

  @Override
  public ContainerState getContainerState() {
    this.readLock.lock();
    try {
      return stateMachine.getCurrentState();
    } finally {
      this.readLock.unlock();
    }
  }

  @Override
  public ContainerLaunchContext getLaunchContext() {
    this.readLock.lock();
    try {
      return launchContext;
    } finally {
      this.readLock.unlock();
    }
  }

  @Override
  public ContainerStatus cloneAndGetContainerStatus() {
    this.readLock.lock();
    try {
      ContainerStatus status = BuilderUtils.newContainerStatus(this.containerId,
          getCurrentState(), diagnostics.toString(), exitCode, getResource(),
          this.containerTokenIdentifier.getExecutionType());
      status.setIPs(StringUtils.isEmpty(ips) ? null :
          Arrays.asList(ips.split(",")));
      status.setHost(host);
      status.setContainerSubState(getContainerSubState());
      status.setExposedPorts(exposedPorts);
      return status;
    } finally {
      this.readLock.unlock();
    }
  }

  @Override
  public NMContainerStatus getNMContainerStatus() {
    this.readLock.lock();
    try {
      NMContainerStatus status =
          NMContainerStatus.newInstance(this.containerId,
              this.version, getCurrentState(), getResource(),
              diagnostics.toString(), exitCode,
              containerTokenIdentifier.getPriority(),
              containerTokenIdentifier.getCreationTime(),
              containerTokenIdentifier.getNodeLabelExpression(),
              containerTokenIdentifier.getExecutionType(),
              containerTokenIdentifier.getAllocationRequestId());
      status.setAllocationTags(containerTokenIdentifier.getAllcationTags());
      return status;
    } finally {
      this.readLock.unlock();
    }
  }

  @Override
  public ContainerId getContainerId() {
    return this.containerId;
  }

  @Override
  public long getContainerStartTime() {
    return this.startTime;
  }

  @Override
  public long getContainerLaunchTime() {
    return this.containerLaunchStartTime;
  }

  @Override
  public Resource getResource() {
    return Resources.clone(
        this.containerTokenIdentifier.getResource());
  }

  @Override
  public ContainerTokenIdentifier getContainerTokenIdentifier() {
    this.readLock.lock();
    try {
      return this.containerTokenIdentifier;
    } finally {
      this.readLock.unlock();
    }
  }

  @Override
  public void setContainerTokenIdentifier(ContainerTokenIdentifier token) {
    this.writeLock.lock();
    try {
      this.containerTokenIdentifier = token;
    } finally {
      this.writeLock.unlock();
    }
  }

  @Override
  public String getWorkDir() {
    return workDir;
  }

  @Override
  public void setWorkDir(String workDir) {
    this.workDir = workDir;
  }

  @Override
  public String getCsiVolumesRootDir() {
    return csiVolumesRootDir;
  }

  @Override
  public void setCsiVolumesRootDir(String volumesRootDir) {
    this.csiVolumesRootDir = volumesRootDir;
  }

  private void clearIpAndHost() {
    LOG.info("{} clearing ip and host", containerId);
    this.ips = null;
    this.host = null;
  }

  @Override
  public void setIpAndHost(String[] ipAndHost) {
    this.writeLock.lock();
    try {
      this.ips = ipAndHost[0];
      this.host = ipAndHost[1];
    } finally {
      this.writeLock.unlock();
    }
  }

  @Override
  public String getLogDir() {
    return logDir;
  }

  @Override
  public void setLogDir(String logDir) {
    this.logDir = logDir;
  }

  @Override
  public ResourceSet getResourceSet() {
    return this.resourceSet;
  }

  @SuppressWarnings("unchecked")
  private void sendFinishedEvents() {
    // Inform the application
    @SuppressWarnings("rawtypes")
    EventHandler eventHandler = dispatcher.getEventHandler();

    ContainerStatus containerStatus = cloneAndGetContainerStatus();
    eventHandler.handle(
        new ApplicationContainerFinishedEvent(containerStatus, startTime));

    // Tell the scheduler the container is Done
    eventHandler.handle(new ContainerSchedulerEvent(this,
        ContainerSchedulerEventType.CONTAINER_COMPLETED));
    // Remove the container from the resource-monitor
    eventHandler.handle(new ContainerStopMonitoringEvent(containerId));
    // Tell the logService too
    eventHandler.handle(new LogHandlerContainerFinishedEvent(
        containerId, containerTokenIdentifier.getContainerType(), exitCode));
  }

  @SuppressWarnings("unchecked") // dispatcher not typed
  @Override
  public void sendLaunchEvent() {
    if (ContainerState.PAUSED == getContainerState()) {
      dispatcher.getEventHandler().handle(
          new ContainerResumeEvent(containerId,
              "Container Resumed as some resources freed up"));
    } else {
      ContainersLauncherEventType launcherEvent =
          ContainersLauncherEventType.LAUNCH_CONTAINER;
      if (recoveredStatus == RecoveredContainerStatus.LAUNCHED) {
        // try to recover a container that was previously launched
        launcherEvent = ContainersLauncherEventType.RECOVER_CONTAINER;
      } else if (recoveredStatus == RecoveredContainerStatus.PAUSED) {
        launcherEvent = ContainersLauncherEventType.RECOVER_PAUSED_CONTAINER;
      }

      containerLaunchStartTime = clock.getTime();
      dispatcher.getEventHandler().handle(
          new ContainersLauncherEvent(this, launcherEvent));
    }

  }

  @SuppressWarnings("unchecked") // dispatcher not typed
  private void sendScheduleEvent() {
    if (recoveredStatus == RecoveredContainerStatus.PAUSED) {
      ContainersLauncherEventType launcherEvent;
      launcherEvent = ContainersLauncherEventType.RECOVER_PAUSED_CONTAINER;
      dispatcher.getEventHandler()
          .handle(new ContainersLauncherEvent(this, launcherEvent));
    } else {
      dispatcher.getEventHandler().handle(new ContainerSchedulerEvent(this,
          ContainerSchedulerEventType.SCHEDULE_CONTAINER));
    }
  }

  @SuppressWarnings("unchecked") // dispatcher not typed
  @Override
  public void sendKillEvent(int exitStatus, String description) {
    this.isMarkeForKilling = true;
    dispatcher.getEventHandler().handle(
        new ContainerKillEvent(containerId, exitStatus, description));
  }

  @SuppressWarnings("unchecked") // dispatcher not typed
  @Override
  public void sendPauseEvent(String description) {
    dispatcher.getEventHandler().handle(
        new ContainerPauseEvent(containerId, description));
  }

  @SuppressWarnings("unchecked") // dispatcher not typed
  private void sendRelaunchEvent() {
    ContainersLauncherEventType launcherEvent =
        ContainersLauncherEventType.RELAUNCH_CONTAINER;
    dispatcher.getEventHandler().handle(
        new ContainersLauncherEvent(this, launcherEvent));
  }

  // Inform the ContainersMonitor to start monitoring the container's
  // resource usage.
  @SuppressWarnings("unchecked") // dispatcher not typed
  private void sendContainerMonitorStartEvent() {
    long launchDuration = clock.getTime() - containerLaunchStartTime;
    metrics.addContainerLaunchDuration(launchDuration);

    long pmemBytes = getResource().getMemorySize() * 1024 * 1024L;
    float pmemRatio = daemonConf.getFloat(
        YarnConfiguration.NM_VMEM_PMEM_RATIO,
        YarnConfiguration.DEFAULT_NM_VMEM_PMEM_RATIO);
    long vmemBytes = (long) (pmemRatio * pmemBytes);
    int cpuVcores = getResource().getVirtualCores();
    long localizationDuration = containerLaunchStartTime -
        containerLocalizationStartTime;
    dispatcher.getEventHandler().handle(
        new ContainerStartMonitoringEvent(containerId,
        vmemBytes, pmemBytes, cpuVcores, launchDuration,
        localizationDuration));
  }

  private void addDiagnostics(String... diags) {
    for (String s : diags) {
      this.diagnostics.append("[" + dateFormat.format(new Date()) + "]" + s);
    }
    if (diagnostics.length() > diagnosticsMaxSize) {
      diagnostics.delete(0, diagnostics.length() - diagnosticsMaxSize);
    }
    try {
      stateStore.storeContainerDiagnostics(containerId, diagnostics);
    } catch (IOException e) {
      LOG.warn("Unable to update diagnostics in state store for "
          + containerId, e);
    }
  }

  @SuppressWarnings("unchecked") // dispatcher not typed
  public void cleanup() {
    Map<LocalResourceVisibility, Collection<LocalResourceRequest>> rsrc =
        resourceSet.getAllResourcesByVisibility();
    dispatcher.getEventHandler().handle(
        new ContainerLocalizationCleanupEvent(this, rsrc));
  }

  static class ContainerTransition implements
      SingleArcTransition<ContainerImpl, ContainerEvent> {

    @Override
    public void transition(ContainerImpl container, ContainerEvent event) {
      // Just drain the event and change the state.
    }

  }

  static class UpdateTransition extends ContainerTransition {
    @Override
    public void transition(
        ContainerImpl container, ContainerEvent event) {
      UpdateContainerTokenEvent updateEvent = (UpdateContainerTokenEvent)event;
      // Update the container token
      container.setContainerTokenIdentifier(updateEvent.getUpdatedToken());

      try {
        // Persist change in the state store.
        container.context.getNMStateStore()
            .storeContainerUpdateToken(container.containerId,
                container.getContainerTokenIdentifier());
      } catch (IOException e) {
        LOG.warn("Could not store container [" + container.containerId
            + "] update..", e);
      }
    }
  }

  static class NotifyContainerSchedulerOfUpdateTransition extends
      UpdateTransition {
    @Override
    public void transition(
        ContainerImpl container, ContainerEvent event) {

      UpdateContainerTokenEvent updateEvent = (UpdateContainerTokenEvent)event;
      // Save original token
      ContainerTokenIdentifier originalToken =
          container.containerTokenIdentifier;
      super.transition(container, updateEvent);
      container.dispatcher.getEventHandler().handle(
          new UpdateContainerSchedulerEvent(container,
              originalToken, updateEvent));
    }
  }

  /**
   * State transition when a NEW container receives the INIT_CONTAINER
   * message.
   * 
   * If there are resources to localize, sends a
   * ContainerLocalizationRequest (LOCALIZE_CONTAINER_RESOURCES)
   * to the ResourceLocalizationManager and enters LOCALIZING state.
   * 
   * If there are no resources to localize, sends LAUNCH_CONTAINER event
   * and enters SCHEDULED state directly.
   * 
   * If there are any invalid resources specified, enters LOCALIZATION_FAILED
   * directly.
   */
  @SuppressWarnings("unchecked") // dispatcher not typed
  static class RequestResourcesTransition implements
      MultipleArcTransition<ContainerImpl,ContainerEvent,ContainerState> {
    @Override
    public ContainerState transition(ContainerImpl container,
        ContainerEvent event) {
      if (container.recoveredStatus == RecoveredContainerStatus.COMPLETED) {
        container.sendFinishedEvents();
        return ContainerState.DONE;
      } else if (container.recoveredStatus == RecoveredContainerStatus.QUEUED) {
        return ContainerState.SCHEDULED;
      } else if (container.recoveredAsKilled &&
          container.recoveredStatus == RecoveredContainerStatus.REQUESTED) {
        // container was killed but never launched
        container.metrics.killedContainer();
        NMAuditLogger.logSuccess(container.user,
            AuditConstants.FINISH_KILLED_CONTAINER, "ContainerImpl",
            container.containerId.getApplicationAttemptId().getApplicationId(),
            container.containerId);
        container.metrics.releaseContainer(
            container.containerTokenIdentifier.getResource());
        container.sendFinishedEvents();
        return ContainerState.DONE;
      }

      final ContainerLaunchContext ctxt = container.launchContext;
      container.metrics.initingContainer();

      container.dispatcher.getEventHandler().handle(new AuxServicesEvent
          (AuxServicesEventType.CONTAINER_INIT, container));

      // Inform the AuxServices about the opaque serviceData
      Map<String,ByteBuffer> csd = ctxt.getServiceData();
      if (csd != null) {
        // This can happen more than once per Application as each container may
        // have distinct service data
        for (Map.Entry<String,ByteBuffer> service : csd.entrySet()) {
          container.dispatcher.getEventHandler().handle(
              new AuxServicesEvent(AuxServicesEventType.APPLICATION_INIT,
                  container.user, container.containerId
                      .getApplicationAttemptId().getApplicationId(),
                  service.getKey().toString(), service.getValue()));
        }
      }

      container.containerLocalizationStartTime = clock.getTime();

      // Send requests for public, private resources
      Map<String, LocalResource> cntrRsrc;
      try {
        cntrRsrc = container.context
            .getContainerExecutor().getLocalResources(container);
        if (!cntrRsrc.isEmpty()) {
          Map<LocalResourceVisibility, Collection<LocalResourceRequest>> req =
              container.resourceSet.addResources(ctxt.getLocalResources());
          container.dispatcher.getEventHandler().handle(
              new ContainerLocalizationRequestEvent(container, req));
          return ContainerState.LOCALIZING;
        } else {
          container.sendScheduleEvent();
          container.metrics.endInitingContainer();
          return ContainerState.SCHEDULED;
        }
      } catch (URISyntaxException | IOException e) {
        // malformed resource; abort container launch
        LOG.warn("Failed to parse resource-request", e);
        container.cleanup();
        container.metrics.endInitingContainer();
        return ContainerState.LOCALIZATION_FAILED;
      }
    }
  }

  /**
   * Transition when one of the requested resources for this container
   * has been successfully localized.
   */
  static class LocalizedTransition implements
      MultipleArcTransition<ContainerImpl,ContainerEvent,ContainerState> {
    @SuppressWarnings("unchecked")
    @Override
    public ContainerState transition(ContainerImpl container,
        ContainerEvent event) {
      ContainerResourceLocalizedEvent rsrcEvent = (ContainerResourceLocalizedEvent) event;
      LocalResourceRequest resourceRequest = rsrcEvent.getResource();
      Path location = rsrcEvent.getLocation();
      Set<String> syms =
          container.resourceSet.resourceLocalized(resourceRequest, location);
      if (null == syms) {
        LOG.info("Localized resource " + resourceRequest +
            " for container " + container.containerId);
        return ContainerState.LOCALIZING;
      }

      // check to see if this resource should be uploaded to the shared cache
      // as well
      if (shouldBeUploadedToSharedCache(container, resourceRequest)) {
        container.resourceSet.getResourcesToBeUploaded()
            .put(resourceRequest, location);
      }
      if (!container.resourceSet.getPendingResources().isEmpty()) {
        return ContainerState.LOCALIZING;
      }

      container.dispatcher.getEventHandler().handle(
          new ContainerLocalizationEvent(LocalizationEventType.
              CONTAINER_RESOURCES_LOCALIZED, container));

      container.sendScheduleEvent();
      container.metrics.endInitingContainer();

      // If this is a recovered container that has already launched, skip
      // uploading resources to the shared cache. We do this to avoid uploading
      // the same resources multiple times. The tradeoff is that in the case of
      // a recovered container, there is a chance that resources don't get
      // uploaded into the shared cache. This is OK because resources are not
      // acknowledged by the SCM until they have been uploaded by the node
      // manager.
      if (container.recoveredStatus != RecoveredContainerStatus.LAUNCHED
          && container.recoveredStatus != RecoveredContainerStatus.COMPLETED) {
        // kick off uploads to the shared cache
        container.dispatcher.getEventHandler().handle(
            new SharedCacheUploadEvent(
                container.resourceSet.getResourcesToBeUploaded(), container
                .getLaunchContext(), container.getUser(),
                SharedCacheUploadEventType.UPLOAD));
      }

      return ContainerState.SCHEDULED;
    }
  }

  /**
   * Transition to start the Re-Initialization process.
   */
  static class ReInitializeContainerTransition implements
      MultipleArcTransition<ContainerImpl, ContainerEvent, ContainerState> {

    @SuppressWarnings("unchecked")
    @Override
    public ContainerState transition(
        ContainerImpl container, ContainerEvent event) {
      container.reInitContext = createReInitContext(container, event);
      boolean resourcesPresent = false;
      try {
        // 'reInitContext.newResourceSet' can be
        // a) current container resourceSet (In case of Restart)
        // b) previous resourceSet (In case of RollBack)
        // c) An actual NEW resourceSet (In case of Upgrade/ReInit)
        //
        // In cases a) and b) Container can immediately be cleaned up since
        // we are sure the resources are already available (we check the
        // pendingResources to verify that nothing more is needed). So we can
        // kill the container immediately
        ResourceSet newResourceSet = container.reInitContext.newResourceSet;
        if (!newResourceSet.getPendingResources().isEmpty()) {
          container.dispatcher.getEventHandler().handle(
              new ContainerLocalizationRequestEvent(
                  container, newResourceSet.getAllResourcesByVisibility()));
        } else {
          // We are not waiting on any resources, so...
          // Kill the current container.
          container.dispatcher.getEventHandler().handle(
              new ContainersLauncherEvent(container,
                  ContainersLauncherEventType.CLEANUP_CONTAINER_FOR_REINIT));
          resourcesPresent = true;
        }
        container.metrics.reInitingContainer();
        NMAuditLogger.logSuccess(container.user,
            AuditConstants.START_CONTAINER_REINIT, "ContainerImpl",
            container.containerId.getApplicationAttemptId().getApplicationId(),
            container.containerId);
      } catch (Exception e) {
        LOG.error("Container [" + container.getContainerId() + "]" +
            " re-initialization failure..", e);
        container.addDiagnostics("Error re-initializing due to" +
            "[" + e.getMessage() + "]");
        return ContainerState.RUNNING;
      }
      return resourcesPresent ?
          ContainerState.REINITIALIZING_AWAITING_KILL :
          ContainerState.REINITIALIZING;
    }

    protected ReInitializationContext createReInitContext(
        ContainerImpl container, ContainerEvent event) {
      ContainerReInitEvent reInitEvent = (ContainerReInitEvent)event;
      if (reInitEvent.getReInitLaunchContext() == null) {
        // This is a Restart...
        // We also need to make sure that if Rollback is possible, the
        // rollback state should be retained in the
        // oldLaunchContext and oldResourceSet
        container.addDiagnostics("Container will be Restarted.\n");
        return new ReInitializationContext(
            container.launchContext, container.resourceSet,
            container.canRollback() ?
                container.reInitContext.oldLaunchContext : null,
            container.canRollback() ?
                container.reInitContext.oldResourceSet : null);
      } else {
        container.addDiagnostics("Container will be Re-initialized.\n");
        return new ReInitializationContext(
            reInitEvent.getReInitLaunchContext(),
            reInitEvent.getResourceSet(),
            // If AutoCommit is turned on, then no rollback can happen...
            // So don't need to store the previous context.
            (reInitEvent.isAutoCommit() ? null : container.launchContext),
            (reInitEvent.isAutoCommit() ? null : container.resourceSet));
      }
    }
  }

  /**
   * Transition to start the Rollback process.
   */
  static class RollbackContainerTransition extends
      ReInitializeContainerTransition {

    @Override
    protected ReInitializationContext createReInitContext(ContainerImpl
        container, ContainerEvent event) {
      container.addDiagnostics("Container upgrade will be Rolled-back.\n");
      LOG.warn("Container [" + container.getContainerId() + "]" +
          " about to be explicitly Rolledback !!");
      return container.reInitContext.createContextForRollback();
    }
  }

  /**
   * Resource requested for Container Re-initialization has been localized.
   * If all dependencies are met, then restart Container with new bits.
   */
  static class ResourceLocalizedWhileReInitTransition
      implements MultipleArcTransition
      <ContainerImpl, ContainerEvent, ContainerState> {


    @SuppressWarnings("unchecked")
    @Override
    public ContainerState transition(
        ContainerImpl container, ContainerEvent event) {
      ContainerResourceLocalizedEvent rsrcEvent =
          (ContainerResourceLocalizedEvent) event;
      container.reInitContext.newResourceSet.resourceLocalized(
          rsrcEvent.getResource(), rsrcEvent.getLocation());
      // Check if all ResourceLocalization has completed
      if (container.reInitContext.newResourceSet.getPendingResources()
          .isEmpty()) {
        // Kill the current container.
        container.dispatcher.getEventHandler().handle(
            new ContainersLauncherEvent(container,
                ContainersLauncherEventType.CLEANUP_CONTAINER_FOR_REINIT));
        return ContainerState.REINITIALIZING_AWAITING_KILL;
      }
      return ContainerState.REINITIALIZING;
    }
  }

  /**
   * Resource is localized while the container is running - create symlinks.
   */
  static class ResourceLocalizedWhileRunningTransition
      extends ContainerTransition {

    @SuppressWarnings("unchecked")
    @Override
    public void transition(ContainerImpl container, ContainerEvent event) {
      ContainerResourceLocalizedEvent rsrcEvent =
          (ContainerResourceLocalizedEvent) event;
      Set<String> links = container.resourceSet.resourceLocalized(
          rsrcEvent.getResource(), rsrcEvent.getLocation());
      if (links == null) {
        return;
      }
      // creating symlinks.
      for (String link : links) {
        try {
          String linkFile = new Path(container.workDir, link).toString();
          if (new File(linkFile).exists()) {
            LOG.info("Symlink file already exists: " + linkFile);
          } else {
            container.context.getContainerExecutor()
                .symLink(rsrcEvent.getLocation().toString(), linkFile);
            LOG.info("Created symlink: " + linkFile + " -> " + rsrcEvent
                .getLocation());
          }
        } catch (IOException e) {
          String message = String
              .format("Error when creating symlink %s -> %s", link,
                  rsrcEvent.getLocation());
          LOG.error(message, e);
        }
      }
    }
  }

  /**
   * Resource localization failed while the container is running.
   */
  static class ResourceLocalizationFailedWhileRunningTransition
      extends ContainerTransition {

    @Override
    public void transition(ContainerImpl container, ContainerEvent event) {
      ContainerResourceFailedEvent failedEvent =
          (ContainerResourceFailedEvent) event;
      container.resourceSet
          .resourceLocalizationFailed(failedEvent.getResource(),
              failedEvent.getDiagnosticMessage());
      container.addDiagnostics(failedEvent.getDiagnosticMessage());
    }
  }

  /**
   * Resource localization failed while the container is reinitializing.
   */
  static class ResourceLocalizationFailedWhileReInitTransition
      extends ContainerTransition {

    @Override
    public void transition(ContainerImpl container, ContainerEvent event) {
      ContainerResourceFailedEvent failedEvent =
          (ContainerResourceFailedEvent) event;
      container.resourceSet.resourceLocalizationFailed(
          failedEvent.getResource(), failedEvent.getDiagnosticMessage());
      container.addDiagnostics("Container aborting re-initialization.. "
          + failedEvent.getDiagnosticMessage());
      LOG.error("Container [" + container.getContainerId() + "] Re-init" +
          " failed !! Resource [" + failedEvent.getResource() + "] could" +
          " not be localized !!");
      container.reInitContext = null;
    }
  }

  /**
   * Transition from SCHEDULED state to RUNNING state upon receiving
   * a CONTAINER_LAUNCHED event.
   */
  static class LaunchTransition extends ContainerTransition {
    @SuppressWarnings("unchecked")
    @Override
    public void transition(ContainerImpl container, ContainerEvent event) {
      container.sendContainerMonitorStartEvent();
      container.metrics.runningContainer();
      container.wasLaunched  = true;

      if (container.isReInitializing()) {
        NMAuditLogger.logSuccess(container.user,
            AuditConstants.FINISH_CONTAINER_REINIT, "ContainerImpl",
            container.containerId.getApplicationAttemptId().getApplicationId(),
            container.containerId);
      }
      container.setIsReInitializing(false);
      // Check if this launch was due to a re-initialization.
      // If autocommit == true, then wipe the re-init context. This ensures
      // that any subsequent failures do not trigger a rollback.
      if (container.reInitContext != null
          && !container.reInitContext.canRollback()) {
        container.reInitContext = null;
      }

      if (container.recoveredAsKilled) {
        LOG.info("Killing " + container.containerId
            + " due to recovered as killed");
        container.addDiagnostics("Container recovered as killed.\n");
        container.dispatcher.getEventHandler().handle(
            new ContainersLauncherEvent(container,
                ContainersLauncherEventType.CLEANUP_CONTAINER));
      }
    }
  }

  /**
   * Transition from SCHEDULED state to PAUSED state on recovery
   */
  static class RecoveredContainerTransition extends ContainerTransition {
    @SuppressWarnings("unchecked")
    @Override
    public void transition(ContainerImpl container, ContainerEvent event) {
      container.sendContainerMonitorStartEvent();
      container.wasLaunched = true;
      container.setIsPaused(true);
    }
  }

  /**
   * Transition from RUNNING or KILLING state to
   * EXITED_WITH_SUCCESS state upon EXITED_WITH_SUCCESS message.
   */
  @SuppressWarnings("unchecked")  // dispatcher not typed
  static class ExitedWithSuccessTransition extends ContainerTransition {

    boolean clCleanupRequired;

    public ExitedWithSuccessTransition(boolean clCleanupRequired) {
      this.clCleanupRequired = clCleanupRequired;
    }

    @Override
    public void transition(ContainerImpl container, ContainerEvent event) {

      container.setIsReInitializing(false);
      container.setIsPaused(false);
      // Set exit code to 0 on success    	
      container.exitCode = 0;
    	
      // TODO: Add containerWorkDir to the deletion service.

      if (clCleanupRequired) {
        container.dispatcher.getEventHandler().handle(
            new ContainersLauncherEvent(container,
                ContainersLauncherEventType.CLEANUP_CONTAINER));
      }

      container.cleanup();
    }
  }

  /**
   * Transition to EXITED_WITH_FAILURE state upon
   * CONTAINER_EXITED_WITH_FAILURE state.
   **/
  @SuppressWarnings("unchecked")  // dispatcher not typed
  static class ExitedWithFailureTransition extends ContainerTransition {

    boolean clCleanupRequired;

    public ExitedWithFailureTransition(boolean clCleanupRequired) {
      this.clCleanupRequired = clCleanupRequired;
    }

    @Override
    public void transition(ContainerImpl container, ContainerEvent event) {
      container.setIsPaused(false);
      container.setIsReInitializing(false);
      ContainerExitEvent exitEvent = (ContainerExitEvent) event;
      container.exitCode = exitEvent.getExitCode();
      if (exitEvent.getDiagnosticInfo() != null) {
        container.addDiagnostics(exitEvent.getDiagnosticInfo() + "\n");
      }

      // TODO: Add containerWorkDir to the deletion service.
      // TODO: Add containerOuputDir to the deletion service.

      if (clCleanupRequired) {
        container.dispatcher.getEventHandler().handle(
            new ContainersLauncherEvent(container,
                ContainersLauncherEventType.CLEANUP_CONTAINER));
      }

      container.cleanup();
    }
  }

  /**
   * Transition to EXITED_WITH_FAILURE or RELAUNCHING state upon
   * CONTAINER_EXITED_WITH_FAILURE state.
   **/
  @SuppressWarnings("unchecked")  // dispatcher not typed
  static class RetryFailureTransition implements
      MultipleArcTransition<ContainerImpl, ContainerEvent, ContainerState> {

    @Override
    public ContainerState transition(final ContainerImpl container,
        ContainerEvent event) {
      ContainerExitEvent exitEvent = (ContainerExitEvent) event;
      container.exitCode = exitEvent.getExitCode();
      if (exitEvent.getDiagnosticInfo() != null) {
        if (container.containerRetryContext.getRetryPolicy()
            != ContainerRetryPolicy.NEVER_RETRY) {
          container.addDiagnostics("Diagnostic message from attempt : \n");
        }
        container.addDiagnostics(exitEvent.getDiagnosticInfo() + "\n");
      }
      if (container.shouldRetry(container.exitCode)) {
        // Updates to the retry context should  be protected from concurrent
        // writes. It should only be called from this transition.
        container.retryPolicy.updateRetryContext(container.windowRetryContext);
        container.storeRetryContext();
        doRelaunch(container,
            container.windowRetryContext.getRemainingRetries(),
            container.containerRetryContext.getRetryInterval());
        return ContainerState.RELAUNCHING;
      } else if (container.canRollback()) {
        // Rollback is possible only if the previous launch context is
        // available.
        container.addDiagnostics("Container Re-init Auto Rolled-Back.");
        LOG.info("Rolling back Container reInitialization for [" +
            container.getContainerId() + "] !!");
        container.reInitContext =
            container.reInitContext.createContextForRollback();
        container.metrics.rollbackContainerOnFailure();
        container.metrics.reInitingContainer();
        NMAuditLogger.logSuccess(container.user,
            AuditConstants.START_CONTAINER_REINIT, "ContainerImpl",
            container.containerId.getApplicationAttemptId().getApplicationId(),
            container.containerId);
        new KilledForReInitializationTransition().transition(container, event);
        return ContainerState.SCHEDULED;
      } else {
        new ExitedWithFailureTransition(true).transition(container, event);
        return ContainerState.EXITED_WITH_FAILURE;
      }
    }

    private void doRelaunch(final ContainerImpl container,
        int remainingRetryAttempts, final int retryInterval) {
      if (remainingRetryAttempts == ContainerRetryContext.RETRY_FOREVER) {
        LOG.info("Relaunching Container {}. " +
                "retry interval {} ms", container.getContainerId(),
            retryInterval);
      } else {
        LOG.info("Relaunching Container {}. " +
                "remaining retry attempts(after relaunch) {}, " +
                "retry interval {} ms", container.getContainerId(),
            remainingRetryAttempts, retryInterval);
      }

      container.wasLaunched  = false;
      container.metrics.endRunningContainer();
      if (retryInterval == 0) {
        container.sendRelaunchEvent();
      } else {
        // wait for some time, then send launch event
        new Thread() {
          @Override
          public void run() {
            try {
              Thread.sleep(retryInterval);
              container.sendRelaunchEvent();
            } catch (InterruptedException e) {
              return;
            }
          }
        }.start();
      }
    }
  }

  @Override
  public boolean isRetryContextSet() {
    return containerRetryContext.getRetryPolicy()
        != ContainerRetryPolicy.NEVER_RETRY;
  }

  @Override
  public boolean shouldRetry(int errorCode) {
    if (errorCode == ExitCode.SUCCESS.getExitCode()
        || errorCode == ExitCode.FORCE_KILLED.getExitCode()
        || errorCode == ExitCode.TERMINATED.getExitCode()) {
      return false;
    }
    return retryPolicy.shouldRetry(windowRetryContext, errorCode);
  }

  /**
   * Transition to EXITED_WITH_FAILURE
   */
  static class KilledExternallyTransition extends ExitedWithFailureTransition {
    KilledExternallyTransition() {
      super(true);
    }

    @Override
    public void transition(ContainerImpl container,
        ContainerEvent event) {
      super.transition(container, event);
      container.addDiagnostics("Killed by external signal\n");
    }
  }

  /**
   * Transition to SCHEDULED and wait for RE-LAUNCH
   */
  static class KilledForReInitializationTransition extends ContainerTransition {

    @Override
    public void transition(ContainerImpl container,
        ContainerEvent event) {
      LOG.info("Relaunching Container [" + container.getContainerId()
          + "] for re-initialization !!");
      container.wasLaunched  = false;
      container.metrics.endRunningContainer();
      container.clearIpAndHost();
      // Remove the container from the resource-monitor. When container
      // is launched again, it is added back to monitoring service.
      container.dispatcher.getEventHandler().handle(
          new ContainerStopMonitoringEvent(container.containerId, true));
      container.launchContext = container.reInitContext.newLaunchContext;

      // Re configure the Retry Context
      container.containerRetryContext =
          configureRetryContext(container.context.getConf(),
              container.launchContext, container.containerId);
      container.windowRetryContext = new SlidingWindowRetryPolicy
          .RetryContext(container.containerRetryContext);
      container.retryPolicy = new SlidingWindowRetryPolicy(clock);

      container.resourceSet =
          container.reInitContext.mergedResourceSet(container.resourceSet);
      container.isMarkeForKilling = false;
      // Ensure Resources are decremented.
      container.dispatcher.getEventHandler().handle(
          new ContainerSchedulerEvent(container,
          ContainerSchedulerEventType.CONTAINER_COMPLETED));
      container.sendScheduleEvent();
    }
  }

  /**
   * Transition from LOCALIZING to LOCALIZATION_FAILED upon receiving
   * RESOURCE_FAILED event.
   */
  static class ResourceFailedTransition implements
      SingleArcTransition<ContainerImpl, ContainerEvent> {
    @Override
    public void transition(ContainerImpl container, ContainerEvent event) {

      ContainerResourceFailedEvent rsrcFailedEvent =
          (ContainerResourceFailedEvent) event;
      container.addDiagnostics(rsrcFailedEvent.getDiagnosticMessage() + "\n");

      // Inform the localizer to decrement reference counts and cleanup
      // resources.
      container.cleanup();
      container.metrics.endInitingContainer();
    }
  }

  /**
   * Transition from LOCALIZING to KILLING upon receiving
   * KILL_CONTAINER event.
   */
  static class KillBeforeRunningTransition implements
      SingleArcTransition<ContainerImpl, ContainerEvent> {
    @Override
    public void transition(ContainerImpl container, ContainerEvent event) {
      // Inform the localizer to decrement reference counts and cleanup
      // resources.
      container.cleanup();
      container.metrics.endInitingContainer();
      ContainerKillEvent killEvent = (ContainerKillEvent) event;
      container.exitCode = killEvent.getContainerExitStatus();
      container.addDiagnostics(killEvent.getDiagnostic() + "\n");
      container.addDiagnostics("Container is killed before being launched.\n");
    }
  }

  /**
   * Remain in KILLING state when receiving a RESOURCE_LOCALIZED request
   * while in the process of killing.
   */
  static class LocalizedResourceDuringKillTransition implements
      SingleArcTransition<ContainerImpl, ContainerEvent> {
    @Override
    public void transition(ContainerImpl container, ContainerEvent event) {
      ContainerResourceLocalizedEvent rsrcEvent =
          (ContainerResourceLocalizedEvent) event;
      container.resourceSet
          .resourceLocalized(rsrcEvent.getResource(), rsrcEvent.getLocation());
    }
  }

  /**
   * Transitions upon receiving KILL_CONTAINER.
   * - SCHEDULED -> KILLING.
   * - RUNNING -> KILLING.
   * - REINITIALIZING -> KILLING.
   */
  @SuppressWarnings("unchecked") // dispatcher not typed
  static class KillTransition implements
      SingleArcTransition<ContainerImpl, ContainerEvent> {

    @SuppressWarnings("unchecked")
    @Override
    public void transition(ContainerImpl container, ContainerEvent event) {
      // Kill the process/process-grp
      container.setIsReInitializing(false);
      container.setIsPaused(false);
      container.dispatcher.getEventHandler().handle(
          new ContainersLauncherEvent(container,
              ContainersLauncherEventType.CLEANUP_CONTAINER));
      ContainerKillEvent killEvent = (ContainerKillEvent) event;
      container.addDiagnostics(killEvent.getDiagnostic() + "\n");
      container.exitCode = killEvent.getContainerExitStatus();
    }
  }

  /**
   * Transitions upon receiving PAUSE_CONTAINER.
   * - LOCALIZED -> KILLING.
   * - REINITIALIZING -> KILLING.
   */
  @SuppressWarnings("unchecked") // dispatcher not typed
  static class KillOnPauseTransition implements
      SingleArcTransition<ContainerImpl, ContainerEvent> {

    @SuppressWarnings("unchecked")
    @Override
    public void transition(ContainerImpl container, ContainerEvent event) {
      // Kill the process/process-grp
      container.setIsReInitializing(false);
      container.dispatcher.getEventHandler().handle(
          new ContainersLauncherEvent(container,
              ContainersLauncherEventType.CLEANUP_CONTAINER));
    }
  }

  /**
   * Transition from KILLING to CONTAINER_CLEANEDUP_AFTER_KILL
   * upon receiving CONTAINER_KILLED_ON_REQUEST.
   */
  static class ContainerKilledTransition implements
      SingleArcTransition<ContainerImpl, ContainerEvent> {
    @Override
    public void transition(ContainerImpl container, ContainerEvent event) {
      ContainerExitEvent exitEvent = (ContainerExitEvent) event;
      if (container.hasDefaultExitCode()) {
        container.exitCode = exitEvent.getExitCode();
      }

      if (exitEvent.getDiagnosticInfo() != null) {
        container.addDiagnostics(exitEvent.getDiagnosticInfo() + "\n");
      }

      // The process/process-grp is killed. Decrement reference counts and
      // cleanup resources
      container.cleanup();
    }
  }

  /**
   * Handle the following transitions:
   * - {LOCALIZATION_FAILED, EXITED_WITH_SUCCESS, EXITED_WITH_FAILURE,
   *    KILLING, CONTAINER_CLEANEDUP_AFTER_KILL}
   *   -> DONE upon CONTAINER_RESOURCES_CLEANEDUP
   */
  static class ContainerDoneTransition implements
      SingleArcTransition<ContainerImpl, ContainerEvent> {
    @Override
    @SuppressWarnings("unchecked")
    public void transition(ContainerImpl container, ContainerEvent event) {
      container.metrics.releaseContainer(
          container.containerTokenIdentifier.getResource());
      if (container.containerMetrics != null) {
        container.containerMetrics
            .recordFinishTimeAndExitCode(clock.getTime(), container.exitCode);
        container.containerMetrics.finished(false);
      }
      container.sendFinishedEvents();

      // if the current state is NEW it means the CONTAINER_INIT was never
      // sent for the event, thus no need to send the CONTAINER_STOP
      if (container.getCurrentState()
          != org.apache.hadoop.yarn.api.records.ContainerState.NEW) {
        container.dispatcher.getEventHandler().handle(new AuxServicesEvent
            (AuxServicesEventType.CONTAINER_STOP, container));
      }
      container.context.getNodeStatusUpdater().sendOutofBandHeartBeat();
    }
  }

  /**
   * Handle the following transition:
   * - NEW -> DONE upon KILL_CONTAINER
   */
  static class KillOnNewTransition extends ContainerDoneTransition {
    @Override
    public void transition(ContainerImpl container, ContainerEvent event) {
      if (container.recoveredStatus == RecoveredContainerStatus.COMPLETED) {
        container.sendFinishedEvents();
      } else {
        ContainerKillEvent killEvent = (ContainerKillEvent) event;
        container.exitCode = killEvent.getContainerExitStatus();
        container.addDiagnostics(killEvent.getDiagnostic() + "\n");
        container.addDiagnostics("Container is killed before being launched.\n");
        container.metrics.killedContainer();
        NMAuditLogger.logSuccess(container.user,
            AuditConstants.FINISH_KILLED_CONTAINER, "ContainerImpl",
            container.containerId.getApplicationAttemptId().getApplicationId(),
            container.containerId);
        super.transition(container, event);
      }
    }
  }

  /**
   * Handle the following transition:
   * - LOCALIZATION_FAILED -> DONE upon CONTAINER_RESOURCES_CLEANEDUP
   */
  static class LocalizationFailedToDoneTransition extends
      ContainerDoneTransition {
    @Override
    public void transition(ContainerImpl container, ContainerEvent event) {
      container.metrics.failedContainer();
      NMAuditLogger.logFailure(container.user,
          AuditConstants.FINISH_FAILED_CONTAINER, "ContainerImpl",
          "Container failed with state: " + container.getContainerState(),
          container.containerId.getApplicationAttemptId().getApplicationId(),
          container.containerId);
      super.transition(container, event);
    }
  }

  /**
   * Handle the following transition:
   * - EXITED_WITH_SUCCESS -> DONE upon CONTAINER_RESOURCES_CLEANEDUP
   */
  static class ExitedWithSuccessToDoneTransition extends
      ContainerDoneTransition {
    @Override
    public void transition(ContainerImpl container, ContainerEvent event) {
      if (container.wasLaunched) {
        container.metrics.endRunningContainer();
      } else {
        LOG.warn("Container exited with success despite being killed and not" +
            "actually running");
      }
      container.metrics.completedContainer();
      NMAuditLogger.logSuccess(container.user,
          AuditConstants.FINISH_SUCCESS_CONTAINER, "ContainerImpl",
          container.containerId.getApplicationAttemptId().getApplicationId(),
          container.containerId);
      super.transition(container, event);
    }
  }

  /**
   * Handle the following transition:
   * - EXITED_WITH_FAILURE -> DONE upon CONTAINER_RESOURCES_CLEANEDUP
   */
  static class ExitedWithFailureToDoneTransition extends
      ContainerDoneTransition {
    @Override
    public void transition(ContainerImpl container, ContainerEvent event) {
      if (container.wasLaunched) {
        container.metrics.endRunningContainer();
      }
      container.metrics.failedContainer();
      NMAuditLogger.logFailure(container.user,
          AuditConstants.FINISH_FAILED_CONTAINER, "ContainerImpl",
          "Container failed with state: " + container.getContainerState(),
          container.containerId.getApplicationAttemptId().getApplicationId(),
          container.containerId);
      super.transition(container, event);
    }
  }

  /**
   * Handle the following transition:
   * - KILLING -> DONE upon CONTAINER_RESOURCES_CLEANEDUP
   */
  static class KillingToDoneTransition extends
      ContainerDoneTransition {
    @Override
    public void transition(ContainerImpl container, ContainerEvent event) {
      container.metrics.killedContainer();
      NMAuditLogger.logSuccess(container.user,
          AuditConstants.FINISH_KILLED_CONTAINER, "ContainerImpl",
          container.containerId.getApplicationAttemptId().getApplicationId(),
          container.containerId);
      super.transition(container, event);
    }
  }

  /**
   * Handle the following transition:
   * CONTAINER_CLEANEDUP_AFTER_KILL -> DONE upon CONTAINER_RESOURCES_CLEANEDUP
   */
  static class ContainerCleanedupAfterKillToDoneTransition extends
      ContainerDoneTransition {
    @Override
    public void transition(ContainerImpl container, ContainerEvent event) {
      if (container.wasLaunched) {
        container.metrics.endRunningContainer();
      }
      container.metrics.killedContainer();
      NMAuditLogger.logSuccess(container.user,
          AuditConstants.FINISH_KILLED_CONTAINER, "ContainerImpl",
          container.containerId.getApplicationAttemptId().getApplicationId(),
          container.containerId);
      super.transition(container, event);
    }
  }

  /**
   * Update diagnostics, staying in the same state.
   */
  static class ContainerDiagnosticsUpdateTransition implements
      SingleArcTransition<ContainerImpl, ContainerEvent> {
    @Override
    public void transition(ContainerImpl container, ContainerEvent event) {
      ContainerDiagnosticsUpdateEvent updateEvent =
          (ContainerDiagnosticsUpdateEvent) event;
      container.addDiagnostics(updateEvent.getDiagnosticsUpdate() + "\n");
    }
  }

  /**
   * Transitions upon receiving PAUSE_CONTAINER.
   * - RUNNING -> PAUSING
   */
  @SuppressWarnings("unchecked") // dispatcher not typed
  static class PauseContainerTransition implements
      SingleArcTransition<ContainerImpl, ContainerEvent> {
    @Override
    public void transition(ContainerImpl container, ContainerEvent event) {
      // Pause the process/process-grp if it is supported by the container
      container.dispatcher.getEventHandler().handle(
          new ContainersLauncherEvent(container,
              ContainersLauncherEventType.PAUSE_CONTAINER));
      ContainerPauseEvent pauseEvent = (ContainerPauseEvent) event;
      container.addDiagnostics(pauseEvent.getDiagnostic() + "\n");
    }
  }

  /**
   * Transitions upon receiving PAUSED_CONTAINER.
   */
  @SuppressWarnings("unchecked") // dispatcher not typed
  static class PausedContainerTransition implements
      SingleArcTransition<ContainerImpl, ContainerEvent> {
    @Override
    public void transition(ContainerImpl container, ContainerEvent event) {
      container.setIsPaused(true);
      container.metrics.pausedContainer();
      // Container was PAUSED so tell the scheduler
      container.dispatcher.getEventHandler().handle(
          new ContainerSchedulerEvent(container,
              ContainerSchedulerEventType.CONTAINER_PAUSED));
    }
  }

  /**
   * Transitions upon receiving RESUME_CONTAINER.
   * - PAUSED -> RUNNING
   */
  @SuppressWarnings("unchecked") // dispatcher not typed
  static class ResumeContainerTransition implements
      SingleArcTransition<ContainerImpl, ContainerEvent> {
    @Override
    public void transition(ContainerImpl container, ContainerEvent event) {
      container.setIsPaused(false);
      // Pause the process/process-grp if it is supported by the container
      container.dispatcher.getEventHandler().handle(
          new ContainersLauncherEvent(container,
              ContainersLauncherEventType.RESUME_CONTAINER));
      ContainerResumeEvent resumeEvent = (ContainerResumeEvent) event;
      container.addDiagnostics(resumeEvent.getDiagnostic() + "\n");
    }
  }

  @Override
  public void handle(ContainerEvent event) {
    this.writeLock.lock();
    try {
      ContainerId containerID = event.getContainerID();
      LOG.debug("Processing {} of type {}", containerID, event.getType());
      ContainerState oldState = stateMachine.getCurrentState();
      ContainerState newState = null;
      try {
        newState =
            stateMachine.doTransition(event.getType(), event);
      } catch (InvalidStateTransitionException e) {
        LOG.error("Can't handle this event at current state: Current: ["
            + oldState + "], eventType: [" + event.getType() + "]," +
            " container: [" + containerID + "]", e);
      }
      if (newState != null && oldState != newState) {
        LOG.info("Container " + containerID + " transitioned from "
            + oldState
            + " to " + newState);
      }
    } finally {
      this.writeLock.unlock();
    }
  }

  @Override
  public String toString() {
    this.readLock.lock();
    try {
      return this.containerId.toString();
    } finally {
      this.readLock.unlock();
    }
  }

  private boolean hasDefaultExitCode() {
    return (this.exitCode == ContainerExitStatus.INVALID);
  }

  /**
   * Returns whether the specific resource should be uploaded to the shared
   * cache.
   */
  private static boolean shouldBeUploadedToSharedCache(ContainerImpl container,
      LocalResourceRequest resource) {
    return container.resourceSet.getResourcesUploadPolicies().get(resource);
  }

  private void setIsPaused(boolean paused) {
    if (this.wasPaused && !paused) {
      this.metrics.endPausedContainer();
    }
    this.wasPaused = paused;
  }

  @VisibleForTesting
  ContainerRetryContext getContainerRetryContext() {
    return containerRetryContext;
  }

  @Override
  public Priority getPriority() {
    return containerTokenIdentifier.getPriority();
  }

  @Override
  public boolean isRunning() {
    return getContainerState() == ContainerState.RUNNING;
  }

  @Override
  public void setIsReInitializing(boolean isReInitializing) {
    if (this.isReInitializing && !isReInitializing) {
      metrics.endReInitingContainer();
    }
    this.isReInitializing = isReInitializing;
  }

  @Override
  public boolean isReInitializing() {
    return this.isReInitializing;
  }

  @Override
  public boolean isMarkedForKilling() {
    return this.isMarkeForKilling;
  }

  @Override
  public boolean canRollback() {
    return (this.reInitContext != null)
        && (this.reInitContext.canRollback());
  }

  @Override
  public void commitUpgrade() {
    this.reInitContext = null;
  }

  @Override
  public boolean isRecovering() {
    boolean isRecovering = (
        recoveredStatus != RecoveredContainerStatus.REQUESTED &&
        getContainerState() == ContainerState.NEW);
    return isRecovering;
  }

  /**
   * Get assigned resource mappings to the container.
   *
   * @return Resource Mappings of the container
   */
  @Override
  public ResourceMappings getResourceMappings() {
    return resourceMappings;
  }

  private void storeRetryContext() {
    if (windowRetryContext.getRestartTimes() != null &&
        !windowRetryContext.getRestartTimes().isEmpty()) {
      try {
        stateStore.storeContainerRestartTimes(containerId,
            windowRetryContext.getRestartTimes());
      } catch (IOException e) {
        LOG.warn(
            "Unable to update finishTimeForRetryAttempts in state store for "
                + containerId, e);
      }
    }
    try {
      stateStore.storeContainerRemainingRetryAttempts(containerId,
          windowRetryContext.getRemainingRetries());
    } catch (IOException e) {
      LOG.warn(
          "Unable to update remainingRetryAttempts in state store for "
              + containerId, e);
    }
  }

  @VisibleForTesting
  SlidingWindowRetryPolicy getRetryPolicy() {
    return retryPolicy;
  }

  @Override
  public boolean isContainerInFinalStates() {
    ContainerState state = getContainerState();
    return state == ContainerState.KILLING || state == ContainerState.DONE
        || state == ContainerState.LOCALIZATION_FAILED
        || state == ContainerState.CONTAINER_RESOURCES_CLEANINGUP
        || state == ContainerState.CONTAINER_CLEANEDUP_AFTER_KILL
        || state == ContainerState.EXITED_WITH_FAILURE
        || state == ContainerState.EXITED_WITH_SUCCESS;
  }
<<<<<<< HEAD
=======

  @Override
  public void setExposedPorts(String ports) {
    this.exposedPorts = ports;
  }

  @Override
  public List<LocalizationStatus> getLocalizationStatuses() {
    this.readLock.lock();
    try {
      return resourceSet.getLocalizationStatuses();
    } finally {
      this.readLock.unlock();
    }
  }

  public void setContainerRuntimeData(Object containerRuntimeData) {
    this.containerRuntimeData = containerRuntimeData;
  }

  public <T> T getContainerRuntimeData(Class<T> runtimeClass)
      throws ContainerExecutionException {
    if (!runtimeClass.isInstance(containerRuntimeData)) {
      throw new ContainerExecutionException(
          "Runtime class " + containerRuntimeData.getClass().getCanonicalName()
          + " is invalid. Expected class " + runtimeClass.getCanonicalName());
    }
    return runtimeClass.cast(containerRuntimeData);
  }
>>>>>>> aa96f187
}<|MERGE_RESOLUTION|>--- conflicted
+++ resolved
@@ -2272,8 +2272,6 @@
         || state == ContainerState.EXITED_WITH_FAILURE
         || state == ContainerState.EXITED_WITH_SUCCESS;
   }
-<<<<<<< HEAD
-=======
 
   @Override
   public void setExposedPorts(String ports) {
@@ -2303,5 +2301,4 @@
     }
     return runtimeClass.cast(containerRuntimeData);
   }
->>>>>>> aa96f187
 }