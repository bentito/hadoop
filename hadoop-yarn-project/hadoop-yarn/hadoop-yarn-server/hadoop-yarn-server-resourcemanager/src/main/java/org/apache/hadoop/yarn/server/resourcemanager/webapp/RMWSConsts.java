/**
 * Licensed to the Apache Software Foundation (ASF) under one
 * or more contributor license agreements.  See the NOTICE file
 * distributed with this work for additional information
 * regarding copyright ownership.  The ASF licenses this file
 * to you under the Apache License, Version 2.0 (the
 * "License"); you may not use this file except in compliance
 * with the License.  You may obtain a copy of the License at
 *
 *     http://www.apache.org/licenses/LICENSE-2.0
 *
 * Unless required by applicable law or agreed to in writing, software
 * distributed under the License is distributed on an "AS IS" BASIS,
 * WITHOUT WARRANTIES OR CONDITIONS OF ANY KIND, either express or implied.
 * See the License for the specific language governing permissions and
 * limitations under the License.
 */

package org.apache.hadoop.yarn.server.resourcemanager.webapp;

/**
 * Constants for {@code RMWebServiceProtocol}.
 */
public final class RMWSConsts {

  public static final String EMPTY = "";
  public static final String ANY = "*";

  public static final String FORWARDED_FOR = "X-Forwarded-For";

  // ----------------Paths for RMWebServiceProtocol----------------

  /** Path for {@code RMWebServiceProtocol}. */
  public static final String RM_WEB_SERVICE_PATH = "/ws/v1/cluster";

  /** Path for {@code RMWebServiceProtocol#getClusterInfo}. */
  public static final String INFO = "/info";

  /** Path for {@code RMWebServiceProtocol#getClusterUserInfo}. */
  public static final String CLUSTER_USER_INFO = "/userinfo";

  /** Path for {@code RMWebServiceProtocol#getClusterMetricsInfo}. */
  public static final String METRICS = "/metrics";

  /** Path for {@code RMWebServiceProtocol#getSchedulerInfo}. */
  public static final String SCHEDULER = "/scheduler";

  /** Path for {@code RMWebServices#updateSchedulerConfiguration}. */
  public static final String SCHEDULER_CONF = "/scheduler-conf";

  /** Path for {@code RMWebServices#formatSchedulerConfiguration}. */
  public static final String FORMAT_SCHEDULER_CONF = "/scheduler-conf/format";

  /** Path for {@code RMWebServices#getSchedulerConfigurationVersion}. */
  public static final String SCHEDULER_CONF_VERSION = "/scheduler-conf/version";

  /** Path for {@code RMWebServiceProtocol#dumpSchedulerLogs}. */
  public static final String SCHEDULER_LOGS = "/scheduler/logs";

  /**
   * Path for {@code RMWebServiceProtocol#validateAndGetSchedulerConfiguration}.
   */
  public static final String SCHEDULER_CONF_VALIDATE
          = "/scheduler-conf/validate";

  /** Path for {@code RMWebServiceProtocol#getNodes}. */
  public static final String NODES = "/nodes";

  /** Path for {@code RMWebServiceProtocol#getNode}. */
  public static final String NODES_NODEID = "/nodes/{nodeId}";

  /** Path for {@code RMWebServiceProtocol#updateNodeResource}. */
  public static final String NODE_RESOURCE = "/nodes/{nodeId}/resource";

  /**
   * Path for {@code RMWebServiceProtocol#getApps} and
   * {@code RMWebServiceProtocol#getApp}.
   */
  public static final String APPS = "/apps";

  /** Path for {@code RMWebServiceProtocol#getActivities}. */
  public static final String SCHEDULER_ACTIVITIES = "/scheduler/activities";

  /** Path for {@code RMWebServiceProtocol#getAppActivities}. */
  public static final String SCHEDULER_APP_ACTIVITIES =
      "/scheduler/app-activities/{appid}";

  /** Path for {@code RMWebServiceProtocol#getAppStatistics}. */
  public static final String APP_STATISTICS = "/appstatistics";

  /** Path for {@code RMWebServiceProtocol#getApp}. */
  public static final String APPS_APPID = "/apps/{appid}";

  /** Path for {@code RMWebServiceProtocol#getAppAttempts}. */
  public static final String APPS_APPID_APPATTEMPTS =
      "/apps/{appid}/appattempts";

  /** Path for {@code WebServices#getAppAttempt}. */
  public static final String APPS_APPID_APPATTEMPTS_APPATTEMPTID =
      "/apps/{appid}/appattempts/{appattemptid}";

  /** Path for {@code WebServices#getContainers}. */
  public static final String APPS_APPID_APPATTEMPTS_APPATTEMPTID_CONTAINERS =
      "/apps/{appid}/appattempts/{appattemptid}/containers";

  /** Path for {@code RMWebServiceProtocol#getNodeToLabels}. */
  public static final String GET_NODE_TO_LABELS = "/get-node-to-labels";

  /** Path for {@code RMWebServiceProtocol#getLabelsToNodes}. */
  public static final String LABEL_MAPPINGS = "/label-mappings";

  /** Path for {@code RMWebServiceProtocol#replaceLabelsOnNodes}. */
  public static final String REPLACE_NODE_TO_LABELS = "/replace-node-to-labels";

  /** Path for {@code RMWebServiceProtocol#replaceLabelsOnNode}. */
  public static final String NODES_NODEID_REPLACE_LABELS =
      "/nodes/{nodeId}/replace-labels";

  /** Path for {@code RMWebServiceProtocol#getClusterNodeLabels}. */
  public static final String GET_NODE_LABELS = "/get-node-labels";

  /** Path for {@code RMWebServiceProtocol#addToClusterNodeLabels}. */
  public static final String ADD_NODE_LABELS = "/add-node-labels";

  /** Path for {@code RMWebServiceProtocol#removeFromCluserNodeLabels}. */
  public static final String REMOVE_NODE_LABELS = "/remove-node-labels";

  /** Path for {@code RMWebServiceProtocol#getLabelsOnNode}. */
  public static final String NODES_NODEID_GETLABELS =
      "/nodes/{nodeId}/get-labels";

  /**
   * Path for {@code RMWebServiceProtocol#getAppPriority} and
   * {@code RMWebServiceProtocol#updateApplicationPriority}.
   */
  public static final String APPS_APPID_PRIORITY = "/apps/{appid}/priority";

  /**
   * Path for {@code RMWebServiceProtocol#getAppQueue} and
   * {@code RMWebServiceProtocol#updateAppQueue}.
   */
  public static final String APPS_APPID_QUEUE = "/apps/{appid}/queue";

  /** Path for {@code RMWebServiceProtocol#createNewApplication}. */
  public static final String APPS_NEW_APPLICATION = "/apps/new-application";

  /**
   * Path for {@code RMWebServiceProtocol#getAppState} and
   * {@code RMWebServiceProtocol#updateAppState}.
   */
  public static final String APPS_APPID_STATE = "/apps/{appid}/state";

  /**
   * Path for {@code RMWebServiceProtocol#postDelegationToken} and
   * {@code RMWebServiceProtocol#cancelDelegationToken}.
   */
  public static final String DELEGATION_TOKEN = "/delegation-token";

  /** Path for {@code RMWebServiceProtocol#postDelegationTokenExpiration}. */
  public static final String DELEGATION_TOKEN_EXPIRATION =
      "/delegation-token/expiration";

  /** Path for {@code RMWebServiceProtocol#createNewReservation}. */
  public static final String RESERVATION_NEW = "/reservation/new-reservation";

  /** Path for {@code RMWebServiceProtocol#submitReservation}. */
  public static final String RESERVATION_SUBMIT = "/reservation/submit";

  /** Path for {@code RMWebServiceProtocol#updateReservation}. */
  public static final String RESERVATION_UPDATE = "/reservation/update";

  /** Path for {@code RMWebServiceProtocol#deleteReservation}. */
  public static final String RESERVATION_DELETE = "/reservation/delete";

  /** Path for {@code RMWebServiceProtocol#listReservation}. */
  public static final String RESERVATION_LIST = "/reservation/list";

  /** Path for {@code RMWebServiceProtocol#getAppTimeout}. */
  public static final String APPS_TIMEOUTS_TYPE =
      "/apps/{appid}/timeouts/{type}";

  /**
   * Path for {@code RMWebServiceProtocol#getAppTimeouts}.
   */
  public static final String APPS_TIMEOUTS = "/apps/{appid}/timeouts";

  /**
   * Path for {@code RMWebServiceProtocol#updateApplicationTimeout}.
   */
  public static final String APPS_TIMEOUT = "/apps/{appid}/timeout";

  /**
   * Path for {@code RouterWebServices#getContainer}.
   */
  public static final String GET_CONTAINER =
      "/apps/{appid}/appattempts/{appattemptid}/containers/{containerid}";

  /**
   * Path for {code checkUserAccessToQueue#}
   */
  public static final String CHECK_USER_ACCESS_TO_QUEUE =
      "/queues/{queue}/access";

<<<<<<< HEAD
=======
  /**
   * Path for {@code RMWebServiceProtocol#signalContainer}.
   */
  public static final String SIGNAL_TO_CONTAINER =
      "/containers/{containerid}/signal/{command}";

>>>>>>> aa96f187
  // ----------------QueryParams for RMWebServiceProtocol----------------

  public static final String TIME = "time";
  public static final String STATES = "states";
  public static final String NODEID = "nodeId";
  public static final String STATE = "state";
  public static final String FINAL_STATUS = "finalStatus";
  public static final String USER = "user";
  public static final String QUEUE = "queue";
  public static final String QUEUES = "queues";
  public static final String LIMIT = "limit";
  public static final String STARTED_TIME_BEGIN = "startedTimeBegin";
  public static final String STARTED_TIME_END = "startedTimeEnd";
  public static final String FINISHED_TIME_BEGIN = "finishedTimeBegin";
  public static final String FINISHED_TIME_END = "finishedTimeEnd";
  public static final String APPLICATION_TYPES = "applicationTypes";
  public static final String APPLICATION_TAGS = "applicationTags";
  public static final String APP_ID = "appId";
  public static final String MAX_TIME = "maxTime";
  public static final String APPATTEMPTID = "appattemptid";
  public static final String APPID = "appid";
  public static final String LABELS = "labels";
  public static final String RESERVATION_ID = "reservation-id";
  public static final String START_TIME = "start-time";
  public static final String END_TIME = "end-time";
  public static final String INCLUDE_RESOURCE = "include-resource-allocations";
  public static final String TYPE = "type";
  public static final String CONTAINERID = "containerid";
  public static final String APPATTEMPTS = "appattempts";
  public static final String TIMEOUTS = "timeouts";
  public static final String PRIORITY = "priority";
  public static final String TIMEOUT = "timeout";
  public static final String ATTEMPTS = "appattempts";
  public static final String GET_LABELS = "get-labels";
  public static final String DESELECTS = "deSelects";
  public static final String CONTAINERS = "containers";
  public static final String QUEUE_ACL_TYPE = "queue-acl-type";
<<<<<<< HEAD
=======
  public static final String REQUEST_PRIORITIES = "requestPriorities";
  public static final String ALLOCATION_REQUEST_IDS = "allocationRequestIds";
  public static final String GROUP_BY = "groupBy";
  public static final String SIGNAL = "signal";
  public static final String COMMAND = "command";
  public static final String ACTIONS = "actions";
  public static final String SUMMARIZE = "summarize";
  public static final String NAME = "name";
>>>>>>> aa96f187

  private RMWSConsts() {
    // not called
  }

  /**
   * Defines the groupBy types of activities, currently only support
   * DIAGNOSTIC with which user can query aggregated activities
   * grouped by allocation state and diagnostic.
   */
  public enum ActivitiesGroupBy {
    DIAGNOSTIC
  }

  /**
   * Defines the required action of app activities:
   * REFRESH means to turn on activities recording for the required app,
   * GET means the required app activities should be involved in response.
   */
  public enum AppActivitiesRequiredAction {
    REFRESH, GET
  }
}<|MERGE_RESOLUTION|>--- conflicted
+++ resolved
@@ -201,15 +201,12 @@
   public static final String CHECK_USER_ACCESS_TO_QUEUE =
       "/queues/{queue}/access";
 
-<<<<<<< HEAD
-=======
   /**
    * Path for {@code RMWebServiceProtocol#signalContainer}.
    */
   public static final String SIGNAL_TO_CONTAINER =
       "/containers/{containerid}/signal/{command}";
 
->>>>>>> aa96f187
   // ----------------QueryParams for RMWebServiceProtocol----------------
 
   public static final String TIME = "time";
@@ -247,8 +244,6 @@
   public static final String DESELECTS = "deSelects";
   public static final String CONTAINERS = "containers";
   public static final String QUEUE_ACL_TYPE = "queue-acl-type";
-<<<<<<< HEAD
-=======
   public static final String REQUEST_PRIORITIES = "requestPriorities";
   public static final String ALLOCATION_REQUEST_IDS = "allocationRequestIds";
   public static final String GROUP_BY = "groupBy";
@@ -257,7 +252,6 @@
   public static final String ACTIONS = "actions";
   public static final String SUMMARIZE = "summarize";
   public static final String NAME = "name";
->>>>>>> aa96f187
 
   private RMWSConsts() {
     // not called
