--- conflicted
+++ resolved
@@ -331,14 +331,6 @@
     for (Map<ApplicationAttemptId, Set<RMContainer>> containers :
         toPreemptPerSelector.values()) {
       toPreemptCount += containers.size();
-<<<<<<< HEAD
-    }
-    if (LOG.isDebugEnabled()) {
-      LOG.debug(
-          "Starting to preempt containers for selectedCandidates and size:"
-              + toPreemptCount);
-=======
->>>>>>> aa96f187
     }
     LOG.debug(
         "Starting to preempt containers for selectedCandidates and size:{}",
