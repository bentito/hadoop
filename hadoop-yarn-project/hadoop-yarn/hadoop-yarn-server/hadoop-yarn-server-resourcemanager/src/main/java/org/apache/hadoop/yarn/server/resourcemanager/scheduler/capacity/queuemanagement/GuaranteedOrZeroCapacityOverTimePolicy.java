/**
 * Licensed to the Apache Software Foundation (ASF) under one
 * or more contributor license agreements.  See the NOTICE file
 * distributed with this work for additional information
 * regarding copyright ownership.  The ASF licenses this file
 * to you under the Apache License, Version 2.0 (the
 * "License"); you may not use this file except in compliance
 * with the License.  You may obtain a copy of the License at
 * <p>
 * http://www.apache.org/licenses/LICENSE-2.0
 * <p>
 * Unless required by applicable law or agreed to in writing, software
 * distributed under the License is distributed on an "AS IS" BASIS,
 * WITHOUT WARRANTIES OR CONDITIONS OF ANY KIND, either express or implied.
 * See the License for the specific language governing permissions and
 * limitations under the License.
 */
package org.apache.hadoop.yarn.server.resourcemanager.scheduler.capacity
    .queuemanagement;

import com.google.common.annotations.VisibleForTesting;
import org.apache.hadoop.yarn.server.resourcemanager.scheduler.capacity
    .QueueManagementDynamicEditPolicy;
import org.slf4j.Logger;
import org.slf4j.LoggerFactory;
import org.apache.hadoop.yarn.server.resourcemanager.rmapp.RMApp;
import org.apache.hadoop.yarn.server.resourcemanager.scheduler
    .SchedulerDynamicEditException;
import org.apache.hadoop.yarn.server.resourcemanager.scheduler.capacity
    .AbstractAutoCreatedLeafQueue;
import org.apache.hadoop.yarn.server.resourcemanager.scheduler.capacity
    .AutoCreatedLeafQueue;
import org.apache.hadoop.yarn.server.resourcemanager.scheduler.capacity
    .AutoCreatedLeafQueueConfig;
import org.apache.hadoop.yarn.server.resourcemanager.scheduler.capacity
    .AutoCreatedQueueManagementPolicy;
import org.apache.hadoop.yarn.server.resourcemanager.scheduler.capacity.CSQueue;
import org.apache.hadoop.yarn.server.resourcemanager.scheduler.capacity
    .CapacitySchedulerContext;
import org.apache.hadoop.yarn.server.resourcemanager.scheduler.capacity
    .LeafQueue;
import org.apache.hadoop.yarn.server.resourcemanager.scheduler.capacity
    .ManagedParentQueue;
import org.apache.hadoop.yarn.server.resourcemanager.scheduler.capacity
    .ParentQueue;
import org.apache.hadoop.yarn.server.resourcemanager.scheduler.capacity
    .QueueCapacities;
import org.apache.hadoop.yarn.server.resourcemanager.scheduler.capacity
    .QueueManagementChange;
import org.apache.hadoop.yarn.server.resourcemanager.scheduler.common.fica
    .FiCaSchedulerApp;
import org.apache.hadoop.yarn.util.Clock;
import org.apache.hadoop.yarn.util.MonotonicClock;

import java.io.IOException;
import java.util.ArrayList;
import java.util.Collections;
import java.util.Comparator;
import java.util.HashMap;
import java.util.HashSet;
import java.util.Iterator;
import java.util.LinkedHashSet;
import java.util.List;
import java.util.Map;
import java.util.Set;
import java.util.concurrent.atomic.AtomicBoolean;
import java.util.concurrent.locks.ReentrantReadWriteLock;

import static org.apache.hadoop.yarn.server.resourcemanager.scheduler
    .capacity.CSQueueUtils.EPSILON;

/**
 * Capacity Management policy for auto created leaf queues
 * <p>
 * Assigns capacity if available to leaf queues based on application
 * submission order i.e leaf queues are assigned capacity in FCFS order based
 * on application submission time.  Updates leaf queue capacities to 0 when
 * there are no pending or running apps under that queue.
 */
public class GuaranteedOrZeroCapacityOverTimePolicy
    implements AutoCreatedQueueManagementPolicy {

  private CapacitySchedulerContext scheduler;
  private ManagedParentQueue managedParentQueue;

<<<<<<< HEAD
  private static final Log LOG = LogFactory.getLog(
      GuaranteedOrZeroCapacityOverTimePolicy.class);
=======
  private static final Logger LOG =
      LoggerFactory.getLogger(GuaranteedOrZeroCapacityOverTimePolicy.class);
>>>>>>> aa96f187

  private ReentrantReadWriteLock.WriteLock writeLock;

  private ReentrantReadWriteLock.ReadLock readLock;

  private ParentQueueState parentQueueState = new ParentQueueState();

  private AutoCreatedLeafQueueConfig leafQueueTemplate;

  private QueueCapacities leafQueueTemplateCapacities;

  private Set<String> leafQueueTemplateNodeLabels;

  private LeafQueueState leafQueueState = new LeafQueueState();

  private Clock clock = new MonotonicClock();

  private class LeafQueueState {

    //map of partition-> queueName->{leaf queue's state}
    private Map<String, Map<String, LeafQueueStatePerPartition>>
        leafQueueStateMap = new HashMap<>();

    public boolean containsLeafQueue(String leafQueueName, String partition) {
      if (leafQueueStateMap.containsKey(partition)) {
        return leafQueueStateMap.get(partition).containsKey(leafQueueName);
      }
      return false;
    }

    private boolean containsPartition(String partition) {
      if (leafQueueStateMap.containsKey(partition)) {
        return true;
      }
      return false;
    }

<<<<<<< HEAD
    private boolean addLeafQueueStateIfNotExists(String leafQueueName,
=======
    private boolean addLeafQueueStateIfNotExists(String leafQueuePath,
>>>>>>> aa96f187
        String partition, LeafQueueStatePerPartition leafQueueState) {
      if (!containsPartition(partition)) {
        leafQueueStateMap.put(partition, new HashMap<>());
      }
<<<<<<< HEAD
      if (!containsLeafQueue(leafQueueName, partition)) {
        leafQueueStateMap.get(partition).put(leafQueueName, leafQueueState);
=======
      if (!containsLeafQueue(leafQueuePath, partition)) {
        leafQueueStateMap.get(partition).put(leafQueuePath, leafQueueState);
>>>>>>> aa96f187
        return true;
      }
      return false;
    }

    public boolean createLeafQueueStateIfNotExists(LeafQueue leafQueue,
        String partition) {
<<<<<<< HEAD
      return addLeafQueueStateIfNotExists(leafQueue.getQueueName(), partition,
=======
      return addLeafQueueStateIfNotExists(leafQueue.getQueuePath(), partition,
>>>>>>> aa96f187
          new LeafQueueStatePerPartition());
    }

    public LeafQueueStatePerPartition getLeafQueueStatePerPartition(
<<<<<<< HEAD
        String leafQueueName, String partition) {
      if (leafQueueStateMap.get(partition) != null) {
        return leafQueueStateMap.get(partition).get(leafQueueName);
=======
        String leafQueuePath, String partition) {
      if (leafQueueStateMap.get(partition) != null) {
        return leafQueueStateMap.get(partition).get(leafQueuePath);
>>>>>>> aa96f187
      }
      return null;
    }

    public Map<String, Map<String, LeafQueueStatePerPartition>>
    getLeafQueueStateMap() {
      return leafQueueStateMap;
    }

    private void clear() {
      leafQueueStateMap.clear();
    }
  }

  private class LeafQueueStatePerPartition {

    private AtomicBoolean isActive = new AtomicBoolean(false);

    private long mostRecentActivationTime;

    private long mostRecentDeactivationTime;

    public long getMostRecentActivationTime() {
      return mostRecentActivationTime;
    }

    public long getMostRecentDeactivationTime() {
      return mostRecentDeactivationTime;
    }

    /**
     * Is the queue currently active or deactivated?
     *
     * @return true if Active else false
     */
    public boolean isActive() {
      return isActive.get();
    }

    private boolean activate() {
      boolean ret = isActive.compareAndSet(false, true);
      mostRecentActivationTime = clock.getTime();
      return ret;
    }

    private boolean deactivate() {
      boolean ret = isActive.compareAndSet(true, false);
      mostRecentDeactivationTime = clock.getTime();
      return ret;
    }
  }

  private class ParentQueueState {

    private Map<String, Float> totalAbsoluteActivatedChildQueueCapacityByLabel =
        new HashMap<String, Float>();

    private float getAbsoluteActivatedChildQueueCapacity(String nodeLabel) {
      readLock.lock();
      try {
<<<<<<< HEAD
        readLock.lock();
=======
>>>>>>> aa96f187
        Float totalActivatedCapacity = getAbsActivatedChildQueueCapacityByLabel(
            nodeLabel);
        if (totalActivatedCapacity != null) {
          return totalActivatedCapacity;
        } else{
          return 0;
        }
      } finally {
        readLock.unlock();
      }
    }

    private void incAbsoluteActivatedChildCapacity(String nodeLabel,
        float childQueueCapacity) {
      writeLock.lock();
      try {
<<<<<<< HEAD
        writeLock.lock();
=======
>>>>>>> aa96f187
        Float activatedChildCapacity = getAbsActivatedChildQueueCapacityByLabel(
            nodeLabel);
        if (activatedChildCapacity != null) {
          setAbsActivatedChildQueueCapacityByLabel(nodeLabel,
              activatedChildCapacity + childQueueCapacity);
        } else{
          setAbsActivatedChildQueueCapacityByLabel(nodeLabel,
              childQueueCapacity);
        }
      } finally {
        writeLock.unlock();
      }
    }

    private void decAbsoluteActivatedChildCapacity(String nodeLabel,
        float childQueueCapacity) {
      writeLock.lock();
      try {
<<<<<<< HEAD
        writeLock.lock();
=======
>>>>>>> aa96f187
        Float activatedChildCapacity = getAbsActivatedChildQueueCapacityByLabel(
            nodeLabel);
        if (activatedChildCapacity != null) {
          setAbsActivatedChildQueueCapacityByLabel(nodeLabel,
              activatedChildCapacity - childQueueCapacity);
        } else{
          setAbsActivatedChildQueueCapacityByLabel(nodeLabel,
              childQueueCapacity);
        }
      } finally {
        writeLock.unlock();
      }
    }

    Float getAbsActivatedChildQueueCapacityByLabel(String label) {
      return totalAbsoluteActivatedChildQueueCapacityByLabel.get(label);
    }

    Float setAbsActivatedChildQueueCapacityByLabel(String label, float val) {
      return totalAbsoluteActivatedChildQueueCapacityByLabel.put(label, val);
    }

    void clear() {
      totalAbsoluteActivatedChildQueueCapacityByLabel.clear();
    }
  }

  /**
   * Comparator that orders applications by their submit time
   */
  private class PendingApplicationComparator
      implements Comparator<FiCaSchedulerApp> {

    @Override
    public int compare(FiCaSchedulerApp app1, FiCaSchedulerApp app2) {
      RMApp rmApp1 = scheduler.getRMContext().getRMApps().get(
          app1.getApplicationId());
      RMApp rmApp2 = scheduler.getRMContext().getRMApps().get(
          app2.getApplicationId());
      if (rmApp1 != null && rmApp2 != null) {
        return Long.compare(rmApp1.getSubmitTime(), rmApp2.getSubmitTime());
      } else if (rmApp1 != null) {
        return -1;
      } else if (rmApp2 != null) {
        return 1;
      } else{
        return 0;
      }
    }
  }

  private PendingApplicationComparator applicationComparator =
      new PendingApplicationComparator();

  @Override
  public void init(final CapacitySchedulerContext schedulerContext,
      final ParentQueue parentQueue) throws IOException {
    this.scheduler = schedulerContext;

    ReentrantReadWriteLock lock = new ReentrantReadWriteLock();
    readLock = lock.readLock();
    writeLock = lock.writeLock();
    if (!(parentQueue instanceof ManagedParentQueue)) {
      throw new IllegalArgumentException(
          "Expected instance of type " + ManagedParentQueue.class);
    }

    this.managedParentQueue = (ManagedParentQueue) parentQueue;

    initializeLeafQueueTemplate(this.managedParentQueue);

    LOG.info(
        "Initialized queue management policy for parent queue " + parentQueue
            .getQueuePath() + " with leaf queue template capacities : ["
            + leafQueueTemplate.getQueueCapacities() + "]");
  }

  private void initializeLeafQueueTemplate(ManagedParentQueue parentQueue)
      throws IOException {
    leafQueueTemplate = parentQueue.getLeafQueueTemplate();

    leafQueueTemplateCapacities = leafQueueTemplate.getQueueCapacities();

    Set<String> parentQueueLabels = parentQueue.getNodeLabelsForQueue();
    for (String nodeLabel : leafQueueTemplateCapacities
        .getExistingNodeLabels()) {

      if (!parentQueueLabels.contains(nodeLabel)) {
        LOG.error("Invalid node label " + nodeLabel
            + " on configured leaf template on parent" + " queue " + parentQueue
<<<<<<< HEAD
            .getQueueName());
        throw new IOException("Invalid node label " + nodeLabel
            + " on configured leaf template on parent" + " queue " + parentQueue
            .getQueueName());
=======
            .getQueuePath());
        throw new IOException("Invalid node label " + nodeLabel
            + " on configured leaf template on parent" + " queue " + parentQueue
            .getQueuePath());
>>>>>>> aa96f187
      }
    }

    leafQueueTemplateNodeLabels =
        leafQueueTemplateCapacities.getExistingNodeLabels();

  }

  /**
   * Compute/Adjust child queue capacities
   * for auto created leaf queues
   * This computes queue entitlements but does not update LeafQueueState or
   * queue capacities. Scheduler calls commitQueueManagemetChanges after
   * validation after applying queue changes and commits to LeafQueueState
   * are done in commitQueueManagementChanges.
   *
   * @return List of Queue Management change suggestions which could potentially
   * be committed/rejected by the scheduler due to validation failures
   * @throws SchedulerDynamicEditException
   */
  @Override
  public List<QueueManagementChange> computeQueueManagementChanges()
      throws SchedulerDynamicEditException {

    //TODO : Add support for node labels on leaf queue template configurations
    //synch/add missing leaf queue(s) if any to state
    updateLeafQueueState();

    readLock.lock();
    try {
      List<QueueManagementChange> queueManagementChanges = new ArrayList<>();
      List<FiCaSchedulerApp> pendingApps = getSortedPendingApplications();

      //Map of LeafQueue->QueueCapacities - keep adding the computed
      // entitlements to this map and finally
      // build the leaf queue configuration Template for all identified leaf
      // queues
      Map<String, QueueCapacities> leafQueueEntitlements = new HashMap<>();
      for (String nodeLabel : leafQueueTemplateNodeLabels) {
        // check if any leaf queues need to be deactivated based on pending
        // applications
        float parentAbsoluteCapacity =
            managedParentQueue.getQueueCapacities().getAbsoluteCapacity(
                nodeLabel);
        float leafQueueTemplateAbsoluteCapacity =
            leafQueueTemplateCapacities.getAbsoluteCapacity(nodeLabel);
        Map<String, QueueCapacities> deactivatedLeafQueues =
            deactivateLeafQueuesIfInActive(managedParentQueue, nodeLabel,
                leafQueueEntitlements);
<<<<<<< HEAD

        float deactivatedCapacity = getTotalDeactivatedCapacity(
            deactivatedLeafQueues, nodeLabel);

        float sumOfChildQueueActivatedCapacity = parentQueueState.
            getAbsoluteActivatedChildQueueCapacity(nodeLabel);

        //Check if we need to activate anything at all?
        float availableCapacity =
            parentAbsoluteCapacity - sumOfChildQueueActivatedCapacity
                + deactivatedCapacity + EPSILON;

        if (LOG.isDebugEnabled()) {
          LOG.debug("Parent queue : " + managedParentQueue.getQueueName()
              + ", nodeLabel = " + nodeLabel + ", absCapacity = "
              + parentAbsoluteCapacity + ", leafQueueAbsoluteCapacity = "
              + leafQueueTemplateAbsoluteCapacity + ", deactivatedCapacity = "
              + deactivatedCapacity + " , absChildActivatedCapacity = "
              + sumOfChildQueueActivatedCapacity + ", availableCapacity = "
              + availableCapacity);
        }

        if (availableCapacity >= leafQueueTemplateAbsoluteCapacity) {
          //sort applications across leaf queues by submit time
          if (pendingApps.size() > 0) {
            int maxLeafQueuesTobeActivated = getMaxLeavesToBeActivated(
                availableCapacity, leafQueueTemplateAbsoluteCapacity,
                pendingApps.size());

            if (LOG.isDebugEnabled()) {
              LOG.debug("Found " + maxLeafQueuesTobeActivated + " leaf queues"
=======

        if (LOG.isDebugEnabled()) {
          if ( deactivatedLeafQueues.size() > 0) {
              LOG.debug("Parent queue = {},  " +
                   ", nodeLabel = {}, deactivated leaf queues = [{}] ",
                  managedParentQueue.getQueuePath(), nodeLabel,
                  deactivatedLeafQueues.size() > 25 ? deactivatedLeafQueues
                      .size() : deactivatedLeafQueues);

          }
        }

        float deactivatedCapacity = getTotalDeactivatedCapacity(
            deactivatedLeafQueues, nodeLabel);

        float sumOfChildQueueActivatedCapacity = parentQueueState.
            getAbsoluteActivatedChildQueueCapacity(nodeLabel);

        //Check if we need to activate anything at all?
        float availableCapacity =
            parentAbsoluteCapacity - sumOfChildQueueActivatedCapacity
                + deactivatedCapacity + EPSILON;

        if (LOG.isDebugEnabled()) {
          LOG.debug("Parent queue = " + managedParentQueue.getQueuePath()
              + ", nodeLabel = " + nodeLabel + ", absCapacity = "
              + parentAbsoluteCapacity + ", leafQueueAbsoluteCapacity = "
              + leafQueueTemplateAbsoluteCapacity + ", deactivatedCapacity = "
              + deactivatedCapacity + " , absChildActivatedCapacity = "
              + sumOfChildQueueActivatedCapacity + ", availableCapacity = "
              + availableCapacity);
        }

        if (availableCapacity >= leafQueueTemplateAbsoluteCapacity) {
          //sort applications across leaf queues by submit time
          if (pendingApps.size() > 0) {
            int maxLeafQueuesTobeActivated = getMaxLeavesToBeActivated(
                availableCapacity, leafQueueTemplateAbsoluteCapacity,
                pendingApps.size());

            if (LOG.isDebugEnabled()) {
              LOG.debug("Parent queue = " + managedParentQueue.getQueuePath()
                  +  " : Found " + maxLeafQueuesTobeActivated + " leaf queues"
>>>>>>> aa96f187
                  + " to be activated with " + pendingApps.size() + " apps ");
            }

            LinkedHashSet<String> leafQueuesToBeActivated = getSortedLeafQueues(
                nodeLabel, pendingApps, maxLeafQueuesTobeActivated,
                deactivatedLeafQueues.keySet());

            //Compute entitlement changes for the identified leaf queues
            // which is appended to the List of computedEntitlements
            updateLeafQueueCapacitiesByLabel(nodeLabel, leafQueuesToBeActivated,
                leafQueueEntitlements);

            if (LOG.isDebugEnabled()) {
              if (leafQueuesToBeActivated.size() > 0) {
<<<<<<< HEAD
                LOG.debug("Activated leaf queues : [" + leafQueuesToBeActivated
                    + "]");
=======
                LOG.debug("Activated leaf queues : [{}]",
                    leafQueuesToBeActivated.size() < 25 ?
                    leafQueuesToBeActivated : leafQueuesToBeActivated.size());
>>>>>>> aa96f187
              }
            }
          }
        }
      }

      //Populate new entitlements

      for (final Iterator<Map.Entry<String, QueueCapacities>> iterator =
           leafQueueEntitlements.entrySet().iterator(); iterator.hasNext(); ) {
        Map.Entry<String, QueueCapacities> queueCapacities = iterator.next();
        String leafQueueName = queueCapacities.getKey();
        AutoCreatedLeafQueue leafQueue =
            (AutoCreatedLeafQueue) scheduler.getCapacitySchedulerQueueManager()
                .getQueue(leafQueueName);
        AutoCreatedLeafQueueConfig newTemplate = buildTemplate(
            queueCapacities.getValue());
        queueManagementChanges.add(
            new QueueManagementChange.UpdateQueue(leafQueue, newTemplate));

      }
      return queueManagementChanges;
    } finally {
      readLock.unlock();
    }
  }

  private float getTotalDeactivatedCapacity(
      Map<String, QueueCapacities> deactivatedLeafQueues, String nodeLabel) {
    float deactivatedCapacity = 0;
    for (Iterator<Map.Entry<String, QueueCapacities>> iterator =
         deactivatedLeafQueues.entrySet().iterator(); iterator.hasNext(); ) {
      Map.Entry<String, QueueCapacities> deactivatedQueueCapacity =
          iterator.next();
      deactivatedCapacity +=
          deactivatedQueueCapacity.getValue().getAbsoluteCapacity(nodeLabel);
    }
    return deactivatedCapacity;
  }

  @VisibleForTesting
  void updateLeafQueueState() {
    writeLock.lock();
    try {
<<<<<<< HEAD
      writeLock.lock();
=======
>>>>>>> aa96f187
      Set<String> newPartitions = new HashSet<>();
      Set<String> newQueues = new HashSet<>();

      for (CSQueue newQueue : managedParentQueue.getChildQueues()) {
        if (newQueue instanceof LeafQueue) {
          for (String nodeLabel : leafQueueTemplateNodeLabels) {
            leafQueueState.createLeafQueueStateIfNotExists((LeafQueue) newQueue,
                nodeLabel);
            newPartitions.add(nodeLabel);
          }
<<<<<<< HEAD
          newQueues.add(newQueue.getQueueName());
=======
          newQueues.add(newQueue.getQueuePath());
>>>>>>> aa96f187
        }
      }

      for (Iterator<Map.Entry<String, Map<String, LeafQueueStatePerPartition>>>
           itr = leafQueueState.getLeafQueueStateMap().entrySet().iterator();
           itr.hasNext(); ) {
        Map.Entry<String, Map<String, LeafQueueStatePerPartition>> e =
            itr.next();
        String partition = e.getKey();
        if (!newPartitions.contains(partition)) {
          itr.remove();
<<<<<<< HEAD
          LOG.info(
              "Removed partition " + partition + " from leaf queue " + "state");
=======
          LOG.info(managedParentQueue.getQueuePath()  +
              " : Removed partition " + partition + " from leaf queue " +
              "state");
>>>>>>> aa96f187
        } else{
          Map<String, LeafQueueStatePerPartition> queues = e.getValue();
          for (
              Iterator<Map.Entry<String, LeafQueueStatePerPartition>> queueItr =
              queues.entrySet().iterator(); queueItr.hasNext(); ) {
            String queue = queueItr.next().getKey();
            if (!newQueues.contains(queue)) {
              queueItr.remove();
<<<<<<< HEAD
              LOG.info("Removed queue " + queue + " from leaf queue "
=======
              LOG.info(managedParentQueue.getQueuePath() + " : Removed queue"
                  + queue + " from "
                  + "leaf queue "
>>>>>>> aa96f187
                  + "state from partition " + partition);
            }
          }
        }
      }
    } finally {
      writeLock.unlock();
    }
  }

  private LinkedHashSet<String> getSortedLeafQueues(String nodeLabel,
      final List<FiCaSchedulerApp> pendingApps, int leafQueuesNeeded,
      Set<String> deactivatedQueues) throws SchedulerDynamicEditException {

    LinkedHashSet<String> leafQueues = new LinkedHashSet<>(leafQueuesNeeded);
    int ctr = 0;
    for (FiCaSchedulerApp app : pendingApps) {
      AutoCreatedLeafQueue leafQueue =
          (AutoCreatedLeafQueue) app.getCSLeafQueue();
      String leafQueueName = leafQueue.getQueuePath();

      //Check if leafQueue is not active already and has any pending apps
      if (ctr < leafQueuesNeeded) {
        if (!isActive(leafQueue, nodeLabel)) {
          if (!deactivatedQueues.contains(leafQueueName)) {
            if (addLeafQueueIfNotExists(leafQueues, leafQueueName)) {
              ctr++;
            }
          }
        }
      } else{
        break;
      }
    }
    return leafQueues;
  }

  private boolean addLeafQueueIfNotExists(Set<String> leafQueues,
      String leafQueueName) {
    boolean ret = false;
    if (!leafQueues.contains(leafQueueName)) {
      ret = leafQueues.add(leafQueueName);
    }
    return ret;
  }

  @VisibleForTesting
  public boolean isActive(final AutoCreatedLeafQueue leafQueue,
      String nodeLabel) throws SchedulerDynamicEditException {
<<<<<<< HEAD
    try {
      readLock.lock();
=======
    readLock.lock();
    try {
>>>>>>> aa96f187
      LeafQueueStatePerPartition leafQueueStatus = getLeafQueueState(leafQueue,
          nodeLabel);
      return leafQueueStatus.isActive();
    } finally {
      readLock.unlock();
    }
  }

  private Map<String, QueueCapacities> deactivateLeafQueuesIfInActive(
      ParentQueue parentQueue, String nodeLabel,
      Map<String, QueueCapacities> leafQueueEntitlements)
      throws SchedulerDynamicEditException {
    Map<String, QueueCapacities> deactivatedQueues = new HashMap<>();

    for (CSQueue childQueue : parentQueue.getChildQueues()) {
      AutoCreatedLeafQueue leafQueue = (AutoCreatedLeafQueue) childQueue;
      if (leafQueue != null) {
        if (isActive(leafQueue, nodeLabel) && !hasPendingApps(leafQueue)) {
<<<<<<< HEAD
          if (!leafQueueEntitlements.containsKey(leafQueue.getQueueName())) {
            leafQueueEntitlements.put(leafQueue.getQueueName(),
=======
          if (!leafQueueEntitlements.containsKey(leafQueue.getQueuePath())) {
            leafQueueEntitlements.put(leafQueue.getQueuePath(),
>>>>>>> aa96f187
                new QueueCapacities(false));
          }

          QueueCapacities capacities = leafQueueEntitlements.get(
<<<<<<< HEAD
              leafQueue.getQueueName());
          updateToZeroCapacity(capacities, nodeLabel);
          deactivatedQueues.put(leafQueue.getQueueName(),
              leafQueueTemplateCapacities);
        } else{
          if (LOG.isDebugEnabled()) {
            LOG.debug(" Leaf queue has pending applications or is " + "inactive"
                + " : " + leafQueue.getNumApplications()
                + ".Skipping deactivation for " + leafQueue);
          }
=======
              leafQueue.getQueuePath());
          updateToZeroCapacity(capacities, nodeLabel);
          deactivatedQueues.put(leafQueue.getQueuePath(),
              leafQueueTemplateCapacities);
>>>>>>> aa96f187
        }
      } else{
        LOG.warn("Could not find queue in scheduler while trying" + " to "
            + "deactivate for " + parentQueue);
      }
    }

    return deactivatedQueues;
  }

  private void updateLeafQueueCapacitiesByLabel(String nodeLabel,
      Set<String> leafQueuesToBeActivated,
      Map<String, QueueCapacities> leafQueueEntitlements) {
    for (String curLeafQueue : leafQueuesToBeActivated) {
      if (!leafQueueEntitlements.containsKey(curLeafQueue)) {
        leafQueueEntitlements.put(curLeafQueue, new QueueCapacities(false));
        // Activate queues if capacity is available
      }

      QueueCapacities capacities = leafQueueEntitlements.get(curLeafQueue);
      updateCapacityFromTemplate(capacities, nodeLabel);
    }
  }

  @VisibleForTesting
  public int getMaxLeavesToBeActivated(float availableCapacity,
      float childQueueAbsoluteCapacity, int numPendingApps)
      throws SchedulerDynamicEditException {

    if (childQueueAbsoluteCapacity > 0) {
      int numLeafQueuesNeeded = (int) Math.floor(
          availableCapacity / childQueueAbsoluteCapacity);

      return Math.min(numLeafQueuesNeeded, numPendingApps);
    }
    return 0;
  }

  /**
   * Commit queue management changes - which involves updating required state
   * on parent/underlying leaf queues
   *
   * @param queueManagementChanges Queue Management changes to commit
   * @throws SchedulerDynamicEditException when validation fails
   */
  @Override
  public void commitQueueManagementChanges(
      List<QueueManagementChange> queueManagementChanges)
      throws SchedulerDynamicEditException {
    writeLock.lock();
    try {
      for (QueueManagementChange queueManagementChange :
          queueManagementChanges) {
        AutoCreatedLeafQueueConfig updatedQueueTemplate =
            queueManagementChange.getUpdatedQueueTemplate();
        CSQueue queue = queueManagementChange.getQueue();
        if (!(queue instanceof AutoCreatedLeafQueue)) {
          throw new SchedulerDynamicEditException(
              "Expected queue management change for AutoCreatedLeafQueue. "
                  + "Found " + queue.getClass().getName());
        }

        AutoCreatedLeafQueue leafQueue = (AutoCreatedLeafQueue) queue;

        for (String nodeLabel : updatedQueueTemplate.getQueueCapacities()
            .getExistingNodeLabels()) {
          if (updatedQueueTemplate.getQueueCapacities().
              getCapacity(nodeLabel) > 0) {
            if (isActive(leafQueue, nodeLabel)) {
<<<<<<< HEAD
              if (LOG.isDebugEnabled()) {
                LOG.debug("Queue is already active." + " Skipping activation : "
                    + queue.getQueuePath());
              }
=======
              LOG.debug("Queue is already active. Skipping activation : {}",
                  leafQueue.getQueuePath());
>>>>>>> aa96f187
            } else{
              activate(leafQueue, nodeLabel);
            }
          } else{
            if (!isActive(leafQueue, nodeLabel)) {
<<<<<<< HEAD
              if (LOG.isDebugEnabled()) {
                LOG.debug("Queue is already de-activated. Skipping "
                    + "de-activation : " + leafQueue.getQueuePath());
              }
=======
              LOG.debug("Queue is already de-activated. Skipping "
                  + "de-activation : {}", leafQueue.getQueuePath());
>>>>>>> aa96f187
            } else{
              deactivate(leafQueue, nodeLabel);
            }
          }
        }
      }
    } finally {
      writeLock.unlock();
    }
  }

  private void activate(final AbstractAutoCreatedLeafQueue leafQueue,
      String nodeLabel) throws SchedulerDynamicEditException {
<<<<<<< HEAD
    try {
      writeLock.lock();
=======
    writeLock.lock();
    try {
>>>>>>> aa96f187
      getLeafQueueState(leafQueue, nodeLabel).activate();
      parentQueueState.incAbsoluteActivatedChildCapacity(nodeLabel,
          leafQueueTemplateCapacities.getAbsoluteCapacity(nodeLabel));
    } finally {
      writeLock.unlock();
    }
  }

  private void deactivate(final AbstractAutoCreatedLeafQueue leafQueue,
      String nodeLabel) throws SchedulerDynamicEditException {
<<<<<<< HEAD
    try {
      writeLock.lock();
=======
    writeLock.lock();
    try {
>>>>>>> aa96f187
      getLeafQueueState(leafQueue, nodeLabel).deactivate();

      parentQueueState.decAbsoluteActivatedChildCapacity(nodeLabel,
          leafQueueTemplateCapacities.getAbsoluteCapacity(nodeLabel));
    } finally {
      writeLock.unlock();
    }
  }

  public boolean hasPendingApps(final AutoCreatedLeafQueue leafQueue) {
    return leafQueue.getNumApplications() > 0;
  }

  @Override
  public void reinitialize(CapacitySchedulerContext schedulerContext,
      final ParentQueue parentQueue) throws IOException {
    if (!(parentQueue instanceof ManagedParentQueue)) {
      throw new IllegalStateException(
          "Expected instance of type " + ManagedParentQueue.class + " found  "
              + " : " + parentQueue.getClass());
    }

    if (this.managedParentQueue != null && !parentQueue.getQueuePath().equals(
        this.managedParentQueue.getQueuePath())) {
      throw new IllegalStateException(
          "Expected parent queue path to match " + this.managedParentQueue
              .getQueuePath() + " found : " + parentQueue.getQueuePath());
    }

    this.managedParentQueue = (ManagedParentQueue) parentQueue;

    initializeLeafQueueTemplate(this.managedParentQueue);

    //clear state
    parentQueueState.clear();
    leafQueueState.clear();

    LOG.info(
        "Reinitialized queue management policy for parent queue " + parentQueue
<<<<<<< HEAD
            .getQueueName() + " with leaf queue template " + "capacities : ["
=======
            .getQueuePath() + " with leaf queue template " + "capacities : ["
>>>>>>> aa96f187
            + leafQueueTemplate.getQueueCapacities() + "]");
  }

  @Override
  public AutoCreatedLeafQueueConfig getInitialLeafQueueConfiguration(
      AbstractAutoCreatedLeafQueue leafQueue)
      throws SchedulerDynamicEditException {

    AutoCreatedLeafQueueConfig template;

    if (!(leafQueue instanceof AutoCreatedLeafQueue)) {
      throw new SchedulerDynamicEditException(
          "Not an instance of " + "AutoCreatedLeafQueue : " + leafQueue
              .getClass());
    }

<<<<<<< HEAD
    try {
      writeLock.lock();

      QueueCapacities capacities = new QueueCapacities(false);
      for (String nodeLabel : leafQueueTemplateNodeLabels) {
        if (!leafQueueState.createLeafQueueStateIfNotExists(leafQueue,
            nodeLabel)) {
          String message =
              "Leaf queue already exists in state : " + getLeafQueueState(
                  leafQueue, nodeLabel);
          LOG.error(message);
        }

        float availableCapacity = managedParentQueue.getQueueCapacities().
            getAbsoluteCapacity(nodeLabel) - parentQueueState.
            getAbsoluteActivatedChildQueueCapacity(nodeLabel) + EPSILON;

=======
    writeLock.lock();
    try {
      QueueCapacities capacities = new QueueCapacities(false);
      for (String nodeLabel : leafQueueTemplateNodeLabels) {
        if (!leafQueueState.createLeafQueueStateIfNotExists(leafQueue,
            nodeLabel)) {
          String message =
              "Leaf queue already exists in state : " + getLeafQueueState(
                  leafQueue, nodeLabel);
          LOG.error(message);
        }

        float availableCapacity = managedParentQueue.getQueueCapacities().
            getAbsoluteCapacity(nodeLabel) - parentQueueState.
            getAbsoluteActivatedChildQueueCapacity(nodeLabel) + EPSILON;

>>>>>>> aa96f187
        if (availableCapacity >= leafQueueTemplateCapacities
            .getAbsoluteCapacity(nodeLabel)) {
          updateCapacityFromTemplate(capacities, nodeLabel);
          activate(leafQueue, nodeLabel);
        } else{
          updateToZeroCapacity(capacities, nodeLabel);
        }
      }

      template = buildTemplate(capacities);
    } finally {
      writeLock.unlock();
    }
    return template;
  }

  private void updateToZeroCapacity(QueueCapacities capacities,
      String nodeLabel) {
    capacities.setCapacity(nodeLabel, 0.0f);
    capacities.setMaximumCapacity(nodeLabel,
        leafQueueTemplateCapacities.getMaximumCapacity(nodeLabel));
  }

  private void updateCapacityFromTemplate(QueueCapacities capacities,
      String nodeLabel) {
    capacities.setCapacity(nodeLabel,
        leafQueueTemplateCapacities.getCapacity(nodeLabel));
    capacities.setMaximumCapacity(nodeLabel,
        leafQueueTemplateCapacities.getMaximumCapacity(nodeLabel));
  }

  @VisibleForTesting
  LeafQueueStatePerPartition getLeafQueueState(LeafQueue queue,
      String partition) throws SchedulerDynamicEditException {
<<<<<<< HEAD
    try {
      readLock.lock();
      String queueName = queue.getQueueName();
      if (!leafQueueState.containsLeafQueue(queueName, partition)) {
=======
    readLock.lock();
    try {
      String queuePath = queue.getQueuePath();
      if (!leafQueueState.containsLeafQueue(queuePath, partition)) {
>>>>>>> aa96f187
        throw new SchedulerDynamicEditException(
            "Could not find leaf queue in " + "state " + queuePath);
      } else{
        return leafQueueState.
<<<<<<< HEAD
            getLeafQueueStatePerPartition(queueName, partition);
=======
            getLeafQueueStatePerPartition(queuePath, partition);
>>>>>>> aa96f187
      }
    } finally {
      readLock.unlock();
    }
  }

  @VisibleForTesting
  public float getAbsoluteActivatedChildQueueCapacity(String nodeLabel) {
    return parentQueueState.getAbsoluteActivatedChildQueueCapacity(nodeLabel);
  }

  private List<FiCaSchedulerApp> getSortedPendingApplications() {
    List<FiCaSchedulerApp> apps = new ArrayList<>(
        managedParentQueue.getAllApplications());
    Collections.sort(apps, applicationComparator);
    return apps;
  }

  private AutoCreatedLeafQueueConfig buildTemplate(QueueCapacities capacities) {
    AutoCreatedLeafQueueConfig.Builder templateBuilder =
        new AutoCreatedLeafQueueConfig.Builder();
    templateBuilder.capacities(capacities);
    return new AutoCreatedLeafQueueConfig(templateBuilder);
  }
}<|MERGE_RESOLUTION|>--- conflicted
+++ resolved
@@ -83,13 +83,8 @@
   private CapacitySchedulerContext scheduler;
   private ManagedParentQueue managedParentQueue;
 
-<<<<<<< HEAD
-  private static final Log LOG = LogFactory.getLog(
-      GuaranteedOrZeroCapacityOverTimePolicy.class);
-=======
   private static final Logger LOG =
       LoggerFactory.getLogger(GuaranteedOrZeroCapacityOverTimePolicy.class);
->>>>>>> aa96f187
 
   private ReentrantReadWriteLock.WriteLock writeLock;
 
@@ -127,22 +122,13 @@
       return false;
     }
 
-<<<<<<< HEAD
-    private boolean addLeafQueueStateIfNotExists(String leafQueueName,
-=======
     private boolean addLeafQueueStateIfNotExists(String leafQueuePath,
->>>>>>> aa96f187
         String partition, LeafQueueStatePerPartition leafQueueState) {
       if (!containsPartition(partition)) {
         leafQueueStateMap.put(partition, new HashMap<>());
       }
-<<<<<<< HEAD
-      if (!containsLeafQueue(leafQueueName, partition)) {
-        leafQueueStateMap.get(partition).put(leafQueueName, leafQueueState);
-=======
       if (!containsLeafQueue(leafQueuePath, partition)) {
         leafQueueStateMap.get(partition).put(leafQueuePath, leafQueueState);
->>>>>>> aa96f187
         return true;
       }
       return false;
@@ -150,24 +136,14 @@
 
     public boolean createLeafQueueStateIfNotExists(LeafQueue leafQueue,
         String partition) {
-<<<<<<< HEAD
-      return addLeafQueueStateIfNotExists(leafQueue.getQueueName(), partition,
-=======
       return addLeafQueueStateIfNotExists(leafQueue.getQueuePath(), partition,
->>>>>>> aa96f187
           new LeafQueueStatePerPartition());
     }
 
     public LeafQueueStatePerPartition getLeafQueueStatePerPartition(
-<<<<<<< HEAD
-        String leafQueueName, String partition) {
-      if (leafQueueStateMap.get(partition) != null) {
-        return leafQueueStateMap.get(partition).get(leafQueueName);
-=======
         String leafQueuePath, String partition) {
       if (leafQueueStateMap.get(partition) != null) {
         return leafQueueStateMap.get(partition).get(leafQueuePath);
->>>>>>> aa96f187
       }
       return null;
     }
@@ -228,10 +204,6 @@
     private float getAbsoluteActivatedChildQueueCapacity(String nodeLabel) {
       readLock.lock();
       try {
-<<<<<<< HEAD
-        readLock.lock();
-=======
->>>>>>> aa96f187
         Float totalActivatedCapacity = getAbsActivatedChildQueueCapacityByLabel(
             nodeLabel);
         if (totalActivatedCapacity != null) {
@@ -248,10 +220,6 @@
         float childQueueCapacity) {
       writeLock.lock();
       try {
-<<<<<<< HEAD
-        writeLock.lock();
-=======
->>>>>>> aa96f187
         Float activatedChildCapacity = getAbsActivatedChildQueueCapacityByLabel(
             nodeLabel);
         if (activatedChildCapacity != null) {
@@ -270,10 +238,6 @@
         float childQueueCapacity) {
       writeLock.lock();
       try {
-<<<<<<< HEAD
-        writeLock.lock();
-=======
->>>>>>> aa96f187
         Float activatedChildCapacity = getAbsActivatedChildQueueCapacityByLabel(
             nodeLabel);
         if (activatedChildCapacity != null) {
@@ -364,17 +328,10 @@
       if (!parentQueueLabels.contains(nodeLabel)) {
         LOG.error("Invalid node label " + nodeLabel
             + " on configured leaf template on parent" + " queue " + parentQueue
-<<<<<<< HEAD
-            .getQueueName());
-        throw new IOException("Invalid node label " + nodeLabel
-            + " on configured leaf template on parent" + " queue " + parentQueue
-            .getQueueName());
-=======
             .getQueuePath());
         throw new IOException("Invalid node label " + nodeLabel
             + " on configured leaf template on parent" + " queue " + parentQueue
             .getQueuePath());
->>>>>>> aa96f187
       }
     }
 
@@ -424,39 +381,6 @@
         Map<String, QueueCapacities> deactivatedLeafQueues =
             deactivateLeafQueuesIfInActive(managedParentQueue, nodeLabel,
                 leafQueueEntitlements);
-<<<<<<< HEAD
-
-        float deactivatedCapacity = getTotalDeactivatedCapacity(
-            deactivatedLeafQueues, nodeLabel);
-
-        float sumOfChildQueueActivatedCapacity = parentQueueState.
-            getAbsoluteActivatedChildQueueCapacity(nodeLabel);
-
-        //Check if we need to activate anything at all?
-        float availableCapacity =
-            parentAbsoluteCapacity - sumOfChildQueueActivatedCapacity
-                + deactivatedCapacity + EPSILON;
-
-        if (LOG.isDebugEnabled()) {
-          LOG.debug("Parent queue : " + managedParentQueue.getQueueName()
-              + ", nodeLabel = " + nodeLabel + ", absCapacity = "
-              + parentAbsoluteCapacity + ", leafQueueAbsoluteCapacity = "
-              + leafQueueTemplateAbsoluteCapacity + ", deactivatedCapacity = "
-              + deactivatedCapacity + " , absChildActivatedCapacity = "
-              + sumOfChildQueueActivatedCapacity + ", availableCapacity = "
-              + availableCapacity);
-        }
-
-        if (availableCapacity >= leafQueueTemplateAbsoluteCapacity) {
-          //sort applications across leaf queues by submit time
-          if (pendingApps.size() > 0) {
-            int maxLeafQueuesTobeActivated = getMaxLeavesToBeActivated(
-                availableCapacity, leafQueueTemplateAbsoluteCapacity,
-                pendingApps.size());
-
-            if (LOG.isDebugEnabled()) {
-              LOG.debug("Found " + maxLeafQueuesTobeActivated + " leaf queues"
-=======
 
         if (LOG.isDebugEnabled()) {
           if ( deactivatedLeafQueues.size() > 0) {
@@ -500,7 +424,6 @@
             if (LOG.isDebugEnabled()) {
               LOG.debug("Parent queue = " + managedParentQueue.getQueuePath()
                   +  " : Found " + maxLeafQueuesTobeActivated + " leaf queues"
->>>>>>> aa96f187
                   + " to be activated with " + pendingApps.size() + " apps ");
             }
 
@@ -515,14 +438,9 @@
 
             if (LOG.isDebugEnabled()) {
               if (leafQueuesToBeActivated.size() > 0) {
-<<<<<<< HEAD
-                LOG.debug("Activated leaf queues : [" + leafQueuesToBeActivated
-                    + "]");
-=======
                 LOG.debug("Activated leaf queues : [{}]",
                     leafQueuesToBeActivated.size() < 25 ?
                     leafQueuesToBeActivated : leafQueuesToBeActivated.size());
->>>>>>> aa96f187
               }
             }
           }
@@ -567,10 +485,6 @@
   void updateLeafQueueState() {
     writeLock.lock();
     try {
-<<<<<<< HEAD
-      writeLock.lock();
-=======
->>>>>>> aa96f187
       Set<String> newPartitions = new HashSet<>();
       Set<String> newQueues = new HashSet<>();
 
@@ -581,11 +495,7 @@
                 nodeLabel);
             newPartitions.add(nodeLabel);
           }
-<<<<<<< HEAD
-          newQueues.add(newQueue.getQueueName());
-=======
           newQueues.add(newQueue.getQueuePath());
->>>>>>> aa96f187
         }
       }
 
@@ -597,14 +507,9 @@
         String partition = e.getKey();
         if (!newPartitions.contains(partition)) {
           itr.remove();
-<<<<<<< HEAD
-          LOG.info(
-              "Removed partition " + partition + " from leaf queue " + "state");
-=======
           LOG.info(managedParentQueue.getQueuePath()  +
               " : Removed partition " + partition + " from leaf queue " +
               "state");
->>>>>>> aa96f187
         } else{
           Map<String, LeafQueueStatePerPartition> queues = e.getValue();
           for (
@@ -613,13 +518,9 @@
             String queue = queueItr.next().getKey();
             if (!newQueues.contains(queue)) {
               queueItr.remove();
-<<<<<<< HEAD
-              LOG.info("Removed queue " + queue + " from leaf queue "
-=======
               LOG.info(managedParentQueue.getQueuePath() + " : Removed queue"
                   + queue + " from "
                   + "leaf queue "
->>>>>>> aa96f187
                   + "state from partition " + partition);
             }
           }
@@ -669,13 +570,8 @@
   @VisibleForTesting
   public boolean isActive(final AutoCreatedLeafQueue leafQueue,
       String nodeLabel) throws SchedulerDynamicEditException {
-<<<<<<< HEAD
-    try {
-      readLock.lock();
-=======
     readLock.lock();
     try {
->>>>>>> aa96f187
       LeafQueueStatePerPartition leafQueueStatus = getLeafQueueState(leafQueue,
           nodeLabel);
       return leafQueueStatus.isActive();
@@ -694,34 +590,16 @@
       AutoCreatedLeafQueue leafQueue = (AutoCreatedLeafQueue) childQueue;
       if (leafQueue != null) {
         if (isActive(leafQueue, nodeLabel) && !hasPendingApps(leafQueue)) {
-<<<<<<< HEAD
-          if (!leafQueueEntitlements.containsKey(leafQueue.getQueueName())) {
-            leafQueueEntitlements.put(leafQueue.getQueueName(),
-=======
           if (!leafQueueEntitlements.containsKey(leafQueue.getQueuePath())) {
             leafQueueEntitlements.put(leafQueue.getQueuePath(),
->>>>>>> aa96f187
                 new QueueCapacities(false));
           }
 
           QueueCapacities capacities = leafQueueEntitlements.get(
-<<<<<<< HEAD
-              leafQueue.getQueueName());
-          updateToZeroCapacity(capacities, nodeLabel);
-          deactivatedQueues.put(leafQueue.getQueueName(),
-              leafQueueTemplateCapacities);
-        } else{
-          if (LOG.isDebugEnabled()) {
-            LOG.debug(" Leaf queue has pending applications or is " + "inactive"
-                + " : " + leafQueue.getNumApplications()
-                + ".Skipping deactivation for " + leafQueue);
-          }
-=======
               leafQueue.getQueuePath());
           updateToZeroCapacity(capacities, nodeLabel);
           deactivatedQueues.put(leafQueue.getQueuePath(),
               leafQueueTemplateCapacities);
->>>>>>> aa96f187
         }
       } else{
         LOG.warn("Could not find queue in scheduler while trying" + " to "
@@ -791,29 +669,15 @@
           if (updatedQueueTemplate.getQueueCapacities().
               getCapacity(nodeLabel) > 0) {
             if (isActive(leafQueue, nodeLabel)) {
-<<<<<<< HEAD
-              if (LOG.isDebugEnabled()) {
-                LOG.debug("Queue is already active." + " Skipping activation : "
-                    + queue.getQueuePath());
-              }
-=======
               LOG.debug("Queue is already active. Skipping activation : {}",
                   leafQueue.getQueuePath());
->>>>>>> aa96f187
             } else{
               activate(leafQueue, nodeLabel);
             }
           } else{
             if (!isActive(leafQueue, nodeLabel)) {
-<<<<<<< HEAD
-              if (LOG.isDebugEnabled()) {
-                LOG.debug("Queue is already de-activated. Skipping "
-                    + "de-activation : " + leafQueue.getQueuePath());
-              }
-=======
               LOG.debug("Queue is already de-activated. Skipping "
                   + "de-activation : {}", leafQueue.getQueuePath());
->>>>>>> aa96f187
             } else{
               deactivate(leafQueue, nodeLabel);
             }
@@ -827,13 +691,8 @@
 
   private void activate(final AbstractAutoCreatedLeafQueue leafQueue,
       String nodeLabel) throws SchedulerDynamicEditException {
-<<<<<<< HEAD
-    try {
-      writeLock.lock();
-=======
     writeLock.lock();
     try {
->>>>>>> aa96f187
       getLeafQueueState(leafQueue, nodeLabel).activate();
       parentQueueState.incAbsoluteActivatedChildCapacity(nodeLabel,
           leafQueueTemplateCapacities.getAbsoluteCapacity(nodeLabel));
@@ -844,13 +703,8 @@
 
   private void deactivate(final AbstractAutoCreatedLeafQueue leafQueue,
       String nodeLabel) throws SchedulerDynamicEditException {
-<<<<<<< HEAD
-    try {
-      writeLock.lock();
-=======
     writeLock.lock();
     try {
->>>>>>> aa96f187
       getLeafQueueState(leafQueue, nodeLabel).deactivate();
 
       parentQueueState.decAbsoluteActivatedChildCapacity(nodeLabel,
@@ -890,11 +744,7 @@
 
     LOG.info(
         "Reinitialized queue management policy for parent queue " + parentQueue
-<<<<<<< HEAD
-            .getQueueName() + " with leaf queue template " + "capacities : ["
-=======
             .getQueuePath() + " with leaf queue template " + "capacities : ["
->>>>>>> aa96f187
             + leafQueueTemplate.getQueueCapacities() + "]");
   }
 
@@ -911,25 +761,6 @@
               .getClass());
     }
 
-<<<<<<< HEAD
-    try {
-      writeLock.lock();
-
-      QueueCapacities capacities = new QueueCapacities(false);
-      for (String nodeLabel : leafQueueTemplateNodeLabels) {
-        if (!leafQueueState.createLeafQueueStateIfNotExists(leafQueue,
-            nodeLabel)) {
-          String message =
-              "Leaf queue already exists in state : " + getLeafQueueState(
-                  leafQueue, nodeLabel);
-          LOG.error(message);
-        }
-
-        float availableCapacity = managedParentQueue.getQueueCapacities().
-            getAbsoluteCapacity(nodeLabel) - parentQueueState.
-            getAbsoluteActivatedChildQueueCapacity(nodeLabel) + EPSILON;
-
-=======
     writeLock.lock();
     try {
       QueueCapacities capacities = new QueueCapacities(false);
@@ -946,7 +777,6 @@
             getAbsoluteCapacity(nodeLabel) - parentQueueState.
             getAbsoluteActivatedChildQueueCapacity(nodeLabel) + EPSILON;
 
->>>>>>> aa96f187
         if (availableCapacity >= leafQueueTemplateCapacities
             .getAbsoluteCapacity(nodeLabel)) {
           updateCapacityFromTemplate(capacities, nodeLabel);
@@ -981,26 +811,15 @@
   @VisibleForTesting
   LeafQueueStatePerPartition getLeafQueueState(LeafQueue queue,
       String partition) throws SchedulerDynamicEditException {
-<<<<<<< HEAD
-    try {
-      readLock.lock();
-      String queueName = queue.getQueueName();
-      if (!leafQueueState.containsLeafQueue(queueName, partition)) {
-=======
     readLock.lock();
     try {
       String queuePath = queue.getQueuePath();
       if (!leafQueueState.containsLeafQueue(queuePath, partition)) {
->>>>>>> aa96f187
         throw new SchedulerDynamicEditException(
             "Could not find leaf queue in " + "state " + queuePath);
       } else{
         return leafQueueState.
-<<<<<<< HEAD
-            getLeafQueueStatePerPartition(queueName, partition);
-=======
             getLeafQueueStatePerPartition(queuePath, partition);
->>>>>>> aa96f187
       }
     } finally {
       readLock.unlock();
