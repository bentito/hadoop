--- conflicted
+++ resolved
@@ -1391,13 +1391,8 @@
   }
 
   public void recoverDrainingState() {
-<<<<<<< HEAD
-    try {
-      this.writeLock.lock();
-=======
     this.writeLock.lock();
     try {
->>>>>>> aa96f187
       if (getState() == QueueState.STOPPED) {
         updateQueueState(QueueState.DRAINING);
       }
@@ -1409,8 +1404,6 @@
       this.writeLock.unlock();
     }
   }
-<<<<<<< HEAD
-=======
 
   @Override
   public String getMultiNodeSortingPolicyName() {
@@ -1432,5 +1425,4 @@
   public boolean getDefaultAppLifetimeWasSpecifiedInConfig() {
     return defaultAppLifetimeWasSpecifiedInConfig;
   }
->>>>>>> aa96f187
 }