--- conflicted
+++ resolved
@@ -33,11 +33,8 @@
 import org.apache.hadoop.yarn.nodelabels.CommonNodeLabelsManager;
 import org.apache.hadoop.yarn.server.resourcemanager.MockNM;
 import org.apache.hadoop.yarn.server.resourcemanager.MockRM;
-<<<<<<< HEAD
-=======
 import org.apache.hadoop.yarn.server.resourcemanager.MockRMAppSubmissionData;
 import org.apache.hadoop.yarn.server.resourcemanager.MockRMAppSubmitter;
->>>>>>> aa96f187
 import org.apache.hadoop.yarn.server.resourcemanager.RMContext;
 import org.apache.hadoop.yarn.server.resourcemanager.recovery.MemoryRMStateStore;
 import org.apache.hadoop.yarn.server.resourcemanager.rmapp.RMApp;
@@ -231,9 +228,6 @@
     MockNM nm = rm.registerNode("h1:1234", 204800);
 
     // submit an app, AM is running on nm1
-<<<<<<< HEAD
-    RMApp app = rm.submitApp(1024, "appname", "appuser", null, Q2);
-=======
     MockRMAppSubmissionData data =
         MockRMAppSubmissionData.Builder.createWithMemory(1024, rm)
             .withAppName("appname")
@@ -243,7 +237,6 @@
             .withUnmanagedAM(false)
             .build();
     RMApp app = MockRMAppSubmitter.submit(rm, data);
->>>>>>> aa96f187
     MockRM.launchAM(app, rm, nm);
     rm.waitForState(app.getApplicationId(), RMAppState.ACCEPTED);
     // update queue state to STOPPED
