/**
 * Licensed to the Apache Software Foundation (ASF) under one
 * or more contributor license agreements.  See the NOTICE file
 * distributed with this work for additional information
 * regarding copyright ownership.  The ASF licenses this file
 * to you under the Apache License, Version 2.0 (the
 * "License"); you may not use this file except in compliance
 * with the License.  You may obtain a copy of the License at
 * <p>
 * http://www.apache.org/licenses/LICENSE-2.0
 * <p>
 * Unless required by applicable law or agreed to in writing, software
 * distributed under the License is distributed on an "AS IS" BASIS,
 * WITHOUT WARRANTIES OR CONDITIONS OF ANY KIND, either express or implied.
 * See the License for the specific language governing permissions and
 * limitations under the License.
 */
package org.apache.hadoop.yarn.server.resourcemanager.scheduler.capacity;

import com.google.common.collect.ImmutableMap;
import com.google.common.collect.ImmutableSet;
import org.apache.commons.lang3.RandomUtils;
import org.apache.hadoop.security.Groups;
import org.slf4j.Logger;
import org.slf4j.LoggerFactory;
import org.apache.hadoop.conf.Configuration;
import org.apache.hadoop.fs.CommonConfigurationKeys;
import org.apache.hadoop.security.ShellBasedUnixGroupsMapping;
import org.apache.hadoop.security.TestGroupsCaching;
import org.apache.hadoop.yarn.api.records.ApplicationAttemptId;
import org.apache.hadoop.yarn.api.records.ApplicationId;
import org.apache.hadoop.yarn.api.records.NodeId;
import org.apache.hadoop.yarn.api.records.NodeLabel;
import org.apache.hadoop.yarn.api.records.Resource;
import org.apache.hadoop.yarn.conf.YarnConfiguration;
import org.apache.hadoop.yarn.event.AsyncDispatcher;
import org.apache.hadoop.yarn.event.Event;
import org.apache.hadoop.yarn.event.EventHandler;
import org.apache.hadoop.yarn.exceptions.YarnException;
import org.apache.hadoop.yarn.server.resourcemanager.MockNM;
import org.apache.hadoop.yarn.server.resourcemanager.MockRM;
import org.apache.hadoop.yarn.server.resourcemanager.MockRMAppSubmissionData;
import org.apache.hadoop.yarn.server.resourcemanager.MockRMAppSubmitter;
import org.apache.hadoop.yarn.server.resourcemanager.nodelabels
    .NullRMNodeLabelsManager;
import org.apache.hadoop.yarn.server.resourcemanager.nodelabels.RMNodeLabelsManager;
import org.apache.hadoop.yarn.server.resourcemanager.placement
    .ApplicationPlacementContext;
import org.apache.hadoop.yarn.server.resourcemanager.placement.QueueMapping;
import org.apache.hadoop.yarn.server.resourcemanager.placement.QueueMapping.QueueMappingBuilder;
import org.apache.hadoop.yarn.server.resourcemanager.rmapp.RMApp;
import org.apache.hadoop.yarn.server.resourcemanager.rmapp.RMAppEventType;
import org.apache.hadoop.yarn.server.resourcemanager.scheduler.ContainerUpdates;
import org.apache.hadoop.yarn.server.resourcemanager.scheduler
    .ResourceScheduler;

import org.apache.hadoop.yarn.server.resourcemanager.scheduler
    .SchedulerDynamicEditException;
import org.apache.hadoop.yarn.server.resourcemanager.scheduler.capacity
    .queuemanagement.GuaranteedOrZeroCapacityOverTimePolicy;
import org.apache.hadoop.yarn.server.resourcemanager.scheduler.common
    .QueueEntitlement;
import org.apache.hadoop.yarn.server.resourcemanager.scheduler.event
    .AppAddedSchedulerEvent;
import org.apache.hadoop.yarn.server.resourcemanager.scheduler.event
    .AppAttemptAddedSchedulerEvent;
import org.apache.hadoop.yarn.server.resourcemanager.scheduler.event
    .SchedulerEvent;
import org.apache.hadoop.yarn.server.utils.BuilderUtils;
import org.apache.hadoop.yarn.util.Records;
import org.apache.hadoop.yarn.util.YarnVersionInfo;
import org.apache.hadoop.yarn.util.resource.Resources;
import org.junit.After;
import org.junit.Assert;
import org.junit.Before;

import java.io.IOException;
import java.util.ArrayList;
import java.util.HashMap;
import java.util.HashSet;
import java.util.List;
import java.util.Map;
import java.util.Set;
import java.util.concurrent.BlockingQueue;
import java.util.concurrent.LinkedBlockingQueue;
import java.util.concurrent.TimeUnit;

import static org.apache.hadoop.yarn.nodelabels.CommonNodeLabelsManager
    .NO_LABEL;
import static org.apache.hadoop.yarn.server.resourcemanager.scheduler
    .capacity.CSQueueUtils.EPSILON;
import static org.apache.hadoop.yarn.server.resourcemanager.scheduler
    .capacity.CapacitySchedulerConfiguration.DOT;
import static org.apache.hadoop.yarn.server.resourcemanager.scheduler
    .capacity.CapacitySchedulerConfiguration.FAIR_APP_ORDERING_POLICY;
import static org.apache.hadoop.yarn.server.resourcemanager.scheduler
    .capacity.CapacitySchedulerConfiguration.ROOT;
import static org.junit.Assert.assertEquals;
import static org.junit.Assert.assertNotNull;
import static org.junit.Assert.assertTrue;
import static org.junit.Assert.fail;

public class TestCapacitySchedulerAutoCreatedQueueBase {

  private static final Logger LOG = LoggerFactory.getLogger(
      TestCapacitySchedulerAutoCreatedQueueBase.class);
  public static final int GB = 1024;
  public static final ContainerUpdates NULL_UPDATE_REQUESTS =
      new ContainerUpdates();

  public static final String A = CapacitySchedulerConfiguration.ROOT + ".a";
  public static final String B = CapacitySchedulerConfiguration.ROOT + ".b";
  public static final String C = CapacitySchedulerConfiguration.ROOT + ".c";
  public static final String D = CapacitySchedulerConfiguration.ROOT + ".d";
  public static final String E = CapacitySchedulerConfiguration.ROOT + ".e";
  public static final String ASUBGROUP1 =
      CapacitySchedulerConfiguration.ROOT + ".esubgroup1";
  public static final String AGROUP =
      CapacitySchedulerConfiguration.ROOT + ".fgroup";
  public static final String A1 = A + ".a1";
  public static final String A2 = A + ".a2";
  public static final String B1 = B + ".b1";
  public static final String B2 = B + ".b2";
  public static final String B3 = B + ".b3";
<<<<<<< HEAD
=======
  public static final String B4 = B + ".b4subgroup1";
  public static final String ASUBGROUP1_A = ASUBGROUP1 + ".e";
  public static final String AGROUP_A = AGROUP + ".f";
>>>>>>> aa96f187
  public static final float A_CAPACITY = 20f;
  public static final float B_CAPACITY = 20f;
  public static final float C_CAPACITY = 20f;
  public static final float D_CAPACITY = 20f;
  public static final float ASUBGROUP1_CAPACITY = 10f;
  public static final float AGROUP_CAPACITY = 10f;

  public static final float A1_CAPACITY = 30;
  public static final float A2_CAPACITY = 70;
  public static final float B1_CAPACITY = 60f;
  public static final float B2_CAPACITY = 20f;
<<<<<<< HEAD
  public static final float B3_CAPACITY = 20f;

=======
  public static final float B3_CAPACITY = 10f;
  public static final float B4_CAPACITY = 10f;
>>>>>>> aa96f187
  public static final int NODE_MEMORY = 16;

  public static final int NODE1_VCORES = 16;
  public static final int NODE2_VCORES = 32;
  public static final int NODE3_VCORES = 48;

  public static final String TEST_GROUP = "testusergroup";
  public static final String TEST_GROUPUSER = "testuser";
  public static final String USER = "user_";
  public static final String USER0 = USER + 0;
  public static final String USER1 = USER + 1;
  public static final String USER2 = USER + 2;
  public static final String USER3 = USER + 3;
  public static final String PARENT_QUEUE = "c";

  public static final Set<String> accessibleNodeLabelsOnC = new HashSet<>();

  public static final String NODEL_LABEL_GPU = "GPU";
  public static final String NODEL_LABEL_SSD = "SSD";

  public static final float NODE_LABEL_GPU_TEMPLATE_CAPACITY = 30.0f;
  public static final float NODEL_LABEL_SSD_TEMPLATE_CAPACITY = 40.0f;

  protected MockRM mockRM = null;
  protected MockNM nm1 = null;
  protected MockNM nm2 = null;
  protected MockNM nm3 = null;
  protected CapacityScheduler cs;
  protected SpyDispatcher dispatcher;
  private static EventHandler<Event> rmAppEventEventHandler;

  public static class SpyDispatcher extends AsyncDispatcher {

    public static BlockingQueue<Event> eventQueue = new LinkedBlockingQueue<>();

    public static class SpyRMAppEventHandler implements EventHandler<Event> {
      public void handle(Event event) {
        eventQueue.add(event);
      }
    }

    @Override
    protected void dispatch(Event event) {
      eventQueue.add(event);
    }

    @Override
    public EventHandler<Event> getEventHandler() {
      return rmAppEventEventHandler;
    }

    void spyOnNextEvent(Event expectedEvent, long timeout)
        throws InterruptedException {

      Event event = eventQueue.poll(timeout, TimeUnit.MILLISECONDS);
      assertEquals(expectedEvent.getType(), event.getType());
      assertEquals(expectedEvent.getClass(), event.getClass());
    }
  }

  @Before
  public void setUp() throws Exception {
    CapacitySchedulerConfiguration conf = setupSchedulerConfiguration();
    setupQueueConfiguration(conf);
    conf.setClass(YarnConfiguration.RM_SCHEDULER, CapacityScheduler.class,
        ResourceScheduler.class);

    setupQueueMappings(conf, PARENT_QUEUE, true, new int[] { 0, 1, 2, 3 });

    dispatcher = new SpyDispatcher();
    rmAppEventEventHandler = new SpyDispatcher.SpyRMAppEventHandler();
    dispatcher.register(RMAppEventType.class, rmAppEventEventHandler);

    RMNodeLabelsManager mgr = setupNodeLabelManager(conf);

    mockRM = new MockRM(conf) {
      protected RMNodeLabelsManager createNodeLabelManager() {
        return mgr;
      }
    };

    cs = (CapacityScheduler) mockRM.getResourceScheduler();
    cs.updatePlacementRules();
    mockRM.start();
    cs.start();

    setupNodes(mockRM);
  }

  protected void setupNodes(MockRM newMockRM) throws Exception {
    NodeLabel ssdLabel = Records.newRecord(NodeLabel.class);
    ssdLabel.setName(NODEL_LABEL_SSD);
    ssdLabel.setExclusivity(true);

    nm1 = // label = SSD
        new MockNM("h1:1234",
            Resource.newInstance(NODE_MEMORY * GB, NODE1_VCORES),
            newMockRM.getResourceTrackerService(),
            YarnVersionInfo.getVersion(),
            new HashSet<NodeLabel>() {{ add(ssdLabel); }});

    nm1.registerNode();

    NodeLabel gpuLabel = Records.newRecord(NodeLabel.class);
    ssdLabel.setName(NODEL_LABEL_GPU);
    ssdLabel.setExclusivity(true);

    //Label = GPU
    nm2 = new MockNM("h2:1234",
        Resource.newInstance(NODE_MEMORY * GB, NODE2_VCORES),
        newMockRM.getResourceTrackerService(),
        YarnVersionInfo.getVersion(),
        new HashSet<NodeLabel>() {{ add(gpuLabel); }});
    nm2.registerNode();

    nm3 = // label = ""
        new MockNM("h3:1234", NODE_MEMORY * GB, NODE3_VCORES, newMockRM
            .getResourceTrackerService
                ());
    nm3.registerNode();
  }

  public static CapacitySchedulerConfiguration setupQueueMappings(
      CapacitySchedulerConfiguration conf, String parentQueue, boolean
      overrideWithQueueMappings, int[] userIds) {

    List<String> queuePlacementRules = new ArrayList<>();
    queuePlacementRules.add(YarnConfiguration.USER_GROUP_PLACEMENT_RULE);
    conf.setQueuePlacementRules(queuePlacementRules);

    List<QueueMapping> existingMappings = conf.getQueueMappings();

    //set queue mapping
    List<QueueMapping> queueMappings = new ArrayList<>();
    for (int i = 0; i < userIds.length; i++) {
      //Set C as parent queue name for auto queue creation
      QueueMapping userQueueMapping = QueueMappingBuilder.create()
                                          .type(QueueMapping.MappingType.USER)
                                          .source(USER + userIds[i])
                                          .queue(
                                              getQueueMapping(parentQueue,
                                                  USER + userIds[i]))
                                          .build();
      queueMappings.add(userQueueMapping);
    }

    existingMappings.addAll(queueMappings);
    conf.setQueueMappings(existingMappings);
    //override with queue mappings
    conf.setOverrideWithQueueMappings(overrideWithQueueMappings);
    return conf;
  }

  public static CapacitySchedulerConfiguration setupGroupQueueMappings
      (String parentQueue, CapacitySchedulerConfiguration conf, String
          leafQueueName) {

    List<QueueMapping> existingMappings = conf.getQueueMappings();

    //set queue mapping
    List<QueueMapping> queueMappings = new ArrayList<>();

    //setup group mapping
    conf.setClass(CommonConfigurationKeys.HADOOP_SECURITY_GROUP_MAPPING,
        TestGroupsCaching.FakeunPrivilegedGroupMapping.class, ShellBasedUnixGroupsMapping.class);
    conf.set(CommonConfigurationKeys.HADOOP_USER_GROUP_STATIC_OVERRIDES,
        TEST_GROUPUSER +"=" + TEST_GROUP + ";invalid_user=invalid_group");
    Groups.getUserToGroupsMappingServiceWithLoadedConfiguration(conf);

    QueueMapping userQueueMapping = QueueMappingBuilder.create()
                                        .type(QueueMapping.MappingType.GROUP)
                                        .source(TEST_GROUP)
                                        .queue(
                                            getQueueMapping(parentQueue,
                                                leafQueueName))
                                        .build();

    queueMappings.add(userQueueMapping);
    existingMappings.addAll(queueMappings);
    conf.setQueueMappings(existingMappings);
    return conf;
  }

  /**
   * @param conf, to be modified
   * @return, CS configuration which has C
   * as an auto creation enabled parent queue
   *  <p>
   * root
   * /     \      \       \
   * a        b      c    d
   * / \    /  |  \
   * a1  a2 b1  b2  b3
   */

  public static CapacitySchedulerConfiguration setupQueueConfiguration(
      CapacitySchedulerConfiguration conf) {

    //setup new queues with one of them auto enabled
    // Define top-level queues
    // Set childQueue for root
    conf.setQueues(ROOT,
<<<<<<< HEAD
        new String[] { "a", "b", "c", "d" });
=======
        new String[] {"a", "b", "c", "d", "esubgroup1", "esubgroup2", "fgroup",
            "a1group", "ggroup", "g"});
>>>>>>> aa96f187

    conf.setCapacity(A, A_CAPACITY);
    conf.setCapacity(B, B_CAPACITY);
    conf.setCapacity(C, C_CAPACITY);
    conf.setCapacity(D, D_CAPACITY);
    conf.setCapacity(ASUBGROUP1, ASUBGROUP1_CAPACITY);
    conf.setCapacity(AGROUP, AGROUP_CAPACITY);

    // Define 2nd-level queues
    conf.setQueues(A, new String[] { "a1", "a2" });
    conf.setCapacity(A1, A1_CAPACITY);
    conf.setUserLimitFactor(A1, 100.0f);
    conf.setCapacity(A2, A2_CAPACITY);
    conf.setUserLimitFactor(A2, 100.0f);

    conf.setQueues(B, new String[] { "b1", "b2", "b3", "b4subgroup1" });
    conf.setCapacity(B1, B1_CAPACITY);
    conf.setUserLimitFactor(B1, 100.0f);
    conf.setCapacity(B2, B2_CAPACITY);
    conf.setUserLimitFactor(B2, 100.0f);
    conf.setCapacity(B3, B3_CAPACITY);
    conf.setUserLimitFactor(B3, 100.0f);
    conf.setCapacity(B4, B4_CAPACITY);
    conf.setUserLimitFactor(B4, 100.0f);

    conf.setQueues(ASUBGROUP1, new String[] {"e"});
    conf.setCapacity(ASUBGROUP1_A, 100f);
    conf.setUserLimitFactor(ASUBGROUP1_A, 100.0f);
    conf.setQueues(AGROUP, new String[] {"f"});
    conf.setCapacity(AGROUP_A, 100f);
    conf.setUserLimitFactor(AGROUP_A, 100.0f);

    conf.setUserLimitFactor(C, 1.0f);
    conf.setAutoCreateChildQueueEnabled(C, true);

    //Setup leaf queue template configs
    conf.setAutoCreatedLeafQueueConfigCapacity(C, 50.0f);
    conf.setAutoCreatedLeafQueueConfigMaxCapacity(C, 100.0f);
    conf.setAutoCreatedLeafQueueConfigUserLimit(C, 100);
    conf.setAutoCreatedLeafQueueConfigUserLimitFactor(C, 3.0f);

    conf.setAutoCreatedLeafQueueTemplateCapacityByLabel(C, NODEL_LABEL_GPU,
        NODE_LABEL_GPU_TEMPLATE_CAPACITY);
    conf.setAutoCreatedLeafQueueTemplateMaxCapacity(C, NODEL_LABEL_GPU, 100.0f);
    conf.setAutoCreatedLeafQueueTemplateCapacityByLabel(C, NODEL_LABEL_SSD,
        NODEL_LABEL_SSD_TEMPLATE_CAPACITY);
    conf.setAutoCreatedLeafQueueTemplateMaxCapacity(C, NODEL_LABEL_SSD,
        100.0f);

    conf.setDefaultNodeLabelExpression(C, NODEL_LABEL_GPU);
    conf.setAutoCreatedLeafQueueConfigDefaultNodeLabelExpression
        (C, NODEL_LABEL_SSD);


    LOG.info("Setup " + C + " as an auto leaf creation enabled parent queue");

    conf.setUserLimitFactor(D, 1.0f);
    conf.setAutoCreateChildQueueEnabled(D, true);
    conf.setUserLimit(D, 100);
    conf.setUserLimitFactor(D, 3.0f);

    //Setup leaf queue template configs
    conf.setAutoCreatedLeafQueueConfigCapacity(D, 10.0f);
    conf.setAutoCreatedLeafQueueConfigMaxCapacity(D, 100.0f);
    conf.setAutoCreatedLeafQueueConfigUserLimit(D, 3);
    conf.setAutoCreatedLeafQueueConfigUserLimitFactor(D, 100);

    conf.set(CapacitySchedulerConfiguration.PREFIX + C + DOT
            + CapacitySchedulerConfiguration
            .AUTO_CREATED_LEAF_QUEUE_TEMPLATE_PREFIX
            + DOT + CapacitySchedulerConfiguration.ORDERING_POLICY,
        FAIR_APP_ORDERING_POLICY);

    accessibleNodeLabelsOnC.add(NODEL_LABEL_GPU);
    accessibleNodeLabelsOnC.add(NODEL_LABEL_SSD);
    accessibleNodeLabelsOnC.add(NO_LABEL);

    conf.setAccessibleNodeLabels(C, accessibleNodeLabelsOnC);
    conf.setAccessibleNodeLabels(ROOT, accessibleNodeLabelsOnC);
    conf.setCapacityByLabel(ROOT, NODEL_LABEL_GPU, 100f);
    conf.setCapacityByLabel(ROOT, NODEL_LABEL_SSD, 100f);

    conf.setAccessibleNodeLabels(C, accessibleNodeLabelsOnC);
    conf.setCapacityByLabel(C, NODEL_LABEL_GPU, 100f);
    conf.setCapacityByLabel(C, NODEL_LABEL_SSD, 100f);

    LOG.info("Setup " + D + " as an auto leaf creation enabled parent queue");

    return conf;
  }

  public static CapacitySchedulerConfiguration
      setupQueueConfigurationForSingleAutoCreatedLeafQueue(
      CapacitySchedulerConfiguration conf) {

    //setup new queues with one of them auto enabled
    // Define top-level queues
    // Set childQueue for root
    conf.setQueues(CapacitySchedulerConfiguration.ROOT,
        new String[] {"c"});
    conf.setCapacity(C, 100f);

    conf.setUserLimitFactor(C, 1.0f);
    conf.setAutoCreateChildQueueEnabled(C, true);

    //Setup leaf queue template configs
    conf.setAutoCreatedLeafQueueConfigCapacity(C, 100f);
    conf.setAutoCreatedLeafQueueConfigMaxCapacity(C, 100.0f);
    conf.setAutoCreatedLeafQueueConfigUserLimit(C, 100);
    conf.setAutoCreatedLeafQueueConfigUserLimitFactor(C, 3.0f);

    return conf;
  }

  @After
  public void tearDown() throws Exception {
    if (mockRM != null) {
      mockRM.stop();
    }
  }

  protected void validateCapacities(AutoCreatedLeafQueue autoCreatedLeafQueue,
      float capacity, float absCapacity, float maxCapacity,
      float absMaxCapacity) {
    assertEquals(capacity, autoCreatedLeafQueue.getCapacity(), EPSILON);
    assertEquals(absCapacity, autoCreatedLeafQueue.getAbsoluteCapacity(),
        EPSILON);
    assertEquals(maxCapacity, autoCreatedLeafQueue.getMaximumCapacity(),
        EPSILON);
    assertEquals(absMaxCapacity,
        autoCreatedLeafQueue.getAbsoluteMaximumCapacity(), EPSILON);
  }

  protected void cleanupQueue(String queueName) throws YarnException {
    AutoCreatedLeafQueue queue = (AutoCreatedLeafQueue) cs.getQueue(queueName);
    if (queue != null) {
      setEntitlement(queue, new QueueEntitlement(0.0f, 0.0f));
      ((ManagedParentQueue) queue.getParent()).removeChildQueue(
          queue.getQueuePath());
      cs.getCapacitySchedulerQueueManager().removeQueue(queue.getQueuePath());
    }
  }

  protected ApplicationId submitApp(MockRM rm, CSQueue parentQueue,
      String leafQueueName, String user, int expectedNumAppsInParentQueue,
      int expectedNumAppsInLeafQueue) throws Exception {

    CapacityScheduler capacityScheduler =
        (CapacityScheduler) rm.getResourceScheduler();
    // submit an app
    MockRMAppSubmissionData data =
        MockRMAppSubmissionData.Builder.createWithMemory(GB, rm)
            .withAppName("test-auto-queue-activation")
            .withUser(user)
            .withAcls(null)
            .withQueue(leafQueueName)
            .withUnmanagedAM(false)
            .build();
    RMApp rmApp = MockRMAppSubmitter.submit(rm, data);

    // check preconditions
    List<ApplicationAttemptId> appsInParentQueue =
        capacityScheduler.getAppsInQueue(parentQueue.getQueuePath());
    assertEquals(expectedNumAppsInParentQueue, appsInParentQueue.size());

    List<ApplicationAttemptId> appsInLeafQueue =
        capacityScheduler.getAppsInQueue(leafQueueName);
    assertEquals(expectedNumAppsInLeafQueue, appsInLeafQueue.size());

    return rmApp.getApplicationId();
  }

  protected List<QueueMapping> setupQueueMapping(
      CapacityScheduler newCS, String user, String parentQueue, String queue) {
    List<QueueMapping> queueMappings = new ArrayList<>();
    queueMappings.add(QueueMappingBuilder.create()
                          .type(QueueMapping.MappingType.USER)
                          .source(user)
                          .queue(getQueueMapping(parentQueue, queue))
                          .build());
    newCS.getConfiguration().setQueueMappings(queueMappings);
    return queueMappings;
  }

  protected CapacitySchedulerConfiguration setupSchedulerConfiguration() {
    Configuration schedConf = new Configuration();
    schedConf.setInt(YarnConfiguration.RESOURCE_TYPES
        + ".vcores.minimum-allocation", 1);
    schedConf.setInt(YarnConfiguration.RESOURCE_TYPES
        + ".vcores.maximum-allocation", 8);
    schedConf.setInt(YarnConfiguration.RESOURCE_TYPES
        + ".memory-mb.minimum-allocation", 1024);
    schedConf.setInt(YarnConfiguration.RESOURCE_TYPES
        + ".memory-mb.maximum-allocation", 16384);

    return new CapacitySchedulerConfiguration(schedConf);
  }

  protected MockRM setupSchedulerInstance() throws Exception {
    CapacitySchedulerConfiguration conf = setupSchedulerConfiguration();
    setupQueueConfiguration(conf);
    conf.setClass(YarnConfiguration.RM_SCHEDULER, CapacityScheduler.class,
        ResourceScheduler.class);

    setupQueueMappings(conf, PARENT_QUEUE, true, new int[] {0, 1, 2, 3});

    RMNodeLabelsManager mgr = setupNodeLabelManager(conf);
    MockRM newMockRM = new MockRM(conf) {
      protected RMNodeLabelsManager createNodeLabelManager() {
        return mgr;
      }
    };
    newMockRM.start();
    ((CapacityScheduler) newMockRM.getResourceScheduler()).start();
    setupNodes(newMockRM);
    return newMockRM;
  }

  static String getQueueMapping(String parentQueue, String leafQueue) {
    return parentQueue + DOT + leafQueue;
  }

  protected RMNodeLabelsManager setupNodeLabelManager(
      CapacitySchedulerConfiguration conf) throws IOException {
    final RMNodeLabelsManager mgr = new NullRMNodeLabelsManager();
    mgr.init(conf);
    mgr.addToCluserNodeLabelsWithDefaultExclusivity(
        ImmutableSet.of(NODEL_LABEL_SSD, NODEL_LABEL_GPU));
    mgr.addLabelsToNode(ImmutableMap
        .of(NodeId.newInstance("h1", 0),
            TestUtils.toSet(NODEL_LABEL_SSD)));
    mgr.addLabelsToNode(ImmutableMap
        .of(NodeId.newInstance("h2", 0),
            TestUtils.toSet(NODEL_LABEL_GPU)));
    return mgr;
  }

  protected ApplicationAttemptId submitApp(CapacityScheduler newCS, String user,
      String queue, String parentQueue) {
    ApplicationId appId = BuilderUtils.newApplicationId(1, 1);
    SchedulerEvent addAppEvent = new AppAddedSchedulerEvent(appId, queue, user,
        new ApplicationPlacementContext(queue, parentQueue));
    ApplicationAttemptId appAttemptId = BuilderUtils.newApplicationAttemptId(
        appId, 1);
    SchedulerEvent addAttemptEvent = new AppAttemptAddedSchedulerEvent(
        appAttemptId, false);
    newCS.handle(addAppEvent);
    newCS.handle(addAttemptEvent);
    return appAttemptId;
  }

  protected RMApp submitApp(String user, String queue, String nodeLabel)
      throws Exception {
    MockRMAppSubmissionData data =
        MockRMAppSubmissionData.Builder.createWithMemory(GB, mockRM)
            .withAppName("test-auto-queue-creation" + RandomUtils.nextInt(0, 100))
            .withUser(user)
            .withAcls(null)
            .withQueue(queue)
            .withAmLabel(nodeLabel)
            .build();
    RMApp app = MockRMAppSubmitter.submit(mockRM, data);
    Assert.assertEquals(app.getAmNodeLabelExpression(), nodeLabel);
    // check preconditions
    List<ApplicationAttemptId> appsInC = cs.getAppsInQueue(PARENT_QUEUE);
    assertEquals(1, appsInC.size());
    assertNotNull(cs.getQueue(queue));

    return app;
  }

  void setEntitlement(AutoCreatedLeafQueue queue,
      QueueEntitlement entitlement) {
    queue.setCapacity(entitlement.getCapacity());
    queue.setAbsoluteCapacity(
        queue.getParent().getAbsoluteCapacity() * entitlement.getCapacity());
    // note: we currently set maxCapacity to capacity
    // this might be revised later
    queue.setMaxCapacity(entitlement.getMaxCapacity());
  }

  protected void validateUserAndAppLimits(
      AutoCreatedLeafQueue autoCreatedLeafQueue, int maxApps,
      int maxAppsPerUser) {
    assertEquals(maxApps, autoCreatedLeafQueue.getMaxApplications());
    assertEquals(maxAppsPerUser,
        autoCreatedLeafQueue.getMaxApplicationsPerUser());
  }

<<<<<<< HEAD
=======
  protected void validateContainerLimits(
      AutoCreatedLeafQueue autoCreatedLeafQueue) {
    assertEquals(8,
        autoCreatedLeafQueue.getMaximumAllocation().getVirtualCores());
    assertEquals(16384,
        autoCreatedLeafQueue.getMaximumAllocation().getMemorySize());
  }

>>>>>>> aa96f187
  protected void validateInitialQueueEntitlement(CSQueue parentQueue, String
      leafQueueName, Map<String, Float>
      expectedTotalChildQueueAbsCapacityByLabel,
      Set<String> nodeLabels)
      throws SchedulerDynamicEditException, InterruptedException {
    validateInitialQueueEntitlement(cs, parentQueue, leafQueueName,
        expectedTotalChildQueueAbsCapacityByLabel, nodeLabels);
  }

  protected void validateInitialQueueEntitlement(
      CapacityScheduler capacityScheduler, CSQueue parentQueue,
      String leafQueueName,
      Map<String, Float> expectedTotalChildQueueAbsCapacityByLabel,
      Set<String> nodeLabels)
      throws SchedulerDynamicEditException, InterruptedException {
    ManagedParentQueue autoCreateEnabledParentQueue =
        (ManagedParentQueue) parentQueue;

    GuaranteedOrZeroCapacityOverTimePolicy policy =
        (GuaranteedOrZeroCapacityOverTimePolicy) autoCreateEnabledParentQueue
            .getAutoCreatedQueueManagementPolicy();

    AutoCreatedLeafQueue leafQueue = (AutoCreatedLeafQueue) capacityScheduler.getQueue(leafQueueName);

    Map<String, QueueEntitlement> expectedEntitlements = new HashMap<>();
    QueueCapacities cap = autoCreateEnabledParentQueue.getLeafQueueTemplate()
        .getQueueCapacities();

    for (String label : nodeLabels) {
      validateCapacitiesByLabel(autoCreateEnabledParentQueue, leafQueue, label);
      assertEquals(true, policy.isActive(leafQueue, label));

      assertEquals(expectedTotalChildQueueAbsCapacityByLabel.get(label),
          policy.getAbsoluteActivatedChildQueueCapacity(label), EPSILON);

      QueueEntitlement expectedEntitlement = new QueueEntitlement(
          cap.getCapacity(label), cap.getMaximumCapacity(label));

      expectedEntitlements.put(label, expectedEntitlement);

      validateEffectiveMinResource(leafQueue, label, expectedEntitlements);
    }
  }

  protected void validateCapacitiesByLabel(ManagedParentQueue
      autoCreateEnabledParentQueue, AutoCreatedLeafQueue leafQueue, String
      label) throws InterruptedException {
    assertEquals(autoCreateEnabledParentQueue.getLeafQueueTemplate()
            .getQueueCapacities().getCapacity(label),
        leafQueue.getQueueCapacities()
            .getCapacity(label), EPSILON);
    assertEquals(autoCreateEnabledParentQueue.getLeafQueueTemplate()
            .getQueueCapacities().getMaximumCapacity(label),
        leafQueue.getQueueCapacities()
            .getMaximumCapacity(label), EPSILON);
  }

  protected void validateEffectiveMinResource(CSQueue leafQueue,
      String label, Map<String, QueueEntitlement> expectedQueueEntitlements) {
    ManagedParentQueue parentQueue = (ManagedParentQueue) leafQueue.getParent();

    Resource resourceByLabel = mockRM.getRMContext().getNodeLabelManager().
        getResourceByLabel(label, cs.getClusterResource());
    Resource effMinCapacity = Resources.multiply(resourceByLabel,
        expectedQueueEntitlements.get(label).getCapacity() * parentQueue
            .getQueueCapacities().getAbsoluteCapacity(label));
    assertEquals(effMinCapacity, Resources.multiply(resourceByLabel,
        leafQueue.getQueueCapacities().getAbsoluteCapacity(label)));
    assertEquals(effMinCapacity, leafQueue.getEffectiveCapacity(label));

    if (leafQueue.getQueueCapacities().getAbsoluteCapacity(label) > 0) {
      assertTrue(Resources
          .greaterThan(cs.getResourceCalculator(), cs.getClusterResource(),
              effMinCapacity, Resources.none()));
    } else{
      assertTrue(Resources.equals(effMinCapacity, Resources.none()));
    }
  }

  protected void validateActivatedQueueEntitlement(CSQueue parentQueue,
      String leafQueueName, Map<String, Float>
      expectedTotalChildQueueAbsCapacity,
      List<QueueManagementChange> queueManagementChanges, Set<String>
      expectedNodeLabels)
      throws SchedulerDynamicEditException {
    ManagedParentQueue autoCreateEnabledParentQueue =
        (ManagedParentQueue) parentQueue;

    GuaranteedOrZeroCapacityOverTimePolicy policy =
        (GuaranteedOrZeroCapacityOverTimePolicy) autoCreateEnabledParentQueue
            .getAutoCreatedQueueManagementPolicy();

    QueueCapacities cap = autoCreateEnabledParentQueue.getLeafQueueTemplate()
        .getQueueCapacities();

    AutoCreatedLeafQueue leafQueue = (AutoCreatedLeafQueue)
        cs.getQueue(leafQueueName);
<<<<<<< HEAD

    Map<String, QueueEntitlement> expectedEntitlements = new HashMap<>();

    for (String label : expectedNodeLabels) {
      //validate leaf queue state
      assertEquals(true, policy.isActive(leafQueue, label));

=======

    Map<String, QueueEntitlement> expectedEntitlements = new HashMap<>();

    for (String label : expectedNodeLabels) {
      //validate leaf queue state
      assertEquals(true, policy.isActive(leafQueue, label));

>>>>>>> aa96f187
      QueueEntitlement expectedEntitlement = new QueueEntitlement(
          cap.getCapacity(label), cap.getMaximumCapacity(label));

      //validate parent queue state
      assertEquals(expectedTotalChildQueueAbsCapacity.get(label),
          policy.getAbsoluteActivatedChildQueueCapacity(label), EPSILON);
<<<<<<< HEAD

      expectedEntitlements.put(label, expectedEntitlement);
    }

=======

      expectedEntitlements.put(label, expectedEntitlement);
    }

>>>>>>> aa96f187
    //validate capacity
    validateQueueEntitlements(leafQueueName, expectedEntitlements,
        queueManagementChanges, expectedNodeLabels);
  }

  protected void validateDeactivatedQueueEntitlement(CSQueue parentQueue,
      String leafQueueName, Map<String, Float>
      expectedTotalChildQueueAbsCapacity,
      List<QueueManagementChange>
          queueManagementChanges)
      throws SchedulerDynamicEditException {
    QueueEntitlement expectedEntitlement =
        new QueueEntitlement(0.0f, 1.0f);

    ManagedParentQueue autoCreateEnabledParentQueue =
        (ManagedParentQueue) parentQueue;

    AutoCreatedLeafQueue leafQueue =
        (AutoCreatedLeafQueue) cs.getQueue(leafQueueName);

    GuaranteedOrZeroCapacityOverTimePolicy policy =
        (GuaranteedOrZeroCapacityOverTimePolicy) autoCreateEnabledParentQueue
            .getAutoCreatedQueueManagementPolicy();

    Map<String, QueueEntitlement> expectedEntitlements = new HashMap<>();
<<<<<<< HEAD

    for (String label : accessibleNodeLabelsOnC) {
      //validate parent queue state
      LOG.info("Validating label " + label);
      assertEquals(expectedTotalChildQueueAbsCapacity.get(label), policy
          .getAbsoluteActivatedChildQueueCapacity(label), EPSILON);

=======

    for (String label : accessibleNodeLabelsOnC) {
      //validate parent queue state
      LOG.info("Validating label " + label);
      assertEquals(expectedTotalChildQueueAbsCapacity.get(label), policy
          .getAbsoluteActivatedChildQueueCapacity(label), EPSILON);

>>>>>>> aa96f187
      //validate leaf queue state
      assertEquals(false, policy.isActive(leafQueue, label));
      expectedEntitlements.put(label, expectedEntitlement);
    }

    //validate capacity
    validateQueueEntitlements(leafQueueName, expectedEntitlements,
        queueManagementChanges, accessibleNodeLabelsOnC);
  }

  void validateQueueEntitlements(String leafQueueName,
      Map<String, QueueEntitlement> expectedEntitlements,
      List<QueueManagementChange>
          queueEntitlementChanges, Set<String> expectedNodeLabels) {
    AutoCreatedLeafQueue leafQueue = (AutoCreatedLeafQueue) cs.getQueue(
        leafQueueName);
    validateQueueEntitlementChanges(leafQueue, expectedEntitlements,
        queueEntitlementChanges, expectedNodeLabels);
  }

  private void validateQueueEntitlementChanges(AutoCreatedLeafQueue leafQueue,
      Map<String, QueueEntitlement> expectedQueueEntitlements,
      final List<QueueManagementChange> queueEntitlementChanges, Set<String>
      expectedNodeLabels) {
    boolean found = false;

    for (QueueManagementChange entitlementChange : queueEntitlementChanges) {
      if (leafQueue.getQueuePath().equals(
          entitlementChange.getQueue().getQueuePath())) {

        AutoCreatedLeafQueueConfig updatedQueueTemplate =
            entitlementChange.getUpdatedQueueTemplate();

        for (String label : expectedNodeLabels) {
          QueueEntitlement newEntitlement = new QueueEntitlement(
              updatedQueueTemplate.getQueueCapacities().getCapacity(label),
              updatedQueueTemplate.getQueueCapacities().getMaximumCapacity
                  (label));
          assertEquals(expectedQueueEntitlements.get(label), newEntitlement);
          validateEffectiveMinResource(leafQueue, label,
              expectedQueueEntitlements);
        }
        found = true;
        break;
      }
    }
    if (!found) {
      fail(
          "Could not find the specified leaf queue in entitlement changes : "
<<<<<<< HEAD
              + leafQueue.getQueueName());
=======
              + leafQueue.getQueuePath());
>>>>>>> aa96f187
    }
  }

  protected Map<String, Float> populateExpectedAbsCapacityByLabelForParentQueue
      (int numLeafQueues) {
    Map<String, Float> expectedChildQueueAbsCapacity = new HashMap<>();
    expectedChildQueueAbsCapacity.put(NODEL_LABEL_GPU,
        NODE_LABEL_GPU_TEMPLATE_CAPACITY/100 * numLeafQueues);
    expectedChildQueueAbsCapacity.put(NODEL_LABEL_SSD,
        NODEL_LABEL_SSD_TEMPLATE_CAPACITY/100 * numLeafQueues);
    expectedChildQueueAbsCapacity.put(NO_LABEL, 0.1f * numLeafQueues);
    return expectedChildQueueAbsCapacity;
  }
}<|MERGE_RESOLUTION|>--- conflicted
+++ resolved
@@ -122,12 +122,9 @@
   public static final String B1 = B + ".b1";
   public static final String B2 = B + ".b2";
   public static final String B3 = B + ".b3";
-<<<<<<< HEAD
-=======
   public static final String B4 = B + ".b4subgroup1";
   public static final String ASUBGROUP1_A = ASUBGROUP1 + ".e";
   public static final String AGROUP_A = AGROUP + ".f";
->>>>>>> aa96f187
   public static final float A_CAPACITY = 20f;
   public static final float B_CAPACITY = 20f;
   public static final float C_CAPACITY = 20f;
@@ -139,13 +136,8 @@
   public static final float A2_CAPACITY = 70;
   public static final float B1_CAPACITY = 60f;
   public static final float B2_CAPACITY = 20f;
-<<<<<<< HEAD
-  public static final float B3_CAPACITY = 20f;
-
-=======
   public static final float B3_CAPACITY = 10f;
   public static final float B4_CAPACITY = 10f;
->>>>>>> aa96f187
   public static final int NODE_MEMORY = 16;
 
   public static final int NODE1_VCORES = 16;
@@ -348,12 +340,8 @@
     // Define top-level queues
     // Set childQueue for root
     conf.setQueues(ROOT,
-<<<<<<< HEAD
-        new String[] { "a", "b", "c", "d" });
-=======
         new String[] {"a", "b", "c", "d", "esubgroup1", "esubgroup2", "fgroup",
             "a1group", "ggroup", "g"});
->>>>>>> aa96f187
 
     conf.setCapacity(A, A_CAPACITY);
     conf.setCapacity(B, B_CAPACITY);
@@ -643,8 +631,6 @@
         autoCreatedLeafQueue.getMaxApplicationsPerUser());
   }
 
-<<<<<<< HEAD
-=======
   protected void validateContainerLimits(
       AutoCreatedLeafQueue autoCreatedLeafQueue) {
     assertEquals(8,
@@ -653,7 +639,6 @@
         autoCreatedLeafQueue.getMaximumAllocation().getMemorySize());
   }
 
->>>>>>> aa96f187
   protected void validateInitialQueueEntitlement(CSQueue parentQueue, String
       leafQueueName, Map<String, Float>
       expectedTotalChildQueueAbsCapacityByLabel,
@@ -751,7 +736,6 @@
 
     AutoCreatedLeafQueue leafQueue = (AutoCreatedLeafQueue)
         cs.getQueue(leafQueueName);
-<<<<<<< HEAD
 
     Map<String, QueueEntitlement> expectedEntitlements = new HashMap<>();
 
@@ -759,32 +743,16 @@
       //validate leaf queue state
       assertEquals(true, policy.isActive(leafQueue, label));
 
-=======
-
-    Map<String, QueueEntitlement> expectedEntitlements = new HashMap<>();
-
-    for (String label : expectedNodeLabels) {
-      //validate leaf queue state
-      assertEquals(true, policy.isActive(leafQueue, label));
-
->>>>>>> aa96f187
       QueueEntitlement expectedEntitlement = new QueueEntitlement(
           cap.getCapacity(label), cap.getMaximumCapacity(label));
 
       //validate parent queue state
       assertEquals(expectedTotalChildQueueAbsCapacity.get(label),
           policy.getAbsoluteActivatedChildQueueCapacity(label), EPSILON);
-<<<<<<< HEAD
 
       expectedEntitlements.put(label, expectedEntitlement);
     }
 
-=======
-
-      expectedEntitlements.put(label, expectedEntitlement);
-    }
-
->>>>>>> aa96f187
     //validate capacity
     validateQueueEntitlements(leafQueueName, expectedEntitlements,
         queueManagementChanges, expectedNodeLabels);
@@ -810,7 +778,6 @@
             .getAutoCreatedQueueManagementPolicy();
 
     Map<String, QueueEntitlement> expectedEntitlements = new HashMap<>();
-<<<<<<< HEAD
 
     for (String label : accessibleNodeLabelsOnC) {
       //validate parent queue state
@@ -818,15 +785,6 @@
       assertEquals(expectedTotalChildQueueAbsCapacity.get(label), policy
           .getAbsoluteActivatedChildQueueCapacity(label), EPSILON);
 
-=======
-
-    for (String label : accessibleNodeLabelsOnC) {
-      //validate parent queue state
-      LOG.info("Validating label " + label);
-      assertEquals(expectedTotalChildQueueAbsCapacity.get(label), policy
-          .getAbsoluteActivatedChildQueueCapacity(label), EPSILON);
-
->>>>>>> aa96f187
       //validate leaf queue state
       assertEquals(false, policy.isActive(leafQueue, label));
       expectedEntitlements.put(label, expectedEntitlement);
@@ -876,11 +834,7 @@
     if (!found) {
       fail(
           "Could not find the specified leaf queue in entitlement changes : "
-<<<<<<< HEAD
-              + leafQueue.getQueueName());
-=======
               + leafQueue.getQueuePath());
->>>>>>> aa96f187
     }
   }
 
