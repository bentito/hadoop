/**
* Licensed to the Apache Software Foundation (ASF) under one
* or more contributor license agreements.  See the NOTICE file
* distributed with this work for additional information
* regarding copyright ownership.  The ASF licenses this file
* to you under the Apache License, Version 2.0 (the
* "License"); you may not use this file except in compliance
* with the License.  You may obtain a copy of the License at
*
*     http://www.apache.org/licenses/LICENSE-2.0
*
* Unless required by applicable law or agreed to in writing, software
* distributed under the License is distributed on an "AS IS" BASIS,
* WITHOUT WARRANTIES OR CONDITIONS OF ANY KIND, either express or implied.
* See the License for the specific language governing permissions and
* limitations under the License.
*/

package org.apache.hadoop.yarn.server.resourcemanager;

import java.io.IOException;
import java.net.InetSocketAddress;
import java.nio.ByteBuffer;
import java.util.ArrayList;
import java.util.HashMap;
import java.util.Map;
import java.util.concurrent.TimeoutException;

import org.slf4j.Logger;
import org.slf4j.LoggerFactory;
import org.slf4j.event.Level;
import org.apache.hadoop.conf.Configuration;
import org.apache.hadoop.io.DataInputByteBuffer;
import org.apache.hadoop.io.DataOutputBuffer;
import org.apache.hadoop.io.Text;
import org.apache.hadoop.security.Credentials;
<<<<<<< HEAD
=======
import org.apache.hadoop.security.token.TokenIdentifier;
>>>>>>> aa96f187
import org.apache.hadoop.test.GenericTestUtils;
import org.apache.hadoop.yarn.api.ApplicationConstants;
import org.apache.hadoop.yarn.api.ContainerManagementProtocol;
import org.apache.hadoop.yarn.api.protocolrecords.AllocateResponse;
import org.apache.hadoop.yarn.api.protocolrecords.CommitResponse;
import org.apache.hadoop.yarn.api.protocolrecords.ContainerUpdateRequest;
import org.apache.hadoop.yarn.api.protocolrecords.ContainerUpdateResponse;
import org.apache.hadoop.yarn.api.protocolrecords.GetLocalizationStatusesRequest;
import org.apache.hadoop.yarn.api.protocolrecords.GetLocalizationStatusesResponse;
import org.apache.hadoop.yarn.api.protocolrecords.IncreaseContainersResourceRequest;
import org.apache.hadoop.yarn.api.protocolrecords.IncreaseContainersResourceResponse;
import org.apache.hadoop.yarn.api.protocolrecords.GetContainerStatusesRequest;
import org.apache.hadoop.yarn.api.protocolrecords.GetContainerStatusesResponse;
import org.apache.hadoop.yarn.api.protocolrecords.ReInitializeContainerRequest;
import org.apache.hadoop.yarn.api.protocolrecords.ReInitializeContainerResponse;
import org.apache.hadoop.yarn.api.protocolrecords.ResourceLocalizationRequest;
import org.apache.hadoop.yarn.api.protocolrecords.ResourceLocalizationResponse;
import org.apache.hadoop.yarn.api.protocolrecords.RestartContainerResponse;
import org.apache.hadoop.yarn.api.protocolrecords.RollbackResponse;
import org.apache.hadoop.yarn.api.protocolrecords.SignalContainerRequest;
import org.apache.hadoop.yarn.api.protocolrecords.SignalContainerResponse;
import org.apache.hadoop.yarn.api.protocolrecords.StartContainerRequest;
import org.apache.hadoop.yarn.api.protocolrecords.StartContainersRequest;
import org.apache.hadoop.yarn.api.protocolrecords.StartContainersResponse;
import org.apache.hadoop.yarn.api.protocolrecords.StopContainersRequest;
import org.apache.hadoop.yarn.api.protocolrecords.StopContainersResponse;
import org.apache.hadoop.yarn.api.records.ApplicationAttemptId;
import org.apache.hadoop.yarn.api.records.ContainerId;
import org.apache.hadoop.yarn.api.records.ContainerLaunchContext;
import org.apache.hadoop.yarn.api.records.ContainerState;
import org.apache.hadoop.yarn.api.records.ResourceRequest;
import org.apache.hadoop.yarn.api.records.SerializedException;
import org.apache.hadoop.yarn.api.records.Token;
import org.apache.hadoop.yarn.client.AMRMClientUtils;
import org.apache.hadoop.yarn.conf.YarnConfiguration;
import org.apache.hadoop.yarn.exceptions.ApplicationAttemptNotFoundException;
import org.apache.hadoop.yarn.exceptions.ApplicationMasterNotRegisteredException;
import org.apache.hadoop.yarn.exceptions.NMNotYetReadyException;
import org.apache.hadoop.yarn.exceptions.YarnException;
import org.apache.hadoop.yarn.ipc.RPCUtil;
import org.apache.hadoop.yarn.ipc.YarnRPC;
import org.apache.hadoop.yarn.security.AMRMTokenIdentifier;
import org.apache.hadoop.yarn.security.ContainerTokenIdentifier;
import org.apache.hadoop.yarn.server.resourcemanager.amlauncher.AMLauncher;
import org.apache.hadoop.yarn.server.resourcemanager.amlauncher.AMLauncherEventType;
import org.apache.hadoop.yarn.server.resourcemanager.amlauncher.ApplicationMasterLauncher;
import org.apache.hadoop.yarn.server.resourcemanager.rmapp.RMApp;
import org.apache.hadoop.yarn.server.resourcemanager.rmapp.RMAppState;
import org.apache.hadoop.yarn.server.resourcemanager.rmapp.attempt.RMAppAttempt;
import org.apache.hadoop.yarn.server.resourcemanager.rmapp.attempt.RMAppAttemptState;
import org.apache.hadoop.yarn.server.resourcemanager.security.ProxyCAManager;
import org.apache.hadoop.yarn.server.security.AMSecretKeys;
import org.apache.hadoop.yarn.server.utils.BuilderUtils;
import org.apache.hadoop.yarn.server.webproxy.ProxyCA;
import org.junit.Assert;
import org.junit.Test;

import com.google.common.base.Supplier;

import static org.junit.Assert.fail;
<<<<<<< HEAD
import static org.mockito.Matchers.any;
=======
import static org.mockito.ArgumentMatchers.any;
>>>>>>> aa96f187
import static org.mockito.Mockito.mock;
import static org.mockito.Mockito.spy;
import static org.mockito.Mockito.when;

public class TestApplicationMasterLauncher {

  private static final Logger LOG = LoggerFactory
      .getLogger(TestApplicationMasterLauncher.class);

  private static final class MyContainerManagerImpl implements
      ContainerManagementProtocol {

    boolean launched = false;
    boolean cleanedup = false;
    String attemptIdAtContainerManager = null;
    String containerIdAtContainerManager = null;
    String nmHostAtContainerManager = null;
    long submitTimeAtContainerManager;
    int maxAppAttempts;

    @Override
    public StartContainersResponse
        startContainers(StartContainersRequest requests)
            throws YarnException {
      StartContainerRequest request = requests.getStartContainerRequests().get(0);
      LOG.info("Container started by MyContainerManager: " + request);
      launched = true;
      Map<String, String> env =
          request.getContainerLaunchContext().getEnvironment();

      Token containerToken = request.getContainerToken();
      ContainerTokenIdentifier tokenId = null;

      try {
        tokenId = BuilderUtils.newContainerTokenIdentifier(containerToken);
      } catch (IOException e) {
        throw RPCUtil.getRemoteException(e);
      }

      ContainerId containerId = tokenId.getContainerID();
      containerIdAtContainerManager = containerId.toString();
      attemptIdAtContainerManager =
          containerId.getApplicationAttemptId().toString();
      nmHostAtContainerManager = tokenId.getNmHostAddress();
      submitTimeAtContainerManager =
          Long.parseLong(env.get(ApplicationConstants.APP_SUBMIT_TIME_ENV));
      maxAppAttempts = YarnConfiguration.DEFAULT_RM_AM_MAX_ATTEMPTS;
      return StartContainersResponse.newInstance(
        new HashMap<String, ByteBuffer>(), new ArrayList<ContainerId>(),
        new HashMap<ContainerId, SerializedException>());
    }

    @Override
    public StopContainersResponse stopContainers(StopContainersRequest request)
        throws YarnException {
      LOG.info("Container cleaned up by MyContainerManager");
      cleanedup = true;
      return null;
    }

    @Override
    public GetContainerStatusesResponse getContainerStatuses(
        GetContainerStatusesRequest request) throws YarnException {
      return null;
    }

    @Override
    @Deprecated
    public IncreaseContainersResourceResponse increaseContainersResource(
        IncreaseContainersResourceRequest request)
            throws YarnException {
      return null;
    }

    @Override
    public SignalContainerResponse signalToContainer(
        SignalContainerRequest request) throws YarnException, IOException {
      return null;
    }

    @Override
    public ResourceLocalizationResponse localize(
        ResourceLocalizationRequest request) throws YarnException, IOException {
      return null;
    }

    @Override
    public ReInitializeContainerResponse reInitializeContainer(
        ReInitializeContainerRequest request) throws YarnException,
        IOException {
      return null;
    }

    @Override
    public RestartContainerResponse restartContainer(ContainerId containerId)
        throws YarnException, IOException {
      return null;
    }

    @Override
    public RollbackResponse rollbackLastReInitialization(
        ContainerId containerId) throws YarnException, IOException {
      return null;
    }

    @Override
    public CommitResponse commitLastReInitialization(ContainerId containerId)
        throws YarnException, IOException {
      return null;
    }

    @Override
    public ContainerUpdateResponse updateContainer(ContainerUpdateRequest
        request) throws YarnException, IOException {
      return null;
    }

    @Override
    public GetLocalizationStatusesResponse getLocalizationStatuses(
        GetLocalizationStatusesRequest request) throws YarnException,
        IOException {
      return null;
    }
  }

  @Test
  public void testAMLaunchAndCleanup() throws Exception {
    GenericTestUtils.setRootLogLevel(Level.DEBUG);
    MyContainerManagerImpl containerManager = new MyContainerManagerImpl();
    MockRMWithCustomAMLauncher rm = new MockRMWithCustomAMLauncher(
        containerManager);
    rm.start();
    MockNM nm1 = rm.registerNode("127.0.0.1:1234", 5120);

    RMApp app = MockRMAppSubmitter.submitWithMemory(2000, rm);

    // kick the scheduling
    nm1.nodeHeartbeat(true);

    try {
      GenericTestUtils.waitFor(new Supplier<Boolean>() {
        @Override public Boolean get() {
          return containerManager.launched;
        }
      }, 100, 200 * 100);
    } catch (TimeoutException e) {
      fail("timed out while waiting for AM Launch to happen.");
    }
    Assert.assertTrue(containerManager.launched);

    RMAppAttempt attempt = app.getCurrentAppAttempt();
    ApplicationAttemptId appAttemptId = attempt.getAppAttemptId();
    Assert.assertEquals(appAttemptId.toString(),
        containerManager.attemptIdAtContainerManager);
    Assert.assertEquals(app.getSubmitTime(),
        containerManager.submitTimeAtContainerManager);
    Assert.assertEquals(app.getRMAppAttempt(appAttemptId)
        .getMasterContainer().getId()
        .toString(), containerManager.containerIdAtContainerManager);
    Assert.assertEquals(nm1.getNodeId().toString(),
        containerManager.nmHostAtContainerManager);
    Assert.assertEquals(YarnConfiguration.DEFAULT_RM_AM_MAX_ATTEMPTS,
        containerManager.maxAppAttempts);

    MockAM am = new MockAM(rm.getRMContext(), rm
        .getApplicationMasterService(), appAttemptId);
    am.registerAppAttempt();
    am.unregisterAppAttempt();

    //complete the AM container to finish the app normally
    nm1.nodeHeartbeat(attempt.getAppAttemptId(), 1, ContainerState.COMPLETE);
    rm.waitForState(am.getApplicationAttemptId(), RMAppAttemptState.FINISHED);

    try {
      GenericTestUtils.waitFor(new Supplier<Boolean>() {
        @Override public Boolean get() {
          return containerManager.cleanedup;
        }
      }, 100, 200 * 100);
    } catch (TimeoutException e) {
      fail("timed out while waiting for AM cleanup to happen.");
    }
    Assert.assertTrue(containerManager.cleanedup);

    rm.waitForState(am.getApplicationAttemptId(), RMAppAttemptState.FINISHED);
    rm.stop();
  }

  @Test
  public void testAMCleanupBeforeLaunch() throws Exception {
    MockRM rm = new MockRM();
    rm.start();
    MockNM nm1 = rm.registerNode("127.0.0.1:1234", 5120);
<<<<<<< HEAD
    RMApp app = rm.submitApp(2000);
=======
    RMApp app = MockRMAppSubmitter.submitWithMemory(2000, rm);
>>>>>>> aa96f187
    // kick the scheduling
    nm1.nodeHeartbeat(true);
    RMAppAttempt attempt = app.getCurrentAppAttempt();

    try {
      GenericTestUtils.waitFor(new Supplier<Boolean>() {
        @Override public Boolean get() {
          return attempt.getMasterContainer() != null;
        }
      }, 10, 200 * 100);
    } catch (TimeoutException e) {
      fail("timed out while waiting for AM Launch to happen.");
    }

    //send kill before launch
    rm.killApp(app.getApplicationId());
    rm.waitForState(app.getApplicationId(), RMAppState.KILLED);
    //Launch after kill
    AMLauncher launcher = new AMLauncher(rm.getRMContext(),
            attempt, AMLauncherEventType.LAUNCH, rm.getConfig()) {
        @Override
        public void onAMLaunchFailed(ContainerId containerId, Exception e) {
          Assert.assertFalse("NullPointerException happens "
                 + " while launching " + containerId,
                   e instanceof NullPointerException);
        }
        @Override
        protected ContainerManagementProtocol getContainerMgrProxy(
            ContainerId containerId) {
          return new MyContainerManagerImpl();
        }
    };
    launcher.run();
    rm.stop();
  }

  @Test
  public void testRetriesOnFailures() throws Exception {
    final ContainerManagementProtocol mockProxy =
        mock(ContainerManagementProtocol.class);
    final StartContainersResponse mockResponse =
        mock(StartContainersResponse.class);
    when(mockProxy.startContainers(any(StartContainersRequest.class)))
        .thenThrow(new NMNotYetReadyException("foo")).thenReturn(mockResponse);
    Configuration conf = new Configuration();
    conf.setInt(YarnConfiguration.RM_AM_MAX_ATTEMPTS, 1);
    conf.setInt(YarnConfiguration.CLIENT_NM_CONNECT_RETRY_INTERVAL_MS, 1);
    MockRM rm = new MockRMWithCustomAMLauncher(conf, null) {
      @Override
      protected ApplicationMasterLauncher createAMLauncher() {
        return new ApplicationMasterLauncher(getRMContext()) {
          @Override
          protected Runnable createRunnableLauncher(RMAppAttempt application,
              AMLauncherEventType event) {
            return new AMLauncher(context, application, event, getConfig()) {
              @Override
              protected YarnRPC getYarnRPC() {
                YarnRPC mockRpc = mock(YarnRPC.class);

                when(mockRpc.getProxy(
                    any(Class.class),
                    any(InetSocketAddress.class),
                    any(Configuration.class)))
                    .thenReturn(mockProxy);
                return mockRpc;
              }
            };
          }
        };
      }
    };

    rm.start();
    MockNM nm1 = rm.registerNode("127.0.0.1:1234", 5120);

    RMApp app = MockRMAppSubmitter.submitWithMemory(2000, rm);

    // kick the scheduling
    nm1.nodeHeartbeat(true);
    rm.drainEvents();

    MockRM.waitForState(app.getCurrentAppAttempt(),
        RMAppAttemptState.LAUNCHED, 500);
  }



  @SuppressWarnings("unused")
  @Test(timeout = 100000)
  public void testallocateBeforeAMRegistration() throws Exception {
    boolean thrown = false;
    GenericTestUtils.setRootLogLevel(Level.DEBUG);
    MockRM rm = new MockRM();
    rm.start();
    MockNM nm1 = rm.registerNode("h1:1234", 5000);
    RMApp app = MockRMAppSubmitter.submitWithMemory(2000, rm);
    // kick the scheduling
    nm1.nodeHeartbeat(true);
    RMAppAttempt attempt = app.getCurrentAppAttempt();
    MockAM am = rm.sendAMLaunched(attempt.getAppAttemptId());

    // request for containers
    int request = 2;
    AllocateResponse ar = null;
    try {
      ar = am.allocate("h1", 1000, request, new ArrayList<ContainerId>());
      Assert.fail();
    } catch (ApplicationMasterNotRegisteredException e) {
    }

    // kick the scheduler
    nm1.nodeHeartbeat(true);

    AllocateResponse amrs = null;
    try {
      amrs = am.allocate(new ArrayList<ResourceRequest>(),
          new ArrayList<ContainerId>());
      Assert.fail();
    } catch (ApplicationMasterNotRegisteredException e) {
    }

    am.registerAppAttempt();
    try {
      am.registerAppAttempt(false);
      Assert.fail();
    } catch (Exception e) {
      Assert.assertEquals(AMRMClientUtils.APP_ALREADY_REGISTERED_MESSAGE
          + attempt.getAppAttemptId().getApplicationId(), e.getMessage());
    }

    // Simulate an AM that was disconnected and app attempt was removed
    // (responseMap does not contain attemptid)
    am.unregisterAppAttempt();
    nm1.nodeHeartbeat(attempt.getAppAttemptId(), 1,
        ContainerState.COMPLETE);
    rm.waitForState(am.getApplicationAttemptId(), RMAppAttemptState.FINISHED);

    try {
      amrs = am.allocate(new ArrayList<ResourceRequest>(),
        new ArrayList<ContainerId>());
      Assert.fail();
    } catch (ApplicationAttemptNotFoundException e) {
    }
  }

  @Test
  public void testSetupTokensWithoutHTTPS() throws Exception {
    YarnConfiguration conf = new YarnConfiguration();
    // default conf
    testSetupTokens(false, conf);
    conf.set(YarnConfiguration.RM_APPLICATION_HTTPS_POLICY, "NONE");
    testSetupTokens(false, conf);
  }

  @Test
  public void testSetupTokensWithHTTPS() throws Exception {
    YarnConfiguration conf = new YarnConfiguration();
    conf.set(YarnConfiguration.RM_APPLICATION_HTTPS_POLICY, "LENIENT");
    testSetupTokens(true, conf);
    conf.set(YarnConfiguration.RM_APPLICATION_HTTPS_POLICY, "STRICT");
    testSetupTokens(true, conf);
  }

  private void testSetupTokens(boolean https, YarnConfiguration conf)
      throws Exception {
    MockRM rm = new MockRM(conf);
    rm.start();
    MockNM nm1 = rm.registerNode("h1:1234", 5000);
    RMApp app = MockRMAppSubmitter.submitWithMemory(2000, rm);
    /// kick the scheduling
    nm1.nodeHeartbeat(true);
    RMAppAttempt attempt = app.getCurrentAppAttempt();
    AMRMTokenIdentifier tokenIdentifier =
        new AMRMTokenIdentifier(attempt.getAppAttemptId(), 1);
    ProxyCA proxyCA = mock(ProxyCA.class);
    when(proxyCA.generateKeyStorePassword())
        .thenReturn("kPassword").thenReturn("tPassword");
    when(proxyCA.createChildKeyStore(any(), any()))
        .thenReturn("keystore".getBytes());
    when(proxyCA.getChildTrustStore(any()))
        .thenReturn("truststore".getBytes());
    RMContext rmContext = spy(rm.getRMContext());
    ProxyCAManager proxyCAManager = mock(ProxyCAManager.class);
    when(proxyCAManager.getProxyCA()).thenReturn(proxyCA);
    when(rmContext.getProxyCAManager()).thenReturn(proxyCAManager);
    MyAMLauncher launcher = new MyAMLauncher(rmContext,
        attempt, AMLauncherEventType.LAUNCH, rm.getConfig(), tokenIdentifier);
    DataOutputBuffer dob = new DataOutputBuffer();
    Credentials ts = new Credentials();
    ts.writeTokenStorageToStream(dob);
    ByteBuffer securityTokens = ByteBuffer.wrap(dob.getData(),
        0, dob.getLength());
    ContainerLaunchContext amContainer =
        ContainerLaunchContext.newInstance(null, null,
            null, null, securityTokens, null);
    ContainerId containerId = ContainerId.newContainerId(
        attempt.getAppAttemptId(), 0L);

    try {
      launcher.setupTokens(amContainer, containerId);
    } catch (Exception e) {
      // ignore the first fake exception
    }
    try {
      launcher.setupTokens(amContainer, containerId);
    } catch (java.io.EOFException e) {
      Assert.fail("EOFException should not happen.");
    }

    // verify token
    DataInputByteBuffer dibb = new DataInputByteBuffer();
    dibb.reset(amContainer.getTokens());
    Credentials credentials = new Credentials();
    credentials.readTokenStorageStream(dibb);
    Assert.assertEquals(1, credentials.numberOfTokens());
    org.apache.hadoop.security.token.Token<? extends TokenIdentifier> token =
        credentials.getAllTokens().iterator().next();
    Assert.assertEquals(tokenIdentifier.getKind(), token.getKind());
    Assert.assertArrayEquals(tokenIdentifier.getBytes(), token.getIdentifier());
    Assert.assertArrayEquals("password".getBytes(), token.getPassword());

    // verify keystore and truststore
    if (https) {
      Assert.assertEquals(4, credentials.numberOfSecretKeys());
      Assert.assertArrayEquals("keystore".getBytes(),
          credentials.getSecretKey(
              AMSecretKeys.YARN_APPLICATION_AM_KEYSTORE));
      Assert.assertArrayEquals("kPassword".getBytes(),
          credentials.getSecretKey(
              AMSecretKeys.YARN_APPLICATION_AM_KEYSTORE_PASSWORD));
      Assert.assertArrayEquals("truststore".getBytes(),
          credentials.getSecretKey(
              AMSecretKeys.YARN_APPLICATION_AM_TRUSTSTORE));
      Assert.assertArrayEquals("tPassword".getBytes(),
          credentials.getSecretKey(
              AMSecretKeys.YARN_APPLICATION_AM_TRUSTSTORE_PASSWORD));
    } else {
      Assert.assertEquals(0, credentials.numberOfSecretKeys());
    }
  }

  static class MyAMLauncher extends AMLauncher {
    int count;
    AMRMTokenIdentifier tokenIdentifier;
    public MyAMLauncher(RMContext rmContext, RMAppAttempt application,
        AMLauncherEventType eventType, Configuration conf,
        AMRMTokenIdentifier tokenIdentifier) {
      super(rmContext, application, eventType, conf);
      count = 0;
      this.tokenIdentifier = tokenIdentifier;
    }

    protected org.apache.hadoop.security.token.Token<AMRMTokenIdentifier>
        createAndSetAMRMToken() {
      count++;
      if (count == 1) {
        throw new RuntimeException("createAndSetAMRMToken failure");
      }
      return new org.apache.hadoop.security.token.Token<>(
          tokenIdentifier.getBytes(), "password".getBytes(),
          tokenIdentifier.getKind(), new Text());
    }

    protected void setupTokens(ContainerLaunchContext container,
        ContainerId containerID) throws IOException {
      super.setupTokens(container, containerID);
    }
  }
}<|MERGE_RESOLUTION|>--- conflicted
+++ resolved
@@ -34,10 +34,7 @@
 import org.apache.hadoop.io.DataOutputBuffer;
 import org.apache.hadoop.io.Text;
 import org.apache.hadoop.security.Credentials;
-<<<<<<< HEAD
-=======
 import org.apache.hadoop.security.token.TokenIdentifier;
->>>>>>> aa96f187
 import org.apache.hadoop.test.GenericTestUtils;
 import org.apache.hadoop.yarn.api.ApplicationConstants;
 import org.apache.hadoop.yarn.api.ContainerManagementProtocol;
@@ -98,11 +95,7 @@
 import com.google.common.base.Supplier;
 
 import static org.junit.Assert.fail;
-<<<<<<< HEAD
-import static org.mockito.Matchers.any;
-=======
 import static org.mockito.ArgumentMatchers.any;
->>>>>>> aa96f187
 import static org.mockito.Mockito.mock;
 import static org.mockito.Mockito.spy;
 import static org.mockito.Mockito.when;
@@ -296,11 +289,7 @@
     MockRM rm = new MockRM();
     rm.start();
     MockNM nm1 = rm.registerNode("127.0.0.1:1234", 5120);
-<<<<<<< HEAD
-    RMApp app = rm.submitApp(2000);
-=======
     RMApp app = MockRMAppSubmitter.submitWithMemory(2000, rm);
->>>>>>> aa96f187
     // kick the scheduling
     nm1.nodeHeartbeat(true);
     RMAppAttempt attempt = app.getCurrentAppAttempt();
