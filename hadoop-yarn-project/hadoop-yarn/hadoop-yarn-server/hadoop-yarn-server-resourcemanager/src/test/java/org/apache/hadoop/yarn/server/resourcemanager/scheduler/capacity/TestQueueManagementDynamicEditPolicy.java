--- conflicted
+++ resolved
@@ -118,11 +118,7 @@
       nodeLabel, int timesec) throws InterruptedException {
     long start = System.currentTimeMillis();
     while (System.currentTimeMillis() - start < timesec * 1000) {
-<<<<<<< HEAD
-      if (Float.compare(expectedVal, queueManagementPolicy
-=======
       if (Math.abs(expectedVal - queueManagementPolicy
->>>>>>> aa96f187
           .getAbsoluteActivatedChildQueueCapacity(nodeLabel)) > EPSILON) {
         Thread.sleep(100);
       } else {
