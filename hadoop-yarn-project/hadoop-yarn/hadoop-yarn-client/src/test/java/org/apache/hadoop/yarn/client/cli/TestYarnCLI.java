/**
 * Licensed to the Apache Software Foundation (ASF) under one
 * or more contributor license agreements.  See the NOTICE file
 * distributed with this work for additional information
 * regarding copyright ownership.  The ASF licenses this file
 * to you under the Apache License, Version 2.0 (the
 * "License"); you may not use this file except in compliance
 * with the License.  You may obtain a copy of the License at
 *
 *     http://www.apache.org/licenses/LICENSE-2.0
 *
 * Unless required by applicable law or agreed to in writing, software
 * distributed under the License is distributed on an "AS IS" BASIS,
 * WITHOUT WARRANTIES OR CONDITIONS OF ANY KIND, either express or implied.
 * See the License for the specific language governing permissions and
 * limitations under the License.
 */
package org.apache.hadoop.yarn.client.cli;

import org.apache.hadoop.yarn.api.records.NodeAttribute;
import org.apache.hadoop.yarn.api.records.NodeAttributeType;
import static org.assertj.core.api.Assertions.assertThat;
import static org.junit.Assert.assertEquals;
import static org.mockito.ArgumentMatchers.any;
import static org.mockito.ArgumentMatchers.anyInt;
import static org.mockito.ArgumentMatchers.isA;
import static org.mockito.Mockito.doThrow;
import static org.mockito.Mockito.mock;
import static org.mockito.Mockito.spy;
import static org.mockito.Mockito.times;
import static org.mockito.Mockito.verify;
import static org.mockito.Mockito.verifyNoMoreInteractions;
import static org.mockito.Mockito.when;

import java.io.ByteArrayOutputStream;
import java.io.IOException;
import java.io.OutputStreamWriter;
import java.io.PrintStream;
import java.io.PrintWriter;
import java.io.UnsupportedEncodingException;
import java.util.ArrayList;
import java.util.Collections;
import java.util.Date;
import java.util.EnumSet;
import java.util.HashMap;
import java.util.HashSet;
import java.util.List;
import java.util.Map;
import java.util.Set;
import java.util.regex.Pattern;

import org.apache.commons.cli.Options;
import org.apache.commons.lang3.time.DateFormatUtils;
import org.apache.hadoop.conf.Configuration;
import org.apache.hadoop.yarn.api.protocolrecords.UpdateApplicationTimeoutsRequest;
import org.apache.hadoop.yarn.api.protocolrecords.UpdateApplicationTimeoutsResponse;
import org.apache.hadoop.yarn.api.records.ApplicationAttemptId;
import org.apache.hadoop.yarn.api.records.ApplicationAttemptReport;
import org.apache.hadoop.yarn.api.records.ApplicationId;
import org.apache.hadoop.yarn.api.records.ApplicationReport;
import org.apache.hadoop.yarn.api.records.ApplicationResourceUsageReport;
import org.apache.hadoop.yarn.api.records.ApplicationTimeout;
import org.apache.hadoop.yarn.api.records.ApplicationTimeoutType;
import org.apache.hadoop.yarn.api.records.ContainerId;
import org.apache.hadoop.yarn.api.records.ContainerReport;
import org.apache.hadoop.yarn.api.records.ContainerState;
import org.apache.hadoop.yarn.api.records.FinalApplicationStatus;
import org.apache.hadoop.yarn.api.records.LogAggregationStatus;
import org.apache.hadoop.yarn.api.records.NodeId;
import org.apache.hadoop.yarn.api.records.NodeLabel;
import org.apache.hadoop.yarn.api.records.NodeReport;
import org.apache.hadoop.yarn.api.records.NodeState;
import org.apache.hadoop.yarn.api.records.Priority;
import org.apache.hadoop.yarn.api.records.QueueInfo;
import org.apache.hadoop.yarn.api.records.QueueState;
import org.apache.hadoop.yarn.api.records.Resource;
import org.apache.hadoop.yarn.api.records.ResourceInformation;
import org.apache.hadoop.yarn.api.records.ResourceUtilization;
import org.apache.hadoop.yarn.api.records.SignalContainerCommand;
import org.apache.hadoop.yarn.api.records.YarnApplicationAttemptState;
import org.apache.hadoop.yarn.api.records.YarnApplicationState;
import org.apache.hadoop.yarn.client.api.YarnClient;
import org.apache.hadoop.yarn.conf.YarnConfiguration;
import org.apache.hadoop.yarn.exceptions.ApplicationAttemptNotFoundException;
import org.apache.hadoop.yarn.exceptions.ApplicationNotFoundException;
import org.apache.hadoop.yarn.exceptions.ContainerNotFoundException;
import org.apache.hadoop.yarn.server.MiniYARNCluster;
import org.apache.hadoop.yarn.server.resourcemanager.reservation.ReservationSystemTestUtil;
import org.apache.hadoop.yarn.server.resourcemanager.scheduler.ResourceScheduler;
import org.apache.hadoop.yarn.server.resourcemanager.scheduler.capacity.CapacityScheduler;
import org.apache.hadoop.yarn.server.resourcemanager.scheduler.capacity.CapacitySchedulerConfiguration;
import org.apache.hadoop.yarn.util.Records;
import org.apache.hadoop.yarn.util.Times;
import static org.apache.hadoop.yarn.server.resourcemanager.scheduler.capacity.CapacitySchedulerConfiguration.PREFIX;
import org.junit.Assert;
import org.junit.Before;
import org.junit.Test;
import org.eclipse.jetty.util.log.Log;

import org.slf4j.Logger;
import org.slf4j.LoggerFactory;

import com.google.common.collect.ImmutableSet;
import com.google.common.collect.Sets;

public class TestYarnCLI {
  private static final Logger LOG = LoggerFactory.getLogger(TestYarnCLI.class);
  private YarnClient client = mock(YarnClient.class);
  ByteArrayOutputStream sysOutStream;
  private PrintStream sysOut;
  ByteArrayOutputStream sysErrStream;
  private PrintStream sysErr;
  private static final Pattern SPACES_PATTERN =
      Pattern.compile("\\s+|\\n+|\\t+");

  @Before
  public void setup() {
    sysOutStream = new ByteArrayOutputStream();
    sysOut = spy(new PrintStream(sysOutStream));
    sysErrStream = new ByteArrayOutputStream();
    sysErr = spy(new PrintStream(sysErrStream));
    System.setOut(sysOut);
  }
  
  @Test
  public void testGetApplicationReport() throws Exception {
    for (int i = 0; i < 2; ++i) {
      ApplicationCLI cli = createAndGetAppCLI();
      ApplicationId applicationId = ApplicationId.newInstance(1234, 5);
      Map<String, Long> resourceSecondsMap = new HashMap<>();
      Map<String, Long> preemptedResoureSecondsMap = new HashMap<>();
      resourceSecondsMap.put(ResourceInformation.MEMORY_MB.getName(), 123456L);
      resourceSecondsMap.put(ResourceInformation.VCORES.getName(), 4567L);
      preemptedResoureSecondsMap
          .put(ResourceInformation.MEMORY_MB.getName(), 1111L);
      preemptedResoureSecondsMap
          .put(ResourceInformation.VCORES.getName(), 2222L);
      ApplicationResourceUsageReport usageReport = i == 0 ? null :
          ApplicationResourceUsageReport
              .newInstance(2, 0, null, null, null, resourceSecondsMap, 0, 0,
                  preemptedResoureSecondsMap);
      ApplicationReport newApplicationReport = ApplicationReport.newInstance(
          applicationId, ApplicationAttemptId.newInstance(applicationId, 1),
          "user", "queue", "appname", "host", 124, null,
          YarnApplicationState.FINISHED, "diagnostics", "url", 0, 0, 0,
          FinalApplicationStatus.SUCCEEDED, usageReport, "N/A", 0.53789f, "YARN",
          null, null, false, Priority.newInstance(0), "high-mem", "high-mem");
      newApplicationReport.setLogAggregationStatus(LogAggregationStatus.SUCCEEDED);
      newApplicationReport.setPriority(Priority.newInstance(0));
      ApplicationTimeout timeout = ApplicationTimeout
          .newInstance(ApplicationTimeoutType.LIFETIME, "UNLIMITED", -1);
      newApplicationReport.setApplicationTimeouts(
          Collections.singletonMap(timeout.getTimeoutType(), timeout));

      when(client.getApplicationReport(any(ApplicationId.class))).thenReturn(
          newApplicationReport);
      int result = cli.run(new String[] { "application", "-status", applicationId.toString() });
      assertEquals(0, result);
      verify(client, times(1 + i)).getApplicationReport(applicationId);
      ByteArrayOutputStream baos = new ByteArrayOutputStream();
      PrintWriter pw = new PrintWriter(baos);
      pw.println("Application Report : ");
      pw.println("\tApplication-Id : application_1234_0005");
      pw.println("\tApplication-Name : appname");
      pw.println("\tApplication-Type : YARN");
      pw.println("\tUser : user");
      pw.println("\tQueue : queue");
      pw.println("\tApplication Priority : 0");
      pw.println("\tStart-Time : 0");
      pw.println("\tFinish-Time : 0");
      pw.println("\tProgress : 53.79%");
      pw.println("\tState : FINISHED");
      pw.println("\tFinal-State : SUCCEEDED");
      pw.println("\tTracking-URL : N/A");
      pw.println("\tRPC Port : 124");
      pw.println("\tAM Host : host");
      pw.println("\tAggregate Resource Allocation : " +
          (i == 0 ? "N/A" : "123456 MB-seconds, 4567 vcore-seconds"));
      pw.println("\tAggregate Resource Preempted : " +
          (i == 0 ? "N/A" : "1111 MB-seconds, 2222 vcore-seconds"));
      pw.println("\tLog Aggregation Status : SUCCEEDED");
      pw.println("\tDiagnostics : diagnostics");
      pw.println("\tUnmanaged Application : false");
      pw.println("\tApplication Node Label Expression : high-mem");
      pw.println("\tAM container Node Label Expression : high-mem");
      pw.print("\tTimeoutType : LIFETIME");
      pw.print("\tExpiryTime : UNLIMITED");
      pw.println("\tRemainingTime : -1seconds");
      pw.println();
      pw.close();
      String appReportStr = baos.toString("UTF-8");
      Assert.assertEquals(appReportStr, sysOutStream.toString());
      sysOutStream.reset();
      verify(sysOut, times(1 + i)).println(isA(String.class));
    }
  }

  @Test
  public void testGetApplicationAttemptReport() throws Exception {
    ApplicationCLI cli = createAndGetAppCLI();
    ApplicationId applicationId = ApplicationId.newInstance(1234, 5);
    ApplicationAttemptId attemptId = ApplicationAttemptId.newInstance(
        applicationId, 1);
    ApplicationAttemptReport attemptReport =
        ApplicationAttemptReport.newInstance(attemptId, "host", 124, "url",
            "oUrl", "diagnostics", YarnApplicationAttemptState.FINISHED,
            ContainerId.newContainerId(attemptId, 1), 1000l, 2000l);
    when(
        client
            .getApplicationAttemptReport(any(ApplicationAttemptId.class)))
        .thenReturn(attemptReport);
    int result = cli.run(new String[] { "applicationattempt", "-status",
        attemptId.toString() });
    assertEquals(0, result);
    verify(client).getApplicationAttemptReport(attemptId);
    ByteArrayOutputStream baos = new ByteArrayOutputStream();
    PrintWriter pw = new PrintWriter(baos);
    pw.println("Application Attempt Report : ");
    pw.println("\tApplicationAttempt-Id : appattempt_1234_0005_000001");
    pw.println("\tState : FINISHED");
    pw.println("\tAMContainer : container_1234_0005_01_000001");
    pw.println("\tTracking-URL : url");
    pw.println("\tRPC Port : 124");
    pw.println("\tAM Host : host");
    pw.println("\tDiagnostics : diagnostics");
    pw.close();
    String appReportStr = baos.toString("UTF-8");
    Assert.assertEquals(appReportStr, sysOutStream.toString());
    verify(sysOut, times(1)).println(isA(String.class));
  }
  
  @Test
  public void testGetApplicationAttempts() throws Exception {
    ApplicationCLI cli = createAndGetAppCLI();
    ApplicationId applicationId = ApplicationId.newInstance(1234, 5);
    ApplicationAttemptId attemptId = ApplicationAttemptId.newInstance(
        applicationId, 1);
    ApplicationAttemptId attemptId1 = ApplicationAttemptId.newInstance(
        applicationId, 2);
    ApplicationAttemptReport attemptReport = ApplicationAttemptReport
        .newInstance(attemptId, "host", 124, "url", "oUrl", "diagnostics",
            YarnApplicationAttemptState.FINISHED, ContainerId.newContainerId(
                attemptId, 1));
    ApplicationAttemptReport attemptReport1 = ApplicationAttemptReport
        .newInstance(attemptId1, "host", 124, "url", "oUrl", "diagnostics",
            YarnApplicationAttemptState.FINISHED, ContainerId.newContainerId(
                attemptId1, 1));
    List<ApplicationAttemptReport> reports = new ArrayList<ApplicationAttemptReport>();
    reports.add(attemptReport);
    reports.add(attemptReport1);
    when(client.getApplicationAttempts(any(ApplicationId.class)))
        .thenReturn(reports);
    int result = cli.run(new String[] { "applicationattempt", "-list",
        applicationId.toString() });
    assertEquals(0, result);
    verify(client).getApplicationAttempts(applicationId);
    ByteArrayOutputStream baos = new ByteArrayOutputStream();
    PrintWriter pw = new PrintWriter(baos);
    pw.println("Total number of application attempts :2");
    pw.print("         ApplicationAttempt-Id");
    pw.print("\t               State");
    pw.print("\t                    AM-Container-Id");
    pw.println("\t                       Tracking-URL");
    pw.print("   appattempt_1234_0005_000001");
    pw.print("\t            FINISHED");
    pw.print("\t      container_1234_0005_01_000001");
    pw.println("\t                                url");
    pw.print("   appattempt_1234_0005_000002");
    pw.print("\t            FINISHED");
    pw.print("\t      container_1234_0005_02_000001");
    pw.println("\t                                url");
    pw.close();
    String appReportStr = baos.toString("UTF-8");
    Assert.assertEquals(appReportStr, sysOutStream.toString());
  }
  
  @Test
  public void testGetContainerReport() throws Exception {
    ApplicationCLI cli = createAndGetAppCLI();
    ApplicationId applicationId = ApplicationId.newInstance(1234, 5);
    ApplicationAttemptId attemptId = ApplicationAttemptId.newInstance(
        applicationId, 1);
    ContainerId containerId = ContainerId.newContainerId(attemptId, 1);
    Map<String, List<Map<String, String>>> ports = new HashMap<>();
    ArrayList<Map<String, String>> list = new ArrayList();
    HashMap<String, String> map = new HashMap();
    map.put("abc", "123");
    list.add(map);
    ports.put("192.168.0.1", list);
    ContainerReport container = ContainerReport.newInstance(containerId, null,
        NodeId.newInstance("host", 1234), Priority.UNDEFINED, 1234, 5678,
        "diagnosticInfo", "logURL", 0, ContainerState.COMPLETE,
        "http://" + NodeId.newInstance("host", 2345).toString());
    container.setExposedPorts(ports);
    when(client.getContainerReport(any(ContainerId.class))).thenReturn(
        container);
    int result = cli.run(new String[] { "container", "-status",
        containerId.toString() });
    assertEquals(0, result);
    verify(client).getContainerReport(containerId);
    ByteArrayOutputStream baos = new ByteArrayOutputStream();
    PrintWriter pw = new PrintWriter(baos);
    pw.println("Container Report : ");
    pw.println("\tContainer-Id : container_1234_0005_01_000001");
    pw.println("\tStart-Time : 1234");
    pw.println("\tFinish-Time : 5678");
    pw.println("\tState : COMPLETE");
    pw.println("\tExecution-Type : GUARANTEED");
    pw.println("\tLOG-URL : logURL");
    pw.println("\tHost : host:1234");
    pw.println("\tNodeHttpAddress : http://host:2345");
    pw.println("\tExposedPorts : {\"192.168.0.1\":[{\"abc\":\"123\"}]}");
    pw.println("\tDiagnostics : diagnosticInfo");
    pw.close();
    String appReportStr = baos.toString("UTF-8");

    Assert.assertEquals(appReportStr, sysOutStream.toString());
    verify(sysOut, times(1)).println(isA(String.class));
  }
  
  @Test
  public void testGetContainers() throws Exception {
    ApplicationCLI cli = createAndGetAppCLI();
    ApplicationId applicationId = ApplicationId.newInstance(1234, 5);
    ApplicationAttemptId attemptId = ApplicationAttemptId.newInstance(
        applicationId, 1);
    ContainerId containerId = ContainerId.newContainerId(attemptId, 1);
    ContainerId containerId1 = ContainerId.newContainerId(attemptId, 2);
    ContainerId containerId2 = ContainerId.newContainerId(attemptId, 3);
    long time1=1234,time2=5678;
    Map<String, List<Map<String, String>>> ports = new HashMap<>();
    ContainerReport container = ContainerReport.newInstance(containerId, null,
        NodeId.newInstance("host", 1234), Priority.UNDEFINED, time1, time2,
        "diagnosticInfo", "logURL", 0, ContainerState.COMPLETE,
        "http://" + NodeId.newInstance("host", 2345).toString());
    container.setExposedPorts(ports);
    ContainerReport container1 = ContainerReport.newInstance(containerId1, null,
        NodeId.newInstance("host", 1234), Priority.UNDEFINED, time1, time2,
        "diagnosticInfo", "logURL", 0, ContainerState.COMPLETE,
        "http://" + NodeId.newInstance("host", 2345).toString());
    container1.setExposedPorts(ports);
    ContainerReport container2 = ContainerReport.newInstance(containerId2, null,
        NodeId.newInstance("host", 1234), Priority.UNDEFINED, time1,0,
        "diagnosticInfo", "", 0, ContainerState.RUNNING,
        "http://" + NodeId.newInstance("host", 2345).toString());
    container2.setExposedPorts(ports);
    List<ContainerReport> reports = new ArrayList<ContainerReport>();
    reports.add(container);
    reports.add(container1);
    reports.add(container2);
    when(client.getContainers(any(ApplicationAttemptId.class))).thenReturn(
        reports);
    sysOutStream.reset();
    int result = cli.run(new String[] { "container", "-list",
        attemptId.toString() });
    assertEquals(0, result);
    verify(client).getContainers(attemptId);
    ByteArrayOutputStream baos = new ByteArrayOutputStream();
    OutputStreamWriter stream =
        new OutputStreamWriter(baos, "UTF-8");
    PrintWriter pw = new PrintWriter(stream);
    pw.println("Total number of containers :3");
    pw.printf(ApplicationCLI.CONTAINER_PATTERN, "Container-Id", "Start Time",
        "Finish Time", "State", "Host", "Node Http Address", "LOG-URL");
    pw.printf(ApplicationCLI.CONTAINER_PATTERN, "container_1234_0005_01_000001",
        Times.format(time1), Times.format(time2),
        "COMPLETE", "host:1234", "http://host:2345", "logURL");
    pw.printf(ApplicationCLI.CONTAINER_PATTERN, "container_1234_0005_01_000002",
        Times.format(time1), Times.format(time2),
        "COMPLETE", "host:1234", "http://host:2345", "logURL");
    pw.printf(ApplicationCLI.CONTAINER_PATTERN, "container_1234_0005_01_000003",
        Times.format(time1), "N/A", "RUNNING", "host:1234",
        "http://host:2345", "");
    pw.close();
    String appReportStr = baos.toString("UTF-8");
    Log.getLog().info("ExpectedOutput");
    Log.getLog().info("["+appReportStr+"]");
    Log.getLog().info("OutputFrom command");
    String actualOutput = sysOutStream.toString("UTF-8");
    Log.getLog().info("["+actualOutput+"]");
    Assert.assertEquals(appReportStr, actualOutput);
  }
  
  @Test
  public void testGetApplicationReportException() throws Exception {
    ApplicationCLI cli = createAndGetAppCLI();
    ApplicationId applicationId = ApplicationId.newInstance(1234, 5);
    when(client.getApplicationReport(any(ApplicationId.class))).thenThrow(
        new ApplicationNotFoundException("History file for application"
            + applicationId + " is not found"));
    int exitCode = cli.run(new String[] { "application", "-status",
        applicationId.toString() });
    verify(sysOut).println(
        "Application with id '" + applicationId
            + "' doesn't exist in RM or Timeline Server.");
    Assert.assertNotSame("should return non-zero exit code.", 0, exitCode);
  }

  @Test
  public void testGetApplications() throws Exception {
    ApplicationCLI cli = createAndGetAppCLI();
    ApplicationId applicationId = ApplicationId.newInstance(1234, 5);
    ApplicationReport newApplicationReport = ApplicationReport.newInstance(
        applicationId, ApplicationAttemptId.newInstance(applicationId, 1),
        "user", "queue", "appname", "host", 124, null,
        YarnApplicationState.RUNNING, "diagnostics", "url", 0, 0, 0,
        FinalApplicationStatus.SUCCEEDED, null, "N/A", 0.53789f, "YARN", null,
        Sets.newHashSet("tag1", "tag3"), false, Priority.UNDEFINED, "", "");
    List<ApplicationReport> applicationReports =
        new ArrayList<ApplicationReport>();
    applicationReports.add(newApplicationReport);

    ApplicationId applicationId2 = ApplicationId.newInstance(1234, 6);
    ApplicationReport newApplicationReport2 = ApplicationReport.newInstance(
        applicationId2, ApplicationAttemptId.newInstance(applicationId2, 2),
        "user2", "queue2", "appname2", "host2", 125, null,
        YarnApplicationState.FINISHED, "diagnostics2", "url2", 2, 2, 2,
        FinalApplicationStatus.SUCCEEDED, null, "N/A", 0.63789f, "NON-YARN", 
        null, Sets.newHashSet("tag2", "tag3"), false, Priority.UNDEFINED,
        "", "");
    applicationReports.add(newApplicationReport2);

    ApplicationId applicationId3 = ApplicationId.newInstance(1234, 7);
    ApplicationReport newApplicationReport3 = ApplicationReport.newInstance(
        applicationId3, ApplicationAttemptId.newInstance(applicationId3, 3),
        "user3", "queue3", "appname3", "host3", 126, null,
        YarnApplicationState.RUNNING, "diagnostics3", "url3", 3, 3, 3,
        FinalApplicationStatus.SUCCEEDED, null, "N/A", 0.73789f, "MAPREDUCE", 
        null, Sets.newHashSet("tag1", "tag4"), false, Priority.UNDEFINED,
        "", "");
    applicationReports.add(newApplicationReport3);

    ApplicationId applicationId4 = ApplicationId.newInstance(1234, 8);
    ApplicationReport newApplicationReport4 = ApplicationReport.newInstance(
        applicationId4, ApplicationAttemptId.newInstance(applicationId4, 4),
        "user4", "queue4", "appname4", "host4", 127, null,
        YarnApplicationState.FAILED, "diagnostics4", "url4", 4, 4, 4,
        FinalApplicationStatus.SUCCEEDED, null, "N/A", 0.83789f,
        "NON-MAPREDUCE", null, Sets.newHashSet("tag1"), false,
        Priority.UNDEFINED, "", "");
    applicationReports.add(newApplicationReport4);

    ApplicationId applicationId5 = ApplicationId.newInstance(1234, 9);
    ApplicationReport newApplicationReport5 = ApplicationReport.newInstance(
        applicationId5, ApplicationAttemptId.newInstance(applicationId5, 5),
        "user5", "queue5", "appname5", "host5", 128, null,
        YarnApplicationState.ACCEPTED, "diagnostics5", "url5", 5, 5, 5,
        FinalApplicationStatus.KILLED, null, "N/A", 0.93789f, "HIVE", null,
        Sets.newHashSet("tag2", "tag4"), false, Priority.UNDEFINED, "", "");
    applicationReports.add(newApplicationReport5);

    ApplicationId applicationId6 = ApplicationId.newInstance(1234, 10);
    ApplicationReport newApplicationReport6 = ApplicationReport.newInstance(
        applicationId6, ApplicationAttemptId.newInstance(applicationId6, 6),
        "user6", "queue6", "appname6", "host6", 129, null,
        YarnApplicationState.SUBMITTED, "diagnostics6", "url6", 6, 6, 6,
        FinalApplicationStatus.KILLED, null, "N/A", 0.99789f, "PIG",
        null, new HashSet<String>(), false, Priority.UNDEFINED, "", "");
    applicationReports.add(newApplicationReport6);

    // Test command yarn application -list
    // if the set appStates is empty, RUNNING state will be automatically added
    // to the appStates list
    // the output of yarn application -list should be the same as
    // equals to yarn application -list --appStates RUNNING,ACCEPTED,SUBMITTED
    Set<String> appType1 = new HashSet<String>();
    EnumSet<YarnApplicationState> appState1 =
        EnumSet.noneOf(YarnApplicationState.class);
    appState1.add(YarnApplicationState.RUNNING);
    appState1.add(YarnApplicationState.ACCEPTED);
    appState1.add(YarnApplicationState.SUBMITTED);
    Set<String> appTag = new HashSet<String>();
    when(client.getApplications(appType1, appState1, appTag)).thenReturn(
        getApplicationReports(
            applicationReports, appType1, appState1, appTag, false));
    int result = cli.run(new String[] { "application", "-list" });
    assertEquals(0, result);
    verify(client).getApplications(appType1, appState1, appTag);

    ByteArrayOutputStream baos = new ByteArrayOutputStream();
    PrintWriter pw = new PrintWriter(baos);
    pw.println("Total number of applications (application-types: " + appType1
        + ", states: " + appState1 + " and tags: " + appTag + ")" + ":" + 4);
    pw.print("                Application-Id\t    Application-Name");
    pw.print("\t    Application-Type");
    pw.print("\t      User\t     Queue\t             State\t       ");
    pw.print("Final-State\t       Progress");
    pw.println("\t                       Tracking-URL");
    pw.print("         application_1234_0005\t             ");
    pw.print("appname\t                YARN\t      user\t     ");
    pw.print("queue\t           RUNNING\t         ");
    pw.print("SUCCEEDED\t         53.79%");
    pw.println("\t                                N/A");
    pw.print("         application_1234_0007\t            ");
    pw.print("appname3\t           MAPREDUCE\t     user3\t    ");
    pw.print("queue3\t           RUNNING\t         ");
    pw.print("SUCCEEDED\t         73.79%");
    pw.println("\t                                N/A");
    pw.print("         application_1234_0009\t            ");
    pw.print("appname5\t                HIVE\t     user5\t    ");
    pw.print("queue5\t          ACCEPTED\t            ");
    pw.print("KILLED\t         93.79%");
    pw.println("\t                                N/A");
    pw.print("         application_1234_0010\t            ");
    pw.print("appname6\t                 PIG\t     user6\t    ");
    pw.print("queue6\t         SUBMITTED\t            ");
    pw.print("KILLED\t         99.79%");
    pw.println("\t                                N/A");
    pw.close();
    String appsReportStr = baos.toString("UTF-8");
    Assert.assertEquals(appsReportStr, sysOutStream.toString());
    verify(sysOut, times(1)).write(any(byte[].class), anyInt(), anyInt());

    //Test command yarn application -list --appTypes apptype1,apptype2
    //the output should be the same as
    // yarn application -list --appTypes apptyp1, apptype2 --appStates
    // RUNNING,ACCEPTED,SUBMITTED
    sysOutStream.reset();
    Set<String> appType2 = new HashSet<String>();
    appType2.add("YARN");
    appType2.add("NON-YARN");

    EnumSet<YarnApplicationState> appState2 =
        EnumSet.noneOf(YarnApplicationState.class);
    appState2.add(YarnApplicationState.RUNNING);
    appState2.add(YarnApplicationState.ACCEPTED);
    appState2.add(YarnApplicationState.SUBMITTED);
    when(client.getApplications(appType2, appState2, appTag)).thenReturn(
        getApplicationReports(
            applicationReports, appType2, appState2, appTag, false));
    result =
        cli.run(new String[] { "application", "-list", "-appTypes",
            "YARN, ,,  NON-YARN", "   ,, ,," });
    assertEquals(0, result);
    verify(client).getApplications(appType2, appState2, appTag);
    baos = new ByteArrayOutputStream();
    pw = new PrintWriter(baos);
    pw.println("Total number of applications (application-types: " + appType2
        + ", states: " + appState2 + " and tags: " + appTag + ")" + ":" + 1);
    pw.print("                Application-Id\t    Application-Name");
    pw.print("\t    Application-Type");
    pw.print("\t      User\t     Queue\t             State\t       ");
    pw.print("Final-State\t       Progress");
    pw.println("\t                       Tracking-URL");
    pw.print("         application_1234_0005\t             ");
    pw.print("appname\t                YARN\t      user\t     ");
    pw.print("queue\t           RUNNING\t         ");
    pw.print("SUCCEEDED\t         53.79%");
    pw.println("\t                                N/A");
    pw.close();
    appsReportStr = baos.toString("UTF-8");
    Assert.assertEquals(appsReportStr, sysOutStream.toString());
    verify(sysOut, times(2)).write(any(byte[].class), anyInt(), anyInt());

    //Test command yarn application -list --appStates appState1,appState2
    sysOutStream.reset();
    Set<String> appType3 = new HashSet<String>();

    EnumSet<YarnApplicationState> appState3 =
        EnumSet.noneOf(YarnApplicationState.class);
    appState3.add(YarnApplicationState.FINISHED);
    appState3.add(YarnApplicationState.FAILED);

    when(client.getApplications(appType3, appState3, appTag)).thenReturn(
        getApplicationReports(
            applicationReports, appType3, appState3, appTag, false));
    result =
        cli.run(new String[] { "application", "-list", "--appStates",
            "FINISHED ,, , FAILED", ",,FINISHED" });
    assertEquals(0, result);
    verify(client).getApplications(appType3, appState3, appTag);
    baos = new ByteArrayOutputStream();
    pw = new PrintWriter(baos);
    pw.println("Total number of applications (application-types: " + appType3
        + ", states: " + appState3 + " and tags: " + appTag + ")" + ":" + 2);
    pw.print("                Application-Id\t    Application-Name");
    pw.print("\t    Application-Type");
    pw.print("\t      User\t     Queue\t             State\t       ");
    pw.print("Final-State\t       Progress");
    pw.println("\t                       Tracking-URL");
    pw.print("         application_1234_0006\t            ");
    pw.print("appname2\t            NON-YARN\t     user2\t    ");
    pw.print("queue2\t          FINISHED\t         ");
    pw.print("SUCCEEDED\t         63.79%");
    pw.println("\t                                N/A");
    pw.print("         application_1234_0008\t            ");
    pw.print("appname4\t       NON-MAPREDUCE\t     user4\t    ");
    pw.print("queue4\t            FAILED\t         ");
    pw.print("SUCCEEDED\t         83.79%");
    pw.println("\t                                N/A");
    pw.close();
    appsReportStr = baos.toString("UTF-8");
    Assert.assertEquals(appsReportStr, sysOutStream.toString());
    verify(sysOut, times(3)).write(any(byte[].class), anyInt(), anyInt());

    // Test command yarn application -list --appTypes apptype1,apptype2
    // --appStates appstate1,appstate2
    sysOutStream.reset();
    Set<String> appType4 = new HashSet<String>();
    appType4.add("YARN");
    appType4.add("NON-YARN");

    EnumSet<YarnApplicationState> appState4 =
        EnumSet.noneOf(YarnApplicationState.class);
    appState4.add(YarnApplicationState.FINISHED);
    appState4.add(YarnApplicationState.FAILED);

    when(client.getApplications(appType4, appState4, appTag)).thenReturn(
        getApplicationReports(
            applicationReports, appType4, appState4, appTag, false));
    result =
        cli.run(new String[] { "application", "-list", "--appTypes",
            "YARN,NON-YARN", "--appStates", "FINISHED ,, , FAILED" });
    assertEquals(0, result);
    verify(client).getApplications(appType2, appState2, appTag);
    baos = new ByteArrayOutputStream();
    pw = new PrintWriter(baos);
    pw.println("Total number of applications (application-types: " + appType4
        + ", states: " + appState4 + " and tags: " + appTag + ")" + ":" + 1);
    pw.print("                Application-Id\t    Application-Name");
    pw.print("\t    Application-Type");
    pw.print("\t      User\t     Queue\t             State\t       ");
    pw.print("Final-State\t       Progress");
    pw.println("\t                       Tracking-URL");
    pw.print("         application_1234_0006\t            ");
    pw.print("appname2\t            NON-YARN\t     user2\t    ");
    pw.print("queue2\t          FINISHED\t         ");
    pw.print("SUCCEEDED\t         63.79%");
    pw.println("\t                                N/A");
    pw.close();
    appsReportStr = baos.toString("UTF-8");
    Assert.assertEquals(appsReportStr, sysOutStream.toString());
    verify(sysOut, times(4)).write(any(byte[].class), anyInt(), anyInt());

    //Test command yarn application -list --appStates with invalid appStates
    sysOutStream.reset();
    result =
        cli.run(new String[] { "application", "-list", "--appStates",
            "FINISHED ,, , INVALID" });
    assertEquals(-1, result);
    baos = new ByteArrayOutputStream();
    pw = new PrintWriter(baos);
    pw.println("The application state  INVALID is invalid.");
    pw.print("The valid application state can be one of the following: ");
    StringBuilder sb = new StringBuilder();
    sb.append("ALL,");
    for(YarnApplicationState state : YarnApplicationState.values()) {
      sb.append(state+",");
    }
    String output = sb.toString();
    pw.println(output.substring(0, output.length()-1));
    pw.close();
    appsReportStr = baos.toString("UTF-8");
    Assert.assertEquals(appsReportStr, sysOutStream.toString());
    verify(sysOut, times(4)).write(any(byte[].class), anyInt(), anyInt());

    //Test command yarn application -list --appStates all
    sysOutStream.reset();
    Set<String> appType5 = new HashSet<String>();

    EnumSet<YarnApplicationState> appState5 =
        EnumSet.noneOf(YarnApplicationState.class);
    appState5.add(YarnApplicationState.FINISHED);
    when(client.getApplications(appType5, appState5, appTag)).thenReturn(
        getApplicationReports(
            applicationReports, appType5, appState5, appTag, true));
    result =
        cli.run(new String[] { "application", "-list", "--appStates",
            "FINISHED ,, , ALL" });
    assertEquals(0, result);
    verify(client).getApplications(appType5, appState5, appTag);
    baos = new ByteArrayOutputStream();
    pw = new PrintWriter(baos);
    pw.println("Total number of applications (application-types: " + appType5
        + ", states: " + appState5 + " and tags: " + appTag + ")" + ":" + 6);
    pw.print("                Application-Id\t    Application-Name");
    pw.print("\t    Application-Type");
    pw.print("\t      User\t     Queue\t             State\t       ");
    pw.print("Final-State\t       Progress");
    pw.println("\t                       Tracking-URL");
    pw.print("         application_1234_0005\t             ");
    pw.print("appname\t                YARN\t      user\t     ");
    pw.print("queue\t           RUNNING\t         ");
    pw.print("SUCCEEDED\t         53.79%");
    pw.println("\t                                N/A");
    pw.print("         application_1234_0006\t            ");
    pw.print("appname2\t            NON-YARN\t     user2\t    ");
    pw.print("queue2\t          FINISHED\t         ");
    pw.print("SUCCEEDED\t         63.79%");
    pw.println("\t                                N/A");
    pw.print("         application_1234_0007\t            ");
    pw.print("appname3\t           MAPREDUCE\t     user3\t    ");
    pw.print("queue3\t           RUNNING\t         ");
    pw.print("SUCCEEDED\t         73.79%");
    pw.println("\t                                N/A");
    pw.print("         application_1234_0008\t            ");
    pw.print("appname4\t       NON-MAPREDUCE\t     user4\t    ");
    pw.print("queue4\t            FAILED\t         ");
    pw.print("SUCCEEDED\t         83.79%");
    pw.println("\t                                N/A");
    pw.print("         application_1234_0009\t            ");
    pw.print("appname5\t                HIVE\t     user5\t    ");
    pw.print("queue5\t          ACCEPTED\t            ");
    pw.print("KILLED\t         93.79%");
    pw.println("\t                                N/A");
    pw.print("         application_1234_0010\t            ");
    pw.print("appname6\t                 PIG\t     user6\t    ");
    pw.print("queue6\t         SUBMITTED\t            ");
    pw.print("KILLED\t         99.79%");
    pw.println("\t                                N/A");
    pw.close();
    appsReportStr = baos.toString("UTF-8");
    Assert.assertEquals(appsReportStr, sysOutStream.toString());
    verify(sysOut, times(5)).write(any(byte[].class), anyInt(), anyInt());

    // Test command yarn application user case insensitive
    sysOutStream.reset();
    Set<String> appType6 = new HashSet<String>();
    appType6.add("YARN");
    appType6.add("NON-YARN");

    EnumSet<YarnApplicationState> appState6 =
        EnumSet.noneOf(YarnApplicationState.class);
    appState6.add(YarnApplicationState.FINISHED);
    when(client.getApplications(appType6, appState6, appTag)).thenReturn(
        getApplicationReports(
            applicationReports, appType6, appState6, appTag, false));
    result =
        cli.run(new String[] { "application", "-list", "-appTypes",
            "YARN, ,,  NON-YARN", "--appStates", "finished" });
    assertEquals(0, result);
    verify(client).getApplications(appType6, appState6, appTag);
    baos = new ByteArrayOutputStream();
    pw = new PrintWriter(baos);
    pw.println("Total number of applications (application-types: " + appType6
        + ", states: " + appState6 + " and tags: " + appTag + ")" + ":" + 1);
    pw.print("                Application-Id\t    Application-Name");
    pw.print("\t    Application-Type");
    pw.print("\t      User\t     Queue\t             State\t       ");
    pw.print("Final-State\t       Progress");
    pw.println("\t                       Tracking-URL");
    pw.print("         application_1234_0006\t            ");
    pw.print("appname2\t            NON-YARN\t     user2\t    ");
    pw.print("queue2\t          FINISHED\t         ");
    pw.print("SUCCEEDED\t         63.79%");
    pw.println("\t                                N/A");
    pw.close();
    appsReportStr = baos.toString("UTF-8");
    Assert.assertEquals(appsReportStr, sysOutStream.toString());
    verify(sysOut, times(6)).write(any(byte[].class), anyInt(), anyInt());

    // Test command yarn application with tags.
    sysOutStream.reset();
    Set<String> appTag1 = Sets.newHashSet("tag1");
    when(client.getApplications(appType1, appState1, appTag1)).thenReturn(
        getApplicationReports(
            applicationReports, appType1, appState1, appTag1, false));
    result =
        cli.run(new String[] { "application", "-list", "-appTags", "tag1" });
    assertEquals(0, result);
    verify(client).getApplications(appType1, appState1, appTag1);
    baos = new ByteArrayOutputStream();
    pw = new PrintWriter(baos);
    pw.println("Total number of applications (application-types: " + appType1
        + ", states: " + appState1 + " and tags: " + appTag1 + ")" + ":" + 2);
    pw.print("                Application-Id\t    Application-Name");
    pw.print("\t    Application-Type");
    pw.print("\t      User\t     Queue\t             State\t       ");
    pw.print("Final-State\t       Progress");
    pw.println("\t                       Tracking-URL");
    pw.print("         application_1234_0005\t             ");
    pw.print("appname\t                YARN\t      user\t     ");
    pw.print("queue\t           RUNNING\t         ");
    pw.print("SUCCEEDED\t         53.79%");
    pw.println("\t                                N/A");
    pw.print("         application_1234_0007\t            ");
    pw.print("appname3\t           MAPREDUCE\t     user3\t    ");
    pw.print("queue3\t           RUNNING\t         ");
    pw.print("SUCCEEDED\t         73.79%");
    pw.println("\t                                N/A");
    pw.close();
    appsReportStr = baos.toString("UTF-8");
    Assert.assertEquals(appsReportStr, sysOutStream.toString());
    verify(sysOut, times(7)).write(any(byte[].class), anyInt(), anyInt());

    sysOutStream.reset();
    EnumSet<YarnApplicationState> appState7 =
        EnumSet.of(YarnApplicationState.RUNNING, YarnApplicationState.FAILED);
    when(client.getApplications(appType1, appState7, appTag1)).thenReturn(
        getApplicationReports(
            applicationReports, appType1, appState7, appTag1, false));
    result = cli.run(
        new String[] { "application", "-list", "-appStates", "RUNNING,FAILED",
            "-appTags", "tag1" });
    assertEquals(0, result);
    verify(client).getApplications(appType1, appState7, appTag1);
    baos = new ByteArrayOutputStream();
    pw = new PrintWriter(baos);
    pw.println("Total number of applications (application-types: " + appType1
        + ", states: " + appState7 + " and tags: " + appTag1 + ")" + ":" + 3);
    pw.print("                Application-Id\t    Application-Name");
    pw.print("\t    Application-Type");
    pw.print("\t      User\t     Queue\t             State\t       ");
    pw.print("Final-State\t       Progress");
    pw.println("\t                       Tracking-URL");
    pw.print("         application_1234_0005\t             ");
    pw.print("appname\t                YARN\t      user\t     ");
    pw.print("queue\t           RUNNING\t         ");
    pw.print("SUCCEEDED\t         53.79%");
    pw.println("\t                                N/A");
    pw.print("         application_1234_0007\t            ");
    pw.print("appname3\t           MAPREDUCE\t     user3\t    ");
    pw.print("queue3\t           RUNNING\t         ");
    pw.print("SUCCEEDED\t         73.79%");
    pw.println("\t                                N/A");
    pw.print("         application_1234_0008\t            ");
    pw.print("appname4\t       NON-MAPREDUCE\t     user4\t    ");
    pw.print("queue4\t            FAILED\t         ");
    pw.print("SUCCEEDED\t         83.79%");
    pw.println("\t                                N/A");
    pw.close();
    appsReportStr = baos.toString("UTF-8");
    Assert.assertEquals(appsReportStr, sysOutStream.toString());
    verify(sysOut, times(8)).write(any(byte[].class), anyInt(), anyInt());

    sysOutStream.reset();
    Set<String> appType9 = Sets.newHashSet("YARN");
    Set<String> appTag2 = Sets.newHashSet("tag3");
    when(client.getApplications(appType9, appState1, appTag2)).thenReturn(
        getApplicationReports(
            applicationReports, appType9, appState1, appTag2, false));
    result = cli.run(new String[] { "application", "-list", "-appTypes", "YARN",
        "-appTags", "tag3" });
    assertEquals(0, result);
    verify(client).getApplications(appType9, appState1, appTag2);
    baos = new ByteArrayOutputStream();
    pw = new PrintWriter(baos);
    pw.println("Total number of applications (application-types: " + appType9
        + ", states: " + appState1 + " and tags: " + appTag2 + ")" + ":" + 1);
    pw.print("                Application-Id\t    Application-Name");
    pw.print("\t    Application-Type");
    pw.print("\t      User\t     Queue\t             State\t       ");
    pw.print("Final-State\t       Progress");
    pw.println("\t                       Tracking-URL");
    pw.print("         application_1234_0005\t             ");
    pw.print("appname\t                YARN\t      user\t     ");
    pw.print("queue\t           RUNNING\t         ");
    pw.print("SUCCEEDED\t         53.79%");
    pw.println("\t                                N/A");
    pw.close();
    appsReportStr = baos.toString("UTF-8");
    Assert.assertEquals(appsReportStr, sysOutStream.toString());
    verify(sysOut, times(9)).write(any(byte[].class), anyInt(), anyInt());

    sysOutStream.reset();
    Set<String> appType10 = Sets.newHashSet("HIVE");
    Set<String> appTag3 = Sets.newHashSet("tag4");
    EnumSet<YarnApplicationState> appState10 =
        EnumSet.of(YarnApplicationState.ACCEPTED);
    when(client.getApplications(appType10, appState10, appTag3)).thenReturn(
        getApplicationReports(
            applicationReports, appType10, appState10, appTag3, false));
    result = cli.run(new String[] { "application", "-list", "-appTypes", "HIVE",
        "-appStates", "ACCEPTED", "-appTags", "tag4" });
    assertEquals(0, result);
    verify(client).getApplications(appType10, appState10, appTag3);
    baos = new ByteArrayOutputStream();
    pw = new PrintWriter(baos);
    pw.println("Total number of applications (application-types: " + appType10
        + ", states: " + appState10 + " and tags: " + appTag3 + ")" + ":" + 1);
    pw.print("                Application-Id\t    Application-Name");
    pw.print("\t    Application-Type");
    pw.print("\t      User\t     Queue\t             State\t       ");
    pw.print("Final-State\t       Progress");
    pw.println("\t                       Tracking-URL");
    pw.print("         application_1234_0009\t            ");
    pw.print("appname5\t                HIVE\t     user5\t    ");
    pw.print("queue5\t          ACCEPTED\t            ");
    pw.print("KILLED\t         93.79%");
    pw.println("\t                                N/A");
    pw.close();
    appsReportStr = baos.toString("UTF-8");
    Assert.assertEquals(appsReportStr, sysOutStream.toString());
    verify(sysOut, times(10)).write(any(byte[].class), anyInt(), anyInt());
  }

  private List<ApplicationReport> getApplicationReports(
      List<ApplicationReport> applicationReports,
      Set<String> appTypes, EnumSet<YarnApplicationState> appStates,
      Set<String> appTags, boolean allStates) {

    List<ApplicationReport> appReports = new ArrayList<ApplicationReport>();

    if (allStates) {
      for(YarnApplicationState state : YarnApplicationState.values()) {
        appStates.add(state);
      }
    }
    for (ApplicationReport appReport : applicationReports) {
      if (appTypes != null && !appTypes.isEmpty()) {
        if (!appTypes.contains(appReport.getApplicationType())) {
          continue;
        }
      }

      if (appStates != null && !appStates.isEmpty()) {
        if (!appStates.contains(appReport.getYarnApplicationState())) {
          continue;
        }
      }

      if (appTags != null && !appTags.isEmpty()) {
        Set<String> tags = appReport.getApplicationTags();
        if (tags == null || tags.isEmpty()) {
          continue;
        }
        boolean match = false;
        for (String appTag : appTags) {
          if (tags.contains(appTag)) {
            match = true;
            break;
          }
        }
        if (!match) {
          continue;
        }
      }
      appReports.add(appReport);
    }
    return appReports;
  }

  @Test (timeout = 10000)
  public void testAppsHelpCommand() throws Exception {
    ApplicationCLI cli = createAndGetAppCLI();
    ApplicationCLI spyCli = spy(cli);
    int result = spyCli.run(new String[] { "application", "-help" });
    Assert.assertTrue(result == 0);
    verify(spyCli).printUsage(any(String.class), any(Options.class));
    Assert.assertEquals(createApplicationCLIHelpMessage(),
        sysOutStream.toString());

    sysOutStream.reset();
    NodeId nodeId = NodeId.newInstance("host0", 0);
    result = cli.run(
        new String[] { "application", "-status", nodeId.toString(), "args" });
    verify(spyCli).printUsage(any(String.class), any(Options.class));
    Assert.assertEquals(createApplicationCLIHelpMessage(),
        sysOutStream.toString());
  }

  @Test (timeout = 10000)
  public void testAppAttemptsHelpCommand() throws Exception {
    ApplicationCLI cli = createAndGetAppCLI();
    ApplicationCLI spyCli = spy(cli);
    int result = spyCli.run(new String[] { "applicationattempt", "-help" });
    Assert.assertTrue(result == 0);
    verify(spyCli).printUsage(any(String.class), any(Options.class));
    Assert.assertEquals(createApplicationAttemptCLIHelpMessage(),
        sysOutStream.toString());

    sysOutStream.reset();
    ApplicationId applicationId = ApplicationId.newInstance(1234, 5);
    result = cli.run(
        new String[] {"applicationattempt", "-list", applicationId.toString(),
            "args" });
    verify(spyCli).printUsage(any(String.class), any(Options.class));
    Assert.assertEquals(createApplicationAttemptCLIHelpMessage(),
        sysOutStream.toString());

    sysOutStream.reset();
    ApplicationAttemptId appAttemptId =
        ApplicationAttemptId.newInstance(applicationId, 6);
    result = cli.run(
        new String[] { "applicationattempt", "-status", appAttemptId.toString(),
            "args" });
    verify(spyCli).printUsage(any(String.class), any(Options.class));
    Assert.assertEquals(createApplicationAttemptCLIHelpMessage(),
        sysOutStream.toString());
  }

  @Test (timeout = 10000)
  public void testContainersHelpCommand() throws Exception {
    ApplicationCLI cli = createAndGetAppCLI();
    ApplicationCLI spyCli = spy(cli);
    int result = spyCli.run(new String[] { "container", "-help" });
    Assert.assertTrue(result == 0);
    verify(spyCli).printUsage(any(String.class), any(Options.class));
    Assert.assertEquals(createContainerCLIHelpMessage(),
        normalize(sysOutStream.toString()));

    sysOutStream.reset();
    ApplicationId applicationId = ApplicationId.newInstance(1234, 5);
    ApplicationAttemptId appAttemptId =
        ApplicationAttemptId.newInstance(applicationId, 6);
    result = cli.run(
        new String[] {"container", "-list", appAttemptId.toString(), "args" });
    verify(spyCli).printUsage(any(String.class), any(Options.class));
    Assert.assertEquals(createContainerCLIHelpMessage(),
        normalize(sysOutStream.toString()));

    sysOutStream.reset();
    ContainerId containerId = ContainerId.newContainerId(appAttemptId, 7);
    result = cli.run(
        new String[] { "container", "-status", containerId.toString(), "args" });
    verify(spyCli).printUsage(any(String.class), any(Options.class));
    Assert.assertEquals(createContainerCLIHelpMessage(),
        normalize(sysOutStream.toString()));
  }

  @Test (timeout = 5000)
  public void testNodesHelpCommand() throws Exception {
    NodeCLI nodeCLI = createAndGetNodeCLI();
    nodeCLI.run(new String[] {});
    Assert.assertEquals(createNodeCLIHelpMessage(),
        sysOutStream.toString());
  }

  @Test
  public void testKillApplication() throws Exception {
    ApplicationCLI cli = createAndGetAppCLI();
    ApplicationId applicationId = ApplicationId.newInstance(1234, 5);

    ApplicationReport newApplicationReport2 = ApplicationReport.newInstance(
        applicationId, ApplicationAttemptId.newInstance(applicationId, 1),
        "user", "queue", "appname", "host", 124, null,
        YarnApplicationState.FINISHED, "diagnostics", "url", 0, 0, 0,
        FinalApplicationStatus.SUCCEEDED, null, "N/A", 0.53789f, "YARN", null);
    when(client.getApplicationReport(any(ApplicationId.class))).thenReturn(
        newApplicationReport2);
    int result = cli.run(new String[] { "application","-kill", applicationId.toString() });
    assertEquals(0, result);
    verify(client, times(0)).killApplication(any(ApplicationId.class));
    verify(sysOut).println(
        "Application " + applicationId + " has already finished ");

    ApplicationReport newApplicationReport = ApplicationReport.newInstance(
        applicationId, ApplicationAttemptId.newInstance(applicationId, 1),
        "user", "queue", "appname", "host", 124, null,
        YarnApplicationState.RUNNING, "diagnostics", "url", 0, 0, 0,
        FinalApplicationStatus.SUCCEEDED, null, "N/A", 0.53789f, "YARN", null);
    when(client.getApplicationReport(any(ApplicationId.class))).thenReturn(
        newApplicationReport);
    result = cli.run(new String[] { "application","-kill", applicationId.toString() });
    assertEquals(0, result);
    verify(client).killApplication(any(ApplicationId.class));
    verify(sysOut).println("Killing application application_1234_0005");

    doThrow(new ApplicationNotFoundException("Application with id '"
        + applicationId + "' doesn't exist in RM.")).when(client)
        .getApplicationReport(applicationId);
    cli = createAndGetAppCLI();
    try {
      int exitCode =
          cli.run(new String[] { "application","-kill", applicationId.toString() });
      verify(sysOut).println("Application with id '" + applicationId +
              "' doesn't exist in RM.");
      Assert.assertNotSame("should return non-zero exit code.", 0, exitCode);
    } catch (ApplicationNotFoundException appEx) {
      Assert.fail("application -kill should not throw" +
          "ApplicationNotFoundException. " + appEx);
    } catch (Exception e) {
      Assert.fail("Unexpected exception: " + e);
    }
  }

  @Test
  public void testKillApplications() throws Exception {
    ApplicationCLI cli = createAndGetAppCLI();
    ApplicationId applicationId1 = ApplicationId.newInstance(1234, 5);
    ApplicationId applicationId2 = ApplicationId.newInstance(1234, 6);
    ApplicationId applicationId3 = ApplicationId.newInstance(1234, 7);
    ApplicationId applicationId4 = ApplicationId.newInstance(1234, 8);

    // Test Scenario 1: Both applications are FINISHED.
    ApplicationReport newApplicationReport1 = ApplicationReport.newInstance(
        applicationId1, ApplicationAttemptId.newInstance(applicationId1, 1),
        "user", "queue", "appname", "host", 124, null,
        YarnApplicationState.FINISHED, "diagnostics", "url", 0, 0, 0,
        FinalApplicationStatus.SUCCEEDED, null, "N/A", 0.53789f, "YARN", null);
    ApplicationReport newApplicationReport2 = ApplicationReport.newInstance(
        applicationId2, ApplicationAttemptId.newInstance(applicationId2, 1),
        "user", "queue", "appname", "host", 124, null,
        YarnApplicationState.FINISHED, "diagnostics", "url", 0, 0, 0,
        FinalApplicationStatus.SUCCEEDED, null, "N/A", 0.34344f, "YARN", null);
    when(client.getApplicationReport(applicationId1)).thenReturn(
        newApplicationReport1);
    when(client.getApplicationReport(applicationId2)).thenReturn(
        newApplicationReport2);
    int result = cli.run(new String[]{"application", "-kill",
        applicationId1.toString() + " " + applicationId2.toString()});
    assertEquals(0, result);
    verify(client, times(0)).killApplication(applicationId1);
    verify(client, times(0)).killApplication(applicationId2);
    verify(sysOut).println(
        "Application " + applicationId1 + " has already finished ");
    verify(sysOut).println(
        "Application " + applicationId2 + " has already finished ");

    // Test Scenario 2: Both applications are RUNNING.
    ApplicationReport newApplicationReport3 = ApplicationReport.newInstance(
        applicationId1, ApplicationAttemptId.newInstance(applicationId1, 1),
        "user", "queue", "appname", "host", 124, null,
        YarnApplicationState.RUNNING, "diagnostics", "url", 0, 0, 0,
        FinalApplicationStatus.SUCCEEDED, null, "N/A", 0.53789f, "YARN", null);
    ApplicationReport newApplicationReport4 = ApplicationReport.newInstance(
        applicationId2, ApplicationAttemptId.newInstance(applicationId2, 1),
        "user", "queue", "appname", "host", 124, null,
        YarnApplicationState.RUNNING, "diagnostics", "url", 0, 0, 0,
        FinalApplicationStatus.SUCCEEDED, null, "N/A", 0.53345f, "YARN", null);
    when(client.getApplicationReport(applicationId1)).thenReturn(
        newApplicationReport3);
    when(client.getApplicationReport(applicationId2)).thenReturn(
        newApplicationReport4);
    result = cli.run(new String[]{"application", "-kill",
        applicationId1.toString() + " " + applicationId2.toString()});
    assertEquals(0, result);
    verify(client).killApplication(applicationId1);
    verify(client).killApplication(applicationId2);
    verify(sysOut).println(
        "Killing application application_1234_0005");
    verify(sysOut).println(
        "Killing application application_1234_0006");

    // Test Scenario 3: Both applications are not present.
    doThrow(new ApplicationNotFoundException("Application with id '"
        + applicationId3 + "' doesn't exist in RM.")).when(client)
        .getApplicationReport(applicationId3);
    doThrow(new ApplicationNotFoundException("Application with id '"
        + applicationId4 + "' doesn't exist in RM.")).when(client)
        .getApplicationReport(applicationId4);
    result = cli.run(new String[]{"application", "-kill",
        applicationId3.toString() + " " + applicationId4.toString()});
    Assert.assertNotEquals(0, result);
    verify(sysOut).println(
        "Application with id 'application_1234_0007' doesn't exist in RM.");
    verify(sysOut).println(
        "Application with id 'application_1234_0008' doesn't exist in RM.");

    // Test Scenario 4: one application is not present and other RUNNING
    doThrow(new ApplicationNotFoundException("Application with id '"
        + applicationId3 + "' doesn't exist in RM.")).when(client)
        .getApplicationReport(applicationId3);
    ApplicationReport newApplicationReport5 = ApplicationReport.newInstance(
        applicationId1, ApplicationAttemptId.newInstance(applicationId1, 1),
        "user", "queue", "appname", "host", 124, null,
        YarnApplicationState.RUNNING, "diagnostics", "url", 0, 0, 0,
        FinalApplicationStatus.SUCCEEDED, null, "N/A", 0.53345f, "YARN", null);
    when(client.getApplicationReport(applicationId1)).thenReturn(
        newApplicationReport5);
    result = cli.run(new String[]{"application", "-kill",
        applicationId3.toString() + " " + applicationId1.toString()});
    Assert.assertEquals(0, result);

    // Test Scenario 5: kill operation with some other command.
    sysOutStream.reset();
    result = cli.run(new String[]{"application", "--appStates", "RUNNING",
        "-kill", applicationId3.toString() + " " + applicationId1.toString()});
    Assert.assertEquals(-1, result);
    Assert.assertEquals(createApplicationCLIHelpMessage(),
        sysOutStream.toString());
  }

  @Test
  public void testKillApplicationsOfDifferentEndStates() throws Exception {
    ApplicationCLI cli = createAndGetAppCLI();
    ApplicationId applicationId1 = ApplicationId.newInstance(1234, 5);
    ApplicationId applicationId2 = ApplicationId.newInstance(1234, 6);

    // Scenario: One application is FINISHED and other is RUNNING.
    ApplicationReport newApplicationReport5 = ApplicationReport.newInstance(
        applicationId1, ApplicationAttemptId.newInstance(applicationId1, 1),
        "user", "queue", "appname", "host", 124, null,
        YarnApplicationState.FINISHED, "diagnostics", "url", 0, 0, 0,
        FinalApplicationStatus.SUCCEEDED, null, "N/A", 0.53789f, "YARN", null);
    ApplicationReport newApplicationReport6 = ApplicationReport.newInstance(
        applicationId2, ApplicationAttemptId.newInstance(applicationId2, 1),
        "user", "queue", "appname", "host", 124, null,
        YarnApplicationState.RUNNING, "diagnostics", "url", 0, 0, 0,
        FinalApplicationStatus.SUCCEEDED, null, "N/A", 0.53345f, "YARN", null);
    when(client.getApplicationReport(applicationId1)).thenReturn(
        newApplicationReport5);
    when(client.getApplicationReport(applicationId2)).thenReturn(
        newApplicationReport6);
    int result = cli.run(new String[]{"application", "-kill",
        applicationId1.toString() + " " + applicationId2.toString()});
    assertEquals(0, result);
    verify(client, times(1)).killApplication(applicationId2);
    verify(sysOut).println(
        "Application " + applicationId1 + " has already finished ");
    verify(sysOut).println("Killing application application_1234_0006");
  }

  @Test
  public void testMoveApplicationAcrossQueues() throws Exception {
    ApplicationCLI cli = createAndGetAppCLI();
    ApplicationId applicationId = ApplicationId.newInstance(1234, 5);

    ApplicationReport newApplicationReport2 = ApplicationReport.newInstance(
        applicationId, ApplicationAttemptId.newInstance(applicationId, 1),
        "user", "queue", "appname", "host", 124, null,
        YarnApplicationState.FINISHED, "diagnostics", "url", 0, 0, 0,
        FinalApplicationStatus.SUCCEEDED, null, "N/A", 0.53789f, "YARN", null);
    when(client.getApplicationReport(any(ApplicationId.class))).thenReturn(
        newApplicationReport2);
    int result = cli.run(new String[] { "application", "-movetoqueue",
        applicationId.toString(), "-queue", "targetqueue"});
    assertEquals(0, result);
    verify(client, times(0)).moveApplicationAcrossQueues(
        any(ApplicationId.class), any(String.class));
    verify(sysOut).println(
        "Application " + applicationId + " has already finished ");

    ApplicationReport newApplicationReport = ApplicationReport.newInstance(
        applicationId, ApplicationAttemptId.newInstance(applicationId, 1),
        "user", "queue", "appname", "host", 124, null,
        YarnApplicationState.RUNNING, "diagnostics", "url", 0, 0, 0,
        FinalApplicationStatus.SUCCEEDED, null, "N/A", 0.53789f, "YARN", null);
    when(client.getApplicationReport(any(ApplicationId.class))).thenReturn(
        newApplicationReport);
    result = cli.run(new String[] { "application", "-movetoqueue",
        applicationId.toString(), "-queue", "targetqueue"});
    assertEquals(0, result);
    verify(client).moveApplicationAcrossQueues(any(ApplicationId.class),
        any(String.class));
    verify(sysOut).println("Moving application application_1234_0005 to queue targetqueue");
    verify(sysOut).println("Successfully completed move.");

    doThrow(new ApplicationNotFoundException("Application with id '"
        + applicationId + "' doesn't exist in RM.")).when(client)
        .moveApplicationAcrossQueues(applicationId, "targetqueue");
    cli = createAndGetAppCLI();
    try {
      result = cli.run(new String[] { "application", "-movetoqueue",
          applicationId.toString(), "-queue", "targetqueue"});
      Assert.fail();
    } catch (Exception ex) {
      Assert.assertTrue(ex instanceof ApplicationNotFoundException);
      Assert.assertEquals("Application with id '" + applicationId +
          "' doesn't exist in RM.", ex.getMessage());
    }
  }

  @Test
  public void testMoveApplicationAcrossQueuesWithNewCommand() throws Exception {
    ApplicationCLI cli = createAndGetAppCLI();
    ApplicationId applicationId = ApplicationId.newInstance(1234, 5);

    ApplicationReport newApplicationReport2 = ApplicationReport.newInstance(
        applicationId, ApplicationAttemptId.newInstance(applicationId, 1),
        "user", "queue", "appname", "host", 124, null,
        YarnApplicationState.FINISHED, "diagnostics", "url", 0, 0, 0,
        FinalApplicationStatus.SUCCEEDED, null, "N/A", 0.53789f, "YARN", null);
    when(client.getApplicationReport(any(ApplicationId.class)))
        .thenReturn(newApplicationReport2);
    int result = cli.run(new String[]{"application", "-appId",
        applicationId.toString(), "-changeQueue", "targetqueue"});
    assertEquals(0, result);
    verify(client, times(0)).moveApplicationAcrossQueues(
        any(ApplicationId.class), any(String.class));
    verify(sysOut)
        .println("Application " + applicationId + " has already finished ");

    ApplicationReport newApplicationReport = ApplicationReport.newInstance(
        applicationId, ApplicationAttemptId.newInstance(applicationId, 1),
        "user", "queue", "appname", "host", 124, null,
        YarnApplicationState.RUNNING, "diagnostics", "url", 0, 0, 0,
        FinalApplicationStatus.SUCCEEDED, null, "N/A", 0.53789f, "YARN", null);
    when(client.getApplicationReport(any(ApplicationId.class)))
        .thenReturn(newApplicationReport);
    result = cli.run(new String[]{"application", "-appId",
        applicationId.toString(), "-changeQueue", "targetqueue"});
    assertEquals(0, result);
    verify(client).moveApplicationAcrossQueues(any(ApplicationId.class),
        any(String.class));
    verify(sysOut).println(
        "Moving application application_1234_0005 to queue targetqueue");
    verify(sysOut).println("Successfully completed move.");

    doThrow(new ApplicationNotFoundException(
        "Application with id '" + applicationId + "' doesn't exist in RM."))
            .when(client)
            .moveApplicationAcrossQueues(applicationId, "targetqueue");
    cli = createAndGetAppCLI();
    try {
      result = cli.run(new String[]{"application", "-appId",
          applicationId.toString(), "-changeQueue", "targetqueue"});
      Assert.fail();
    } catch (Exception ex) {
      Assert.assertTrue(ex instanceof ApplicationNotFoundException);
      Assert.assertEquals(
          "Application with id '" + applicationId + "' doesn't exist in RM.",
          ex.getMessage());
    }
  }

  @Test
  public void testListClusterNodes() throws Exception {
    List<NodeReport> nodeReports = new ArrayList<NodeReport>();
    nodeReports.addAll(getNodeReports(1, NodeState.NEW));
    nodeReports.addAll(getNodeReports(2, NodeState.RUNNING));
    nodeReports.addAll(getNodeReports(1, NodeState.UNHEALTHY));
    nodeReports.addAll(getNodeReports(1, NodeState.DECOMMISSIONED));
    nodeReports.addAll(getNodeReports(1, NodeState.REBOOTED));
    nodeReports.addAll(getNodeReports(1, NodeState.LOST));

    NodeCLI cli = createAndGetNodeCLI();

    Set<NodeState> nodeStates = new HashSet<NodeState>();
    nodeStates.add(NodeState.NEW);
    NodeState[] states = nodeStates.toArray(new NodeState[0]);
    when(client.getNodeReports(states))
        .thenReturn(getNodeReports(nodeReports, nodeStates));
    int result = cli.run(new String[] {"-list", "-states", "NEW"});
    assertEquals(0, result);
    verify(client).getNodeReports(states);
    ByteArrayOutputStream baos = new ByteArrayOutputStream();
    PrintWriter pw = new PrintWriter(baos);
    pw.println("Total Nodes:1");
    pw.print("         Node-Id\t     Node-State\tNode-Http-Address\t");
    pw.println("Number-of-Running-Containers");
    pw.print("         host0:0\t            NEW\t       host1:8888\t");
    pw.println("                           0");
    pw.close();
    String nodesReportStr = baos.toString("UTF-8");
    Assert.assertEquals(nodesReportStr, sysOutStream.toString());
    verify(sysOut, times(1)).write(any(byte[].class), anyInt(), anyInt());

    sysOutStream.reset();
    nodeStates.clear();
    nodeStates.add(NodeState.RUNNING);
    states = nodeStates.toArray(new NodeState[0]);
    when(client.getNodeReports(states))
        .thenReturn(getNodeReports(nodeReports, nodeStates));
    result = cli.run(new String[] {"-list", "-states", "RUNNING"});
    assertEquals(0, result);
    verify(client).getNodeReports(states);
    baos = new ByteArrayOutputStream();
    pw = new PrintWriter(baos);
    pw.println("Total Nodes:2");
    pw.print("         Node-Id\t     Node-State\tNode-Http-Address\t");
    pw.println("Number-of-Running-Containers");
    pw.print("         host0:0\t        RUNNING\t       host1:8888\t");
    pw.println("                           0");
    pw.print("         host1:0\t        RUNNING\t       host1:8888\t");
    pw.println("                           0");
    pw.close();
    nodesReportStr = baos.toString("UTF-8");
    Assert.assertEquals(nodesReportStr, sysOutStream.toString());
    verify(sysOut, times(2)).write(any(byte[].class), anyInt(), anyInt());

    sysOutStream.reset();
    result = cli.run(new String[] {"-list"});
    assertEquals(0, result);
    Assert.assertEquals(nodesReportStr, sysOutStream.toString());
    verify(sysOut, times(3)).write(any(byte[].class), anyInt(), anyInt());

    sysOutStream.reset();
    result = cli.run(new String[] {"-list", "-showDetails"});
    assertEquals(0, result);
    baos = new ByteArrayOutputStream();
    pw = new PrintWriter(baos);
    pw.println("Total Nodes:2");
    pw.print("         Node-Id\t     Node-State\tNode-Http-Address\t");
    pw.println("Number-of-Running-Containers");
    pw.print("         host0:0\t        RUNNING\t       host1:8888\t");
    pw.println("                           0");
    pw.println("Detailed Node Information :");
    pw.println("\tConfigured Resources : <memory:0, vCores:0>");
    pw.println("\tAllocated Resources : <memory:0, vCores:0>");
    pw.println("\tResource Utilization by Node : PMem:2048 MB, VMem:4096 MB, VCores:8.0");
    pw.println("\tResource Utilization by Containers : PMem:1024 MB, VMem:2048 MB, VCores:4.0");
    pw.println("\tNode-Labels : ");
    pw.print("         host1:0\t        RUNNING\t       host1:8888\t");
    pw.println("                           0");
    pw.println("Detailed Node Information :");
    pw.println("\tConfigured Resources : <memory:0, vCores:0>");
    pw.println("\tAllocated Resources : <memory:0, vCores:0>");
    pw.println("\tResource Utilization by Node : PMem:2048 MB, VMem:4096 MB, VCores:8.0");
    pw.println("\tResource Utilization by Containers : PMem:1024 MB, VMem:2048 MB, VCores:4.0");
    pw.println("\tNode-Labels : ");
    pw.close();
    nodesReportStr = baos.toString("UTF-8");
    Assert.assertEquals(nodesReportStr, sysOutStream.toString());
    verify(sysOut, times(4)).write(any(byte[].class), anyInt(), anyInt());

    sysOutStream.reset();
    nodeStates.clear();
    nodeStates.add(NodeState.UNHEALTHY);
    states = nodeStates.toArray(new NodeState[0]);
    when(client.getNodeReports(states))
        .thenReturn(getNodeReports(nodeReports, nodeStates));
    result = cli.run(new String[] {"-list", "-states", "UNHEALTHY"});
    assertEquals(0, result);
    verify(client).getNodeReports(states);
    baos = new ByteArrayOutputStream();
    pw = new PrintWriter(baos);
    pw.println("Total Nodes:1");
    pw.print("         Node-Id\t     Node-State\tNode-Http-Address\t");
    pw.println("Number-of-Running-Containers");
    pw.print("         host0:0\t      UNHEALTHY\t       host1:8888\t");
    pw.println("                           0");
    pw.close();
    nodesReportStr = baos.toString("UTF-8");
    Assert.assertEquals(nodesReportStr, sysOutStream.toString());
    verify(sysOut, times(5)).write(any(byte[].class), anyInt(), anyInt());

    sysOutStream.reset();
    nodeStates.clear();
    nodeStates.add(NodeState.DECOMMISSIONED);
    states = nodeStates.toArray(new NodeState[0]);
    when(client.getNodeReports(states))
        .thenReturn(getNodeReports(nodeReports, nodeStates));
    result = cli.run(new String[] {"-list", "-states", "DECOMMISSIONED"});
    assertEquals(0, result);
    verify(client).getNodeReports(states);
    baos = new ByteArrayOutputStream();
    pw = new PrintWriter(baos);
    pw.println("Total Nodes:1");
    pw.print("         Node-Id\t     Node-State\tNode-Http-Address\t");
    pw.println("Number-of-Running-Containers");
    pw.print("         host0:0\t DECOMMISSIONED\t       host1:8888\t");
    pw.println("                           0");
    pw.close();
    nodesReportStr = baos.toString("UTF-8");
    Assert.assertEquals(nodesReportStr, sysOutStream.toString());
    verify(sysOut, times(6)).write(any(byte[].class), anyInt(), anyInt());

    sysOutStream.reset();
    nodeStates.clear();
    nodeStates.add(NodeState.REBOOTED);
    states = nodeStates.toArray(new NodeState[0]);
    when(client.getNodeReports(states))
        .thenReturn(getNodeReports(nodeReports, nodeStates));
    result = cli.run(new String[] {"-list", "-states", "REBOOTED"});
    assertEquals(0, result);
    verify(client).getNodeReports(states);
    baos = new ByteArrayOutputStream();
    pw = new PrintWriter(baos);
    pw.println("Total Nodes:1");
    pw.print("         Node-Id\t     Node-State\tNode-Http-Address\t");
    pw.println("Number-of-Running-Containers");
    pw.print("         host0:0\t       REBOOTED\t       host1:8888\t");
    pw.println("                           0");
    pw.close();
    nodesReportStr = baos.toString("UTF-8");
    Assert.assertEquals(nodesReportStr, sysOutStream.toString());
    verify(sysOut, times(7)).write(any(byte[].class), anyInt(), anyInt());

    sysOutStream.reset();
    nodeStates.clear();
    nodeStates.add(NodeState.LOST);
    states = nodeStates.toArray(new NodeState[0]);
    when(client.getNodeReports(states))
        .thenReturn(getNodeReports(nodeReports, nodeStates));
    result = cli.run(new String[] {"-list", "-states", "LOST"});
    assertEquals(0, result);
    verify(client).getNodeReports(states);
    baos = new ByteArrayOutputStream();
    pw = new PrintWriter(baos);
    pw.println("Total Nodes:1");
    pw.print("         Node-Id\t     Node-State\tNode-Http-Address\t");
    pw.println("Number-of-Running-Containers");
    pw.print("         host0:0\t           LOST\t       host1:8888\t");
    pw.println("                           0");
    pw.close();
    nodesReportStr = baos.toString("UTF-8");
    Assert.assertEquals(nodesReportStr, sysOutStream.toString());
    verify(sysOut, times(8)).write(any(byte[].class), anyInt(), anyInt());

    sysOutStream.reset();
    nodeStates.clear();
    nodeStates.add(NodeState.NEW);
    nodeStates.add(NodeState.RUNNING);
    nodeStates.add(NodeState.LOST);
    nodeStates.add(NodeState.REBOOTED);
    states = nodeStates.toArray(new NodeState[0]);
    when(client.getNodeReports(states))
        .thenReturn(getNodeReports(nodeReports, nodeStates));
    result = cli.run(new String[] {"-list", "-states",
                                        "NEW,RUNNING,LOST,REBOOTED"});
    assertEquals(0, result);
    verify(client).getNodeReports(states);
    baos = new ByteArrayOutputStream();
    pw = new PrintWriter(baos);
    pw.println("Total Nodes:5");
    pw.print("         Node-Id\t     Node-State\tNode-Http-Address\t");
    pw.println("Number-of-Running-Containers");
    pw.print("         host0:0\t            NEW\t       host1:8888\t");
    pw.println("                           0");
    pw.print("         host0:0\t        RUNNING\t       host1:8888\t");
    pw.println("                           0");
    pw.print("         host1:0\t        RUNNING\t       host1:8888\t");
    pw.println("                           0");
    pw.print("         host0:0\t       REBOOTED\t       host1:8888\t");
    pw.println("                           0");
    pw.print("         host0:0\t           LOST\t       host1:8888\t");
    pw.println("                           0");
    pw.close();
    nodesReportStr = baos.toString("UTF-8");
    Assert.assertEquals(nodesReportStr, sysOutStream.toString());
    verify(sysOut, times(9)).write(any(byte[].class), anyInt(), anyInt());

    sysOutStream.reset();
    nodeStates.clear();
    for (NodeState s : NodeState.values()) {
      nodeStates.add(s);
    }
    states = nodeStates.toArray(new NodeState[0]);
    when(client.getNodeReports(states))
        .thenReturn(getNodeReports(nodeReports, nodeStates));
    result = cli.run(new String[] {"-list", "-All"});
    assertEquals(0, result);
    verify(client).getNodeReports(states);
    baos = new ByteArrayOutputStream();
    pw = new PrintWriter(baos);
    pw.println("Total Nodes:7");
    pw.print("         Node-Id\t     Node-State\tNode-Http-Address\t");
    pw.println("Number-of-Running-Containers");
    pw.print("         host0:0\t            NEW\t       host1:8888\t");
    pw.println("                           0");
    pw.print("         host0:0\t        RUNNING\t       host1:8888\t");
    pw.println("                           0");
    pw.print("         host1:0\t        RUNNING\t       host1:8888\t");
    pw.println("                           0");
    pw.print("         host0:0\t      UNHEALTHY\t       host1:8888\t");
    pw.println("                           0");
    pw.print("         host0:0\t DECOMMISSIONED\t       host1:8888\t");
    pw.println("                           0");
    pw.print("         host0:0\t       REBOOTED\t       host1:8888\t");
    pw.println("                           0");
    pw.print("         host0:0\t           LOST\t       host1:8888\t");
    pw.println("                           0");
    pw.close();
    nodesReportStr = baos.toString("UTF-8");
    Assert.assertEquals(nodesReportStr, sysOutStream.toString());
    verify(sysOut, times(10)).write(any(byte[].class), anyInt(), anyInt());

    sysOutStream.reset();
    result = cli.run(new String[] { "-list", "-states", "InvalidState"});
    assertEquals(-1, result);
  }

  private List<NodeReport> getNodeReports(
      List<NodeReport> nodeReports,
      Set<NodeState> nodeStates) {
    List<NodeReport> reports = new ArrayList<NodeReport>();

    for (NodeReport nodeReport : nodeReports) {
      if (nodeStates.contains(nodeReport.getNodeState())) {
        reports.add(nodeReport);
      }
    }
    return reports;
  }

  @Test
  public void testNodeStatus() throws Exception {
    NodeId nodeId = NodeId.newInstance("host0", 0);
    when(client.getNodeReports())
        .thenReturn(getNodeReports(3, NodeState.RUNNING, false, false, false));
    NodeCLI cli = createAndGetNodeCLI();
    int result = cli.run(new String[] { "-status", nodeId.toString() });
    assertEquals(0, result);
    verify(client).getNodeReports();
    ByteArrayOutputStream baos = new ByteArrayOutputStream();
    PrintWriter pw = new PrintWriter(baos);
    pw.println("Node Report : ");
    pw.println("\tNode-Id : host0:0");
    pw.println("\tRack : rack1");
    pw.println("\tNode-State : RUNNING");
    pw.println("\tNode-Http-Address : host1:8888");
    pw.println("\tLast-Health-Update : "
      + DateFormatUtils.format(new Date(0), "E dd/MMM/yy hh:mm:ss:SSzz"));
    pw.println("\tHealth-Report : ");
    pw.println("\tContainers : 0");
    pw.println("\tMemory-Used : 0MB");
    pw.println("\tMemory-Capacity : 0MB");
    pw.println("\tCPU-Used : 0 vcores");
    pw.println("\tCPU-Capacity : 0 vcores");
    pw.println("\tNode-Labels : a,b,c,x,y,z");
    pw.println("\tNode Attributes : rm.yarn.io/GPU(STRING)=ARM");
    pw.println("\t                  rm.yarn.io/CPU(STRING)=ARM");
    pw.println("\tResource Utilization by Node : PMem:2048 MB, VMem:4096 MB, VCores:8.0");
    pw.println("\tResource Utilization by Containers : PMem:1024 MB, VMem:2048 MB, VCores:4.0");
    pw.close();
    String nodeStatusStr = baos.toString("UTF-8");
    verify(sysOut, times(1)).println(isA(String.class));
    verify(sysOut).println(nodeStatusStr);
  }
  
  @Test
  public void testNodeStatusWithEmptyNodeLabels() throws Exception {
    NodeId nodeId = NodeId.newInstance("host0", 0);
    when(client.getNodeReports()).thenReturn(
                    getNodeReports(3, NodeState.RUNNING));
    NodeCLI cli = createAndGetNodeCLI();
    int result = cli.run(new String[] { "-status", nodeId.toString() });
    assertEquals(0, result);
    verify(client).getNodeReports();
    ByteArrayOutputStream baos = new ByteArrayOutputStream();
    PrintWriter pw = new PrintWriter(baos);
    pw.println("Node Report : ");
    pw.println("\tNode-Id : host0:0");
    pw.println("\tRack : rack1");
    pw.println("\tNode-State : RUNNING");
    pw.println("\tNode-Http-Address : host1:8888");
    pw.println("\tLast-Health-Update : "
      + DateFormatUtils.format(new Date(0), "E dd/MMM/yy hh:mm:ss:SSzz"));
    pw.println("\tHealth-Report : ");
    pw.println("\tContainers : 0");
    pw.println("\tMemory-Used : 0MB");
    pw.println("\tMemory-Capacity : 0MB");
    pw.println("\tCPU-Used : 0 vcores");
    pw.println("\tCPU-Capacity : 0 vcores");
    pw.println("\tNode-Labels : ");
    pw.println("\tNode Attributes : ");
    pw.println("\tResource Utilization by Node : PMem:2048 MB, VMem:4096 MB, VCores:8.0");
    pw.println("\tResource Utilization by Containers : PMem:1024 MB, VMem:2048 MB, VCores:4.0");
    pw.close();
    String nodeStatusStr = baos.toString("UTF-8");
    verify(sysOut, times(1)).println(isA(String.class));
    verify(sysOut).println(nodeStatusStr);
  }

  @Test
  public void testNodeStatusWithEmptyResourceUtilization() throws Exception {
    NodeId nodeId = NodeId.newInstance("host0", 0);
    when(client.getNodeReports())
        .thenReturn(getNodeReports(3, NodeState.RUNNING, false, true, true));
    NodeCLI cli = createAndGetNodeCLI();
    int result = cli.run(new String[] { "-status", nodeId.toString() });
    assertEquals(0, result);
    verify(client).getNodeReports();
    ByteArrayOutputStream baos = new ByteArrayOutputStream();
    PrintWriter pw = new PrintWriter(baos);
    pw.println("Node Report : ");
    pw.println("\tNode-Id : host0:0");
    pw.println("\tRack : rack1");
    pw.println("\tNode-State : RUNNING");
    pw.println("\tNode-Http-Address : host1:8888");
    pw.println("\tLast-Health-Update : "
      + DateFormatUtils.format(new Date(0), "E dd/MMM/yy hh:mm:ss:SSzz"));
    pw.println("\tHealth-Report : ");
    pw.println("\tContainers : 0");
    pw.println("\tMemory-Used : 0MB");
    pw.println("\tMemory-Capacity : 0MB");
    pw.println("\tCPU-Used : 0 vcores");
    pw.println("\tCPU-Capacity : 0 vcores");
    pw.println("\tNode-Labels : a,b,c,x,y,z");
    pw.println("\tNode Attributes : ");
    pw.println("\tResource Utilization by Node : ");
    pw.println("\tResource Utilization by Containers : ");
    pw.close();
    String nodeStatusStr = baos.toString("UTF-8");
    verify(sysOut, times(1)).println(isA(String.class));
    verify(sysOut).println(nodeStatusStr);
  }

  @Test
  public void testAbsentNodeStatus() throws Exception {
    NodeId nodeId = NodeId.newInstance("Absenthost0", 0);

    when(client.getNodeReports()).thenReturn(
                getNodeReports(0, NodeState.RUNNING));
    NodeCLI cli = createAndGetNodeCLI();
    int result = cli.run(new String[] { "-status", nodeId.toString() });
    assertEquals(0, result);
    verify(client).getNodeReports();
    verify(sysOut, times(1)).println(isA(String.class));
    verify(sysOut).println(
      "Could not find the node report for node id : " + nodeId.toString());
  }

  @Test
  public void testAppCLIUsageInfo() throws Exception {
    verifyUsageInfo(new ApplicationCLI());
  }

  @Test
  public void testNodeCLIUsageInfo() throws Exception {
    verifyUsageInfo(new NodeCLI());
  }

  @Test
  public void testMissingArguments() throws Exception {
    ApplicationCLI cli = createAndGetAppCLI();
    int result = cli.run(new String[] { "application", "-status" });
    assertThat(result).isEqualTo(-1);
    Assert.assertEquals(String.format("Missing argument for options%n%1s",
        createApplicationCLIHelpMessage()), sysOutStream.toString());

    sysOutStream.reset();
    result = cli.run(new String[] { "applicationattempt", "-status" });
    assertThat(result).isEqualTo(-1);
    Assert.assertEquals(String.format("Missing argument for options%n%1s",
        createApplicationAttemptCLIHelpMessage()), sysOutStream.toString());

    sysOutStream.reset();
    result = cli.run(new String[] { "container", "-status" });
    assertThat(result).isEqualTo(-1);
    Assert.assertEquals(String.format("Missing argument for options %1s",
        createContainerCLIHelpMessage()), normalize(sysOutStream.toString()));

    sysOutStream.reset();
    NodeCLI nodeCLI = createAndGetNodeCLI();
    result = nodeCLI.run(new String[] { "-status" });
    assertThat(result).isEqualTo(-1);
    Assert.assertEquals(String.format("Missing argument for options%n%1s",
        createNodeCLIHelpMessage()), sysOutStream.toString());
  }
  
  @Test
  public void testGetQueueInfo() throws Exception {
    QueueCLI cli = createAndGetQueueCLI();
    Set<String> nodeLabels = new HashSet<String>();
    nodeLabels.add("GPU");
    nodeLabels.add("JDK_7");
    QueueInfo queueInfo = QueueInfo.newInstance("queueA", 0.4f, 0.8f, 0.5f,
        null, null, QueueState.RUNNING, nodeLabels, "GPU", null, false, null,
        false);
    when(client.getQueueInfo(any(String.class))).thenReturn(queueInfo);
    int result = cli.run(new String[] { "-status", "queueA" });
    assertEquals(0, result);
    verify(client).getQueueInfo("queueA");
    ByteArrayOutputStream baos = new ByteArrayOutputStream();
    PrintWriter pw = new PrintWriter(baos);
    pw.println("Queue Information : ");
    pw.println("Queue Name : " + "queueA");
    pw.println("\tState : " + "RUNNING");
    pw.println("\tCapacity : " + "40.00%");
    pw.println("\tCurrent Capacity : " + "50.00%");
    pw.println("\tMaximum Capacity : " + "80.00%");
    pw.println("\tDefault Node Label expression : " + "GPU");
    pw.println("\tAccessible Node Labels : " + "JDK_7,GPU");
    pw.println("\tPreemption : " + "enabled");
    pw.println("\tIntra-queue Preemption : " + "enabled");
    pw.close();
    String queueInfoStr = baos.toString("UTF-8");
    Assert.assertEquals(queueInfoStr, sysOutStream.toString());
  }

  @Test
  public void testGetQueueInfoOverrideIntraQueuePreemption() throws Exception {
    CapacitySchedulerConfiguration conf = new CapacitySchedulerConfiguration();
    ReservationSystemTestUtil.setupQueueConfiguration(conf);
    conf.setClass(YarnConfiguration.RM_SCHEDULER, CapacityScheduler.class,
        ResourceScheduler.class);
    conf.setBoolean(YarnConfiguration.RM_SCHEDULER_ENABLE_MONITORS, true);
    conf.set(YarnConfiguration.RM_SCHEDULER_MONITOR_POLICIES,
        "org.apache.hadoop.yarn.server.resourcemanager.monitor.capacity."
        + "ProportionalCapacityPreemptionPolicy");
    // Turn on cluster-wide intra-queue preemption
    conf.setBoolean(
        CapacitySchedulerConfiguration.INTRAQUEUE_PREEMPTION_ENABLED, true);
    // Disable intra-queue preemption for all queues
    conf.setBoolean(CapacitySchedulerConfiguration.PREFIX
        + "root.intra-queue-preemption.disable_preemption", true);
    // Enable intra-queue preemption for the a1 queue
    conf.setBoolean(CapacitySchedulerConfiguration.PREFIX
        + "root.a.a1.intra-queue-preemption.disable_preemption", false);
    MiniYARNCluster cluster =
        new MiniYARNCluster("testGetQueueInfoOverrideIntraQueuePreemption",
            2, 1, 1);

    YarnClient yarnClient = null;
    try {
      cluster.init(conf);
      cluster.start();
      final Configuration yarnConf = cluster.getConfig();
      yarnClient = YarnClient.createYarnClient();
      yarnClient.init(yarnConf);
      yarnClient.start();

      QueueCLI cli = createAndGetQueueCLI(yarnClient);
      sysOutStream.reset();
      // Get status for the root.a queue
      int result = cli.run(new String[] { "-status", "a" });
      assertEquals(0, result);
      String queueStatusOut = sysOutStream.toString();
      Assert.assertTrue(queueStatusOut
          .contains("\tPreemption : enabled"));
      // In-queue preemption is disabled at the "root.a" queue level
      Assert.assertTrue(queueStatusOut
          .contains("Intra-queue Preemption : disabled"));
      cli = createAndGetQueueCLI(yarnClient);
      sysOutStream.reset();
      // Get status for the root.a.a1 queue
      result = cli.run(new String[] { "-status", "a1" });
      assertEquals(0, result);
      queueStatusOut = sysOutStream.toString();
      Assert.assertTrue(queueStatusOut
          .contains("\tPreemption : enabled"));
      // In-queue preemption is enabled at the "root.a.a1" queue level
      Assert.assertTrue(queueStatusOut
          .contains("Intra-queue Preemption : enabled"));
    } finally {
      // clean-up
      if (yarnClient != null) {
        yarnClient.stop();
      }
      cluster.stop();
      cluster.close();
    }
  }

  @Test
  public void testGetQueueInfoPreemptionEnabled() throws Exception {
    CapacitySchedulerConfiguration conf = new CapacitySchedulerConfiguration();
    ReservationSystemTestUtil.setupQueueConfiguration(conf);
    conf.setClass(YarnConfiguration.RM_SCHEDULER, CapacityScheduler.class,
        ResourceScheduler.class);
    conf.setBoolean(YarnConfiguration.RM_SCHEDULER_ENABLE_MONITORS, true);
    conf.set(YarnConfiguration.RM_SCHEDULER_MONITOR_POLICIES,
        "org.apache.hadoop.yarn.server.resourcemanager.monitor.capacity."
        + "ProportionalCapacityPreemptionPolicy");
    conf.setBoolean(
        CapacitySchedulerConfiguration.INTRAQUEUE_PREEMPTION_ENABLED, true);
    MiniYARNCluster cluster =
        new MiniYARNCluster("testGetQueueInfoPreemptionEnabled", 2, 1, 1);

    YarnClient yarnClient = null;
    try {
      cluster.init(conf);
      cluster.start();
      final Configuration yarnConf = cluster.getConfig();
      yarnClient = YarnClient.createYarnClient();
      yarnClient.init(yarnConf);
      yarnClient.start();

      QueueCLI cli = createAndGetQueueCLI(yarnClient);
      sysOutStream.reset();
      int result = cli.run(new String[] { "-status", "a1" });
      assertEquals(0, result);
      String queueStatusOut = sysOutStream.toString();
      Assert.assertTrue(queueStatusOut
          .contains("\tPreemption : enabled"));
      Assert.assertTrue(queueStatusOut
          .contains("Intra-queue Preemption : enabled"));
    } finally {
      // clean-up
      if (yarnClient != null) {
        yarnClient.stop();
      }
      cluster.stop();
      cluster.close();
    }
  }

  @Test
  public void testGetQueueInfoPreemptionDisabled() throws Exception {
    CapacitySchedulerConfiguration conf = new CapacitySchedulerConfiguration();
    ReservationSystemTestUtil.setupQueueConfiguration(conf);
    conf.setClass(YarnConfiguration.RM_SCHEDULER, CapacityScheduler.class,
        ResourceScheduler.class);
    conf.setBoolean(YarnConfiguration.RM_SCHEDULER_ENABLE_MONITORS, true);
    conf.set(YarnConfiguration.RM_SCHEDULER_MONITOR_POLICIES,
        "org.apache.hadoop.yarn.server.resourcemanager.monitor.capacity."
        + "ProportionalCapacityPreemptionPolicy");
    conf.setBoolean(YarnConfiguration.RM_SCHEDULER_ENABLE_MONITORS, true);
    conf.setBoolean(PREFIX + "root.a.a1.disable_preemption", true);

    try (MiniYARNCluster cluster =
        new MiniYARNCluster("testReservationAPIs", 2, 1, 1);
         YarnClient yarnClient = YarnClient.createYarnClient()) {
      cluster.init(conf);
      cluster.start();
      final Configuration yarnConf = cluster.getConfig();
      yarnClient.init(yarnConf);
      yarnClient.start();

      QueueCLI cli = createAndGetQueueCLI(yarnClient);
      sysOutStream.reset();
      int result = cli.run(new String[] { "-status", "a1" });
      assertEquals(0, result);
      String queueStatusOut = sysOutStream.toString();
      Assert.assertTrue(queueStatusOut
          .contains("\tPreemption : disabled"));
      Assert.assertTrue(queueStatusOut
          .contains("Intra-queue Preemption : disabled"));
    }
  }
  
  @Test
  public void testGetQueueInfoWithEmptyNodeLabel() throws Exception {
    QueueCLI cli = createAndGetQueueCLI();
    QueueInfo queueInfo = QueueInfo.newInstance("queueA", 0.4f, 0.8f, 0.5f,
        null, null, QueueState.RUNNING, null, null, null, true, null, true);
    when(client.getQueueInfo(any(String.class))).thenReturn(queueInfo);
    int result = cli.run(new String[] { "-status", "queueA" });
    assertEquals(0, result);
    verify(client).getQueueInfo("queueA");
    ByteArrayOutputStream baos = new ByteArrayOutputStream();
    PrintWriter pw = new PrintWriter(baos);
    pw.println("Queue Information : ");
    pw.println("Queue Name : " + "queueA");
    pw.println("\tState : " + "RUNNING");
    pw.println("\tCapacity : " + "40.00%");
    pw.println("\tCurrent Capacity : " + "50.00%");
    pw.println("\tMaximum Capacity : " + "80.00%");
    pw.println("\tDefault Node Label expression : "
        + NodeLabel.DEFAULT_NODE_LABEL_PARTITION);
    pw.println("\tAccessible Node Labels : ");
    pw.println("\tPreemption : " + "disabled");
    pw.println("\tIntra-queue Preemption : " + "disabled");
    pw.close();
    String queueInfoStr = baos.toString("UTF-8");
    Assert.assertEquals(queueInfoStr, sysOutStream.toString());
  }
  
  @Test
  public void testGetQueueInfoWithNonExistedQueue() throws Exception {
    String queueName = "non-existed-queue";
    QueueCLI cli = createAndGetQueueCLI();
    when(client.getQueueInfo(any(String.class))).thenReturn(null);
    int result = cli.run(new String[] { "-status", queueName });
    assertEquals(-1, result);;
    ByteArrayOutputStream baos = new ByteArrayOutputStream();
    PrintWriter pw = new PrintWriter(baos);
    pw.println("Cannot get queue from RM by queueName = " + queueName
        + ", please check.");
    pw.close();
    String queueInfoStr = baos.toString("UTF-8");
    Assert.assertEquals(queueInfoStr, sysOutStream.toString());
  }

  @Test
  public void testGetApplicationAttemptReportException() throws Exception {
    ApplicationCLI cli = createAndGetAppCLI();
    ApplicationId applicationId = ApplicationId.newInstance(1234, 5);
    ApplicationAttemptId attemptId1 = ApplicationAttemptId.newInstance(
        applicationId, 1);
    when(client.getApplicationAttemptReport(attemptId1)).thenThrow(
        new ApplicationNotFoundException("History file for application"
            + applicationId + " is not found"));

    int exitCode = cli.run(new String[] { "applicationattempt", "-status",
        attemptId1.toString() });
    verify(sysOut).println(
        "Application for AppAttempt with id '" + attemptId1
            + "' doesn't exist in RM or Timeline Server.");
    Assert.assertNotSame("should return non-zero exit code.", 0, exitCode);

    ApplicationAttemptId attemptId2 = ApplicationAttemptId.newInstance(
        applicationId, 2);
    when(client.getApplicationAttemptReport(attemptId2)).thenThrow(
        new ApplicationAttemptNotFoundException(
            "History file for application attempt" + attemptId2
                + " is not found"));

    exitCode = cli.run(new String[] { "applicationattempt", "-status",
        attemptId2.toString() });
    verify(sysOut).println(
        "Application Attempt with id '" + attemptId2
            + "' doesn't exist in RM or Timeline Server.");
    Assert.assertNotSame("should return non-zero exit code.", 0, exitCode);
  }

  @Test
  public void testGetContainerReportException() throws Exception {
    ApplicationCLI cli = createAndGetAppCLI();
    ApplicationId applicationId = ApplicationId.newInstance(1234, 5);
    ApplicationAttemptId attemptId = ApplicationAttemptId.newInstance(
        applicationId, 1);
    long cntId = 1;
    ContainerId containerId1 = ContainerId.newContainerId(attemptId, cntId++);
    when(client.getContainerReport(containerId1)).thenThrow(
        new ApplicationNotFoundException("History file for application"
            + applicationId + " is not found"));

    int exitCode = cli.run(new String[] { "container", "-status",
        containerId1.toString() });
    verify(sysOut).println(
        "Application for Container with id '" + containerId1
            + "' doesn't exist in RM or Timeline Server.");
    Assert.assertNotSame("should return non-zero exit code.", 0, exitCode);
    ContainerId containerId2 = ContainerId.newContainerId(attemptId, cntId++);
    when(client.getContainerReport(containerId2)).thenThrow(
        new ApplicationAttemptNotFoundException(
            "History file for application attempt" + attemptId
                + " is not found"));

    exitCode = cli.run(new String[] { "container", "-status",
        containerId2.toString() });
    verify(sysOut).println(
        "Application Attempt for Container with id '" + containerId2
            + "' doesn't exist in RM or Timeline Server.");
    Assert.assertNotSame("should return non-zero exit code.", 0, exitCode);

    ContainerId containerId3 = ContainerId.newContainerId(attemptId, cntId++);
    when(client.getContainerReport(containerId3)).thenThrow(
        new ContainerNotFoundException("History file for container"
            + containerId3 + " is not found"));
    exitCode = cli.run(new String[] { "container", "-status",
        containerId3.toString() });
    verify(sysOut).println(
        "Container with id '" + containerId3
            + "' doesn't exist in RM or Timeline Server.");
    Assert.assertNotSame("should return non-zero exit code.", 0, exitCode);
  }

  @Test(timeout = 60000)
  public void testUpdateApplicationPriority() throws Exception {
    ApplicationCLI cli = createAndGetAppCLI();
    ApplicationId applicationId = ApplicationId.newInstance(1234, 6);

    ApplicationReport appReport =
        ApplicationReport.newInstance(applicationId,
            ApplicationAttemptId.newInstance(applicationId, 1), "user",
            "queue", "appname", "host", 124, null,
            YarnApplicationState.RUNNING, "diagnostics", "url", 0, 0, 0,
            FinalApplicationStatus.UNDEFINED, null, "N/A", 0.53789f, "YARN",
            null);
    when(client.getApplicationReport(any(ApplicationId.class))).thenReturn(
        appReport);

    int result =
        cli.run(new String[] { "application", "-appId",
            applicationId.toString(),
        "-updatePriority", "1" });
    assertThat(result).isEqualTo(0);
    verify(client).updateApplicationPriority(any(ApplicationId.class),
        any(Priority.class));

  }

  @Test
  public void testFailApplicationAttempt() throws Exception {
    ApplicationCLI cli = createAndGetAppCLI();
    int exitCode = cli.run(new String[] {"applicationattempt", "-fail",
        "appattempt_1444199730803_0003_000001"});
    Assert.assertEquals(0, exitCode);

    verify(client).failApplicationAttempt(any(ApplicationAttemptId.class));
    verifyNoMoreInteractions(client);
  }

  private void verifyUsageInfo(YarnCLI cli) throws Exception {
    cli.setSysErrPrintStream(sysErr);
    cli.run(new String[] { "application" });
    verify(sysErr).println("Invalid Command Usage : ");
  }

  private List<NodeReport> getNodeReports(int noOfNodes, NodeState state) {
    return getNodeReports(noOfNodes, state, true, false, true);
  }

  private List<NodeReport> getNodeReports(int noOfNodes, NodeState state,
      boolean emptyNodeLabel, boolean emptyAttributes) {
    return getNodeReports(noOfNodes, state, emptyNodeLabel, false,
        emptyAttributes);
  }

  private List<NodeReport> getNodeReports(int noOfNodes, NodeState state,
      boolean emptyNodeLabel, boolean emptyResourceUtilization,
      boolean emptyAttributes) {
    List<NodeReport> nodeReports = new ArrayList<NodeReport>();

    for (int i = 0; i < noOfNodes; i++) {
      Set<String> nodeLabels = null;
      if (!emptyNodeLabel) {
        // node labels is not ordered, but when we output it, it should be
        // ordered
        nodeLabels = ImmutableSet.of("c", "b", "a", "x", "z", "y");
      }
      NodeReport nodeReport = NodeReport.newInstance(NodeId
        .newInstance("host" + i, 0), state, "host" + 1 + ":8888",
          "rack1", Records.newRecord(Resource.class), Records
              .newRecord(Resource.class), 0, "", 0, nodeLabels, null, null);
      if (!emptyResourceUtilization) {
        ResourceUtilization containersUtilization = ResourceUtilization
            .newInstance(1024, 2048, 4);
        ResourceUtilization nodeUtilization = ResourceUtilization.newInstance(
            2048, 4096, 8);
        nodeReport.setAggregatedContainersUtilization(containersUtilization);
        nodeReport.setNodeUtilization(nodeUtilization);
      }
      if (!emptyAttributes) {
        nodeReport.setNodeAttributes(ImmutableSet.of(NodeAttribute
                .newInstance("GPU", NodeAttributeType.STRING, "ARM"),
            NodeAttribute.newInstance("CPU", NodeAttributeType.STRING, "ARM")));
      }
      nodeReports.add(nodeReport);
    }
    return nodeReports;
  }

  private ApplicationCLI createAndGetAppCLI() {
    ApplicationCLI cli = new ApplicationCLI() {
      @Override protected void createAndStartYarnClient() {
      }
    };
    cli.setClient(client);
    cli.setSysOutPrintStream(sysOut);
    cli.setSysErrPrintStream(sysErr);
    return cli;
  }

  private QueueCLI createAndGetQueueCLI() {
    return createAndGetQueueCLI(client);
  }

  private QueueCLI createAndGetQueueCLI(YarnClient client) {
    QueueCLI cli = new QueueCLI() {
      @Override protected void createAndStartYarnClient() {
      }
    };
    cli.setClient(client);
    cli.setSysOutPrintStream(sysOut);
    cli.setSysErrPrintStream(sysErr);
    return cli;
  }

  private NodeCLI createAndGetNodeCLI() {
    NodeCLI cli = new NodeCLI() {
      @Override protected void createAndStartYarnClient() {
      }
    };
    cli.setClient(client);
    cli.setSysOutPrintStream(sysOut);
    cli.setSysErrPrintStream(sysErr);
    return cli;
  }

  private String createApplicationCLIHelpMessage() throws IOException {
    ByteArrayOutputStream baos = new ByteArrayOutputStream();
    PrintWriter pw = new PrintWriter(baos);
    pw.println("usage: application");
    pw.println(" -appId <Application ID>                  Specify Application Id to be");
    pw.println("                                          operated");
    pw.println(" -appStates <States>                      Works with -list to filter");
    pw.println("                                          applications based on input");
    pw.println("                                          comma-separated list of");
    pw.println("                                          application states. The valid");
    pw.println("                                          application state can be one of");
    pw.println("                                          the following:");
    pw.println("                                          ALL,NEW,NEW_SAVING,SUBMITTED,ACC");
    pw.println("                                          EPTED,RUNNING,FINISHED,FAILED,KI");
    pw.println("                                          LLED");
    pw.println(" -appTags <Tags>                          Works with -list to filter");
    pw.println("                                          applications based on input");
    pw.println("                                          comma-separated list of");
    pw.println("                                          application tags.");
    pw.println(" -appTypes <Types>                        Works with -list to filter");
    pw.println("                                          applications based on input");
    pw.println("                                          comma-separated list of");
    pw.println("                                          application types.");
    pw.println(" -autoFinalize                            Works with -upgrade and");
    pw.println("                                          -initiate options to initiate");
    pw.println("                                          the upgrade of the application");
    pw.println("                                          with the ability to finalize the");
    pw.println("                                          upgrade automatically.");
<<<<<<< HEAD
=======
    pw.println(" -cancel                                  Works with -upgrade option to");
    pw.println("                                          cancel current upgrade.");
>>>>>>> aa96f187
    pw.println(" -changeQueue <Queue Name>                Moves application to a new");
    pw.println("                                          queue. ApplicationId can be");
    pw.println("                                          passed using 'appId' option.");
    pw.println("                                          'movetoqueue' command is");
    pw.println("                                          deprecated, this new command");
    pw.println("                                          'changeQueue' performs same");
    pw.println("                                          functionality.");
    pw.println(" -clusterId <Cluster ID>                  ClusterId. By default, it will");
    pw.println("                                          take default cluster id from the");
    pw.println("                                          RM");
    pw.println(" -component <Component Name> <Count>      Works with -flex option to");
    pw.println("                                          change the number of");
    pw.println("                                          components/containers running");
    pw.println("                                          for an application /");
    pw.println("                                          long-running service. Supports");
    pw.println("                                          absolute or relative changes,");
    pw.println("                                          such as +1, 2, or -3.");
    pw.println(" -components <Components>                 Works with -upgrade option to");
    pw.println("                                          trigger the upgrade of specified");
    pw.println("                                          components of the application.");
<<<<<<< HEAD
=======
    pw.println("                                          Multiple components should be");
    pw.println("                                          separated by commas.");
    pw.println(" -decommission <Application Name>         Decommissions component");
    pw.println("                                          instances for an application /");
    pw.println("                                          long-running service. Requires");
    pw.println("                                          -instances option. Supports");
    pw.println("                                          -appTypes option to specify");
    pw.println("                                          which client implementation to");
    pw.println("                                          use.");
>>>>>>> aa96f187
    pw.println(" -destroy <Application Name>              Destroys a saved application");
    pw.println("                                          specification and removes all");
    pw.println("                                          application data permanently.");
    pw.println("                                          Supports -appTypes option to");
    pw.println("                                          specify which client");
    pw.println("                                          implementation to use.");
    pw.println(" -enableFastLaunch <Destination Folder>   Uploads AM dependencies to HDFS");
    pw.println("                                          to make future launches faster.");
    pw.println("                                          Supports -appTypes option to");
    pw.println("                                          specify which client");
    pw.println("                                          implementation to use.");
    pw.println("                                          Optionally a destination folder");
    pw.println("                                          for the tarball can be");
    pw.println("                                          specified.");
<<<<<<< HEAD
=======
    pw.println(" -express <arg>                           Works with -upgrade option to");
    pw.println("                                          perform express upgrade.  It");
    pw.println("                                          requires the upgraded");
    pw.println("                                          application specification file.");
>>>>>>> aa96f187
    pw.println(" -finalize                                Works with -upgrade option to");
    pw.println("                                          finalize the upgrade.");
    pw.println(" -flex <Application Name or ID>           Changes number of running");
    pw.println("                                          containers for a component of an");
    pw.println("                                          application / long-running");
    pw.println("                                          service. Requires -component");
    pw.println("                                          option. If name is provided,");
    pw.println("                                          appType must be provided unless");
    pw.println("                                          it is the default yarn-service.");
    pw.println("                                          If ID is provided, the appType");
    pw.println("                                          will be looked up. Supports");
    pw.println("                                          -appTypes option to specify");
    pw.println("                                          which client implementation to");
    pw.println("                                          use.");
    pw.println(" -help                                    Displays help for all commands.");
    pw.println(" -initiate <File Name>                    Works with -upgrade option to");
    pw.println("                                          initiate the application");
    pw.println("                                          upgrade. It requires the");
    pw.println("                                          upgraded application");
    pw.println("                                          specification file.");
    pw.println(" -instances <Component Instances>         Works with -upgrade option to");
    pw.println("                                          trigger the upgrade of specified");
    pw.println("                                          component instances of the");
<<<<<<< HEAD
    pw.println("                                          application.");
=======
    pw.println("                                          application. Also works with");
    pw.println("                                          -decommission option to");
    pw.println("                                          decommission specified component");
    pw.println("                                          instances. Multiple instances");
    pw.println("                                          should be separated by commas.");
>>>>>>> aa96f187
    pw.println(" -kill <Application ID>                   Kills the application. Set of");
    pw.println("                                          applications can be provided");
    pw.println("                                          separated with space");
    pw.println(" -launch <Application Name> <File Name>   Launches application from");
    pw.println("                                          specification file (saves");
    pw.println("                                          specification and starts");
    pw.println("                                          application). Options");
    pw.println("                                          -updateLifetime and -changeQueue");
    pw.println("                                          can be specified to alter the");
    pw.println("                                          values provided in the file.");
    pw.println("                                          Supports -appTypes option to");
    pw.println("                                          specify which client");
    pw.println("                                          implementation to use.");
    pw.println(" -list                                    List applications. Supports");
    pw.println("                                          optional use of -appTypes to");
    pw.println("                                          filter applications based on");
    pw.println("                                          application type, -appStates to");
    pw.println("                                          filter applications based on");
    pw.println("                                          application state and -appTags");
    pw.println("                                          to filter applications based on");
    pw.println("                                          application tag.");
    pw.println(" -movetoqueue <Application ID>            Moves the application to a");
    pw.println("                                          different queue. Deprecated");
    pw.println("                                          command. Use 'changeQueue'");
    pw.println("                                          instead.");
    pw.println(" -queue <Queue Name>                      Works with the movetoqueue");
    pw.println("                                          command to specify which queue");
    pw.println("                                          to move an application to.");
    pw.println(" -save <Application Name> <File Name>     Saves specification file for an");
    pw.println("                                          application. Options");
    pw.println("                                          -updateLifetime and -changeQueue");
    pw.println("                                          can be specified to alter the");
    pw.println("                                          values provided in the file.");
    pw.println("                                          Supports -appTypes option to");
    pw.println("                                          specify which client");
    pw.println("                                          implementation to use.");
    pw.println(" -start <Application Name>                Starts a previously saved");
    pw.println("                                          application. Supports -appTypes");
    pw.println("                                          option to specify which client");
    pw.println("                                          implementation to use.");
    pw.println(" -status <Application Name or ID>         Prints the status of the");
    pw.println("                                          application. If app ID is");
    pw.println("                                          provided, it prints the generic");
    pw.println("                                          YARN application status. If name");
    pw.println("                                          is provided, it prints the");
    pw.println("                                          application specific status");
    pw.println("                                          based on app's own");
    pw.println("                                          implementation, and -appTypes");
    pw.println("                                          option must be specified unless");
    pw.println("                                          it is the default yarn-service");
    pw.println("                                          type.");
    pw.println(" -stop <Application Name or ID>           Stops application gracefully");
    pw.println("                                          (may be started again later). If");
    pw.println("                                          name is provided, appType must");
    pw.println("                                          be provided unless it is the");
    pw.println("                                          default yarn-service. If ID is");
    pw.println("                                          provided, the appType will be");
    pw.println("                                          looked up. Supports -appTypes");
    pw.println("                                          option to specify which client");
    pw.println("                                          implementation to use.");
    pw.println(" -updateLifetime <Timeout>                update timeout of an application");
    pw.println("                                          from NOW. ApplicationId can be");
    pw.println("                                          passed using 'appId' option.");
    pw.println("                                          Timeout value is in seconds.");
    pw.println(" -updatePriority <Priority>               update priority of an");
    pw.println("                                          application. ApplicationId can");
    pw.println("                                          be passed using 'appId' option.");
    pw.println(" -upgrade <Application Name>              Upgrades an");
    pw.println("                                          application/long-running");
    pw.println("                                          service. It requires either");
    pw.println("                                          -initiate, -instances, or");
    pw.println("                                          -finalize options.");
    pw.close();
    String appsHelpStr = baos.toString("UTF-8");
    return appsHelpStr;
  }

  private String createApplicationAttemptCLIHelpMessage() throws IOException {
    ByteArrayOutputStream baos = new ByteArrayOutputStream();
    PrintWriter pw = new PrintWriter(baos);
    pw.println("usage: applicationattempt");
    pw.println(" -clusterId <Cluster ID>            ClusterId. By default, it will take");
    pw.println("                                    default cluster id from the RM");
    pw.println(" -fail <Application Attempt ID>     Fails application attempt.");
    pw.println(" -help                              Displays help for all commands.");
    pw.println(" -list <Application ID>             List application attempts for");
    pw.println("                                    application.");
    pw.println(" -status <Application Attempt ID>   Prints the status of the application");
    pw.println("                                    attempt.");
    pw.close();
    String appsHelpStr = baos.toString("UTF-8");
    return appsHelpStr;
  }

  private String createContainerCLIHelpMessage() throws IOException {
    ByteArrayOutputStream baos = new ByteArrayOutputStream();
    PrintWriter pw = new PrintWriter(baos);
    pw.println("usage: container");
    pw.println(" -appTypes <Types>                Works with -list to specify the app type when application name is provided.");
    pw.println(" -clusterId <Cluster ID>          ClusterId. By default, it will take default cluster id from the RM ");
    pw.println(" -components <arg>                Works with -list to filter instances based on input comma-separated list of component names.");
    pw.println(" -help                            Displays help for all commands.");
    pw.println(" -list <Application Name or Attempt ID>   List containers for application attempt  when application attempt ID is provided. When application name is provided, then it finds the instances of the application based on app's own implementation, and -appTypes option must be specified unless it is the default yarn-service type. With app name, it supports optional use of -version to filter instances based on app version, -components to filter instances based on component names, -states to filter instances based on instance state.");
    pw.println(" -shell <Container ID [bash|sh]> Run a shell in the container.");
    pw.println(" -signal <container ID [signal command]> Signal the container.");
    pw.println("The available signal commands are ");
    pw.println(java.util.Arrays.asList(SignalContainerCommand.values()));
    pw.println("                                 Default command is OUTPUT_THREAD_DUMP.");
    pw.println(" -states <arg>                    Works with -list to filter instances based on input comma-separated list of instance states.");
    pw.println(" -status <Container ID>           Prints the status of the container.");
    pw.println(" -version <arg>                   Works with -list to filter instances based on input application version. ");
    pw.close();
    try {
      return normalize(baos.toString("UTF-8"));
    } catch (UnsupportedEncodingException infeasible) {
      return infeasible.toString();
    }
  }

  private String createNodeCLIHelpMessage() throws IOException {
    ByteArrayOutputStream baos = new ByteArrayOutputStream();
    PrintWriter pw = new PrintWriter(baos);
    pw.println("usage: node");
    pw.println(" -all               Works with -list to list all nodes.");
    pw.println(" -help              Displays help for all commands.");
    pw.println(" -list              List all running nodes. Supports optional use of");
    pw.println("                    -states to filter nodes based on node state, all -all");
    pw.println("                    to list all nodes, -showDetails to display more");
    pw.println("                    details about each node.");
    pw.println(" -showDetails       Works with -list to show more details about each node.");
    pw.println(" -states <States>   Works with -list to filter nodes based on input");
    pw.println("                    comma-separated list of node states. The valid node");
    pw.println("                    state can be one of the following:");
    pw.println("                    NEW,RUNNING,UNHEALTHY,DECOMMISSIONED,LOST,REBOOTED,DEC");
    pw.println("                    OMMISSIONING,SHUTDOWN.");
    pw.println(" -status <NodeId>   Prints the status report of the node.");
    pw.close();
    String nodesHelpStr = baos.toString("UTF-8");
    return nodesHelpStr;
  }

  private static String normalize(String s) {
    return SPACES_PATTERN.matcher(s).replaceAll(" "); // single space
  }

  @Test
  public void testAppAttemptReportWhileContainerIsNotAssigned()
      throws Exception {
    ApplicationCLI cli = createAndGetAppCLI();
    ApplicationId applicationId = ApplicationId.newInstance(1234, 5);
    ApplicationAttemptId attemptId =
        ApplicationAttemptId.newInstance(applicationId, 1);
    ApplicationAttemptReport attemptReport =
        ApplicationAttemptReport.newInstance(attemptId, "host", 124, "url",
            "oUrl", "diagnostics", YarnApplicationAttemptState.SCHEDULED, null,
            1000l, 2000l);
    when(client.getApplicationAttemptReport(any(ApplicationAttemptId.class)))
        .thenReturn(attemptReport);
    int result =
        cli.run(new String[] { "applicationattempt", "-status",
            attemptId.toString() });
    assertEquals(0, result);
    result =
        cli.run(new String[] { "applicationattempt", "-list",
            applicationId.toString() });
    assertEquals(0, result);
  }

  @Test(timeout = 60000)
  public void testUpdateApplicationTimeout() throws Exception {
    ApplicationCLI cli = createAndGetAppCLI();
    ApplicationId applicationId = ApplicationId.newInstance(1234, 6);

    UpdateApplicationTimeoutsResponse response =
        mock(UpdateApplicationTimeoutsResponse.class);
    String formatISO8601 =
        Times.formatISO8601(System.currentTimeMillis() + 5 * 1000);
    when(response.getApplicationTimeouts()).thenReturn(Collections
        .singletonMap(ApplicationTimeoutType.LIFETIME, formatISO8601));

    when(client
        .updateApplicationTimeouts(any(UpdateApplicationTimeoutsRequest.class)))
            .thenReturn(response);

    int result = cli.run(new String[] { "application", "-appId",
        applicationId.toString(), "-updateLifetime", "10" });
    assertThat(result).isEqualTo(0);
    verify(client)
        .updateApplicationTimeouts(any(UpdateApplicationTimeoutsRequest.class));
  }
}<|MERGE_RESOLUTION|>--- conflicted
+++ resolved
@@ -2150,11 +2150,8 @@
     pw.println("                                          the upgrade of the application");
     pw.println("                                          with the ability to finalize the");
     pw.println("                                          upgrade automatically.");
-<<<<<<< HEAD
-=======
     pw.println(" -cancel                                  Works with -upgrade option to");
     pw.println("                                          cancel current upgrade.");
->>>>>>> aa96f187
     pw.println(" -changeQueue <Queue Name>                Moves application to a new");
     pw.println("                                          queue. ApplicationId can be");
     pw.println("                                          passed using 'appId' option.");
@@ -2175,8 +2172,6 @@
     pw.println(" -components <Components>                 Works with -upgrade option to");
     pw.println("                                          trigger the upgrade of specified");
     pw.println("                                          components of the application.");
-<<<<<<< HEAD
-=======
     pw.println("                                          Multiple components should be");
     pw.println("                                          separated by commas.");
     pw.println(" -decommission <Application Name>         Decommissions component");
@@ -2186,7 +2181,6 @@
     pw.println("                                          -appTypes option to specify");
     pw.println("                                          which client implementation to");
     pw.println("                                          use.");
->>>>>>> aa96f187
     pw.println(" -destroy <Application Name>              Destroys a saved application");
     pw.println("                                          specification and removes all");
     pw.println("                                          application data permanently.");
@@ -2201,13 +2195,10 @@
     pw.println("                                          Optionally a destination folder");
     pw.println("                                          for the tarball can be");
     pw.println("                                          specified.");
-<<<<<<< HEAD
-=======
     pw.println(" -express <arg>                           Works with -upgrade option to");
     pw.println("                                          perform express upgrade.  It");
     pw.println("                                          requires the upgraded");
     pw.println("                                          application specification file.");
->>>>>>> aa96f187
     pw.println(" -finalize                                Works with -upgrade option to");
     pw.println("                                          finalize the upgrade.");
     pw.println(" -flex <Application Name or ID>           Changes number of running");
@@ -2231,15 +2222,11 @@
     pw.println(" -instances <Component Instances>         Works with -upgrade option to");
     pw.println("                                          trigger the upgrade of specified");
     pw.println("                                          component instances of the");
-<<<<<<< HEAD
-    pw.println("                                          application.");
-=======
     pw.println("                                          application. Also works with");
     pw.println("                                          -decommission option to");
     pw.println("                                          decommission specified component");
     pw.println("                                          instances. Multiple instances");
     pw.println("                                          should be separated by commas.");
->>>>>>> aa96f187
     pw.println(" -kill <Application ID>                   Kills the application. Set of");
     pw.println("                                          applications can be provided");
     pw.println("                                          separated with space");
