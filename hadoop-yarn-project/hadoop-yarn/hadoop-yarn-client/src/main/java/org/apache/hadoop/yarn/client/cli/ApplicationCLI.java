--- conflicted
+++ resolved
@@ -105,23 +105,17 @@
   public static final String DECOMMISSION = "decommission";
   public static final String ENABLE_FAST_LAUNCH = "enableFastLaunch";
   public static final String UPGRADE_CMD = "upgrade";
-<<<<<<< HEAD
-=======
   public static final String UPGRADE_EXPRESS = "express";
   public static final String UPGRADE_CANCEL = "cancel";
->>>>>>> aa96f187
   public static final String UPGRADE_INITIATE = "initiate";
   public static final String UPGRADE_AUTO_FINALIZE = "autoFinalize";
   public static final String UPGRADE_FINALIZE = "finalize";
   public static final String COMPONENT_INSTS = "instances";
   public static final String COMPONENTS = "components";
-<<<<<<< HEAD
-=======
   public static final String VERSION = "version";
   public static final String STATES = "states";
   public static final String SHELL_CMD = "shell";
   public static final String CLUSTER_ID_OPTION = "clusterId";
->>>>>>> aa96f187
 
   private static String firstArg = null;
 
@@ -162,175 +156,11 @@
     }
     if (APPLICATION.equalsIgnoreCase(title) || APP.equalsIgnoreCase(title)) {
       title = APPLICATION;
-<<<<<<< HEAD
-      opts.addOption(STATUS_CMD, true,
-          "Prints the status of the application. If app ID is"
-              + " provided, it prints the generic YARN application status."
-              + " If name is provided, it prints the application specific"
-              + " status based on app's own implementation, and -appTypes"
-              + " option must be specified unless it is the default"
-              + " yarn-service type.");
-      opts.addOption(LIST_CMD, false, "List applications. "
-          + "Supports optional use of -appTypes to filter applications "
-          + "based on application type, -appStates to filter applications "
-          + "based on application state and -appTags to filter applications "
-          + "based on application tag.");
-      opts.addOption(MOVE_TO_QUEUE_CMD, true, "Moves the application to a "
-          + "different queue. Deprecated command. Use 'changeQueue' instead.");
-      opts.addOption(QUEUE_CMD, true, "Works with the movetoqueue command to"
-          + " specify which queue to move an application to.");
-      opts.addOption(HELP_CMD, false, "Displays help for all commands.");
-      Option appTypeOpt = new Option(APP_TYPE_CMD, true, "Works with -list to "
-          + "filter applications based on "
-          + "input comma-separated list of application types.");
-      appTypeOpt.setValueSeparator(',');
-      appTypeOpt.setArgs(Option.UNLIMITED_VALUES);
-      appTypeOpt.setArgName("Types");
-      opts.addOption(appTypeOpt);
-      Option appStateOpt = new Option(APP_STATE_CMD, true, "Works with -list "
-          + "to filter applications based on input comma-separated list of "
-          + "application states. " + getAllValidApplicationStates());
-      appStateOpt.setValueSeparator(',');
-      appStateOpt.setArgs(Option.UNLIMITED_VALUES);
-      appStateOpt.setArgName("States");
-      opts.addOption(appStateOpt);
-      Option appTagOpt = new Option(APP_TAG_CMD, true, "Works with -list to "
-          + "filter applications based on input comma-separated list of "
-          + "application tags.");
-      appTagOpt.setValueSeparator(',');
-      appTagOpt.setArgs(Option.UNLIMITED_VALUES);
-      appTagOpt.setArgName("Tags");
-      opts.addOption(appTagOpt);
-      opts.addOption(APP_ID, true, "Specify Application Id to be operated");
-      opts.addOption(UPDATE_PRIORITY, true,
-          "update priority of an application. ApplicationId can be"
-              + " passed using 'appId' option.");
-      opts.addOption(UPDATE_LIFETIME, true,
-          "update timeout of an application from NOW. ApplicationId can be"
-              + " passed using 'appId' option. Timeout value is in seconds.");
-      opts.addOption(CHANGE_APPLICATION_QUEUE, true,
-          "Moves application to a new queue. ApplicationId can be"
-              + " passed using 'appId' option. 'movetoqueue' command is"
-              + " deprecated, this new command 'changeQueue' performs same"
-              + " functionality.");
-      Option killOpt = new Option(KILL_CMD, true, "Kills the application. "
-          + "Set of applications can be provided separated with space");
-      killOpt.setValueSeparator(' ');
-      killOpt.setArgs(Option.UNLIMITED_VALUES);
-      killOpt.setArgName("Application ID");
-      opts.addOption(killOpt);
-      opts.getOption(MOVE_TO_QUEUE_CMD).setArgName("Application ID");
-      opts.getOption(QUEUE_CMD).setArgName("Queue Name");
-      opts.getOption(STATUS_CMD).setArgName("Application Name or ID");
-      opts.getOption(APP_ID).setArgName("Application ID");
-      opts.getOption(UPDATE_PRIORITY).setArgName("Priority");
-      opts.getOption(UPDATE_LIFETIME).setArgName("Timeout");
-      opts.getOption(CHANGE_APPLICATION_QUEUE).setArgName("Queue Name");
-      opts.addOption(LAUNCH_CMD, true, "Launches application from " +
-          "specification file (saves specification and starts application). " +
-          "Options -updateLifetime and -changeQueue can be specified to alter" +
-          " the values provided in the file. Supports -appTypes option to " +
-          "specify which client implementation to use.");
-      opts.addOption(STOP_CMD, true, "Stops application gracefully (may be " +
-          "started again later). If name is provided, appType must be " +
-          "provided unless it is the default yarn-service. If ID is provided," +
-          " the appType will be looked up. Supports -appTypes option to " +
-          "specify which client implementation to use.");
-      opts.addOption(START_CMD, true, "Starts a previously saved " +
-          "application. Supports -appTypes option to specify which client " +
-          "implementation to use.");
-      opts.addOption(SAVE_CMD, true, "Saves specification file for " +
-          "an application. Options -updateLifetime and -changeQueue can be " +
-          "specified to alter the values provided in the file. Supports " +
-          "-appTypes option to specify which client implementation to use.");
-      opts.addOption(DESTROY_CMD, true, "Destroys a saved application " +
-          "specification and removes all application data permanently. " +
-          "Supports -appTypes option to specify which client implementation " +
-          "to use.");
-      opts.addOption(FLEX_CMD, true, "Changes number of " +
-          "running containers for a component of an application / " +
-          "long-running service. Requires -component option. If name is " +
-          "provided, appType must be provided unless it is the default " +
-          "yarn-service. If ID is provided, the appType will be looked up. " +
-          "Supports -appTypes option to specify which client implementation " +
-          "to use.");
-      opts.addOption(COMPONENT, true, "Works with -flex option to change " +
-          "the number of components/containers running for an application / " +
-          "long-running service. Supports absolute or relative changes, such " +
-          "as +1, 2, or -3.");
-      opts.addOption(ENABLE_FAST_LAUNCH, true, "Uploads AM dependencies " +
-          "to HDFS to make future launches faster. Supports -appTypes option " +
-          "to specify which client implementation to use. Optionally a " +
-          "destination folder for the tarball can be specified.");
-      opts.addOption(UPGRADE_CMD, true, "Upgrades an application/long-" +
-          "running service. It requires either -initiate, -instances, or " +
-          "-finalize options.");
-      opts.addOption(UPGRADE_INITIATE, true, "Works with -upgrade option to " +
-          "initiate the application upgrade. It requires the upgraded " +
-          "application specification file.");
-      opts.addOption(COMPONENT_INSTS, true, "Works with -upgrade option to " +
-          "trigger the upgrade of specified component instances of the " +
-          "application.");
-      opts.addOption(COMPONENTS, true, "Works with -upgrade option to " +
-          "trigger the upgrade of specified components of the application.");
-      opts.addOption(UPGRADE_FINALIZE, false, "Works with -upgrade option to " +
-          "finalize the upgrade.");
-      opts.addOption(UPGRADE_AUTO_FINALIZE, false, "Works with -upgrade and " +
-          "-initiate options to initiate the upgrade of the application with " +
-          "the ability to finalize the upgrade automatically.");
-      opts.getOption(LAUNCH_CMD).setArgName("Application Name> <File Name");
-      opts.getOption(LAUNCH_CMD).setArgs(2);
-      opts.getOption(START_CMD).setArgName("Application Name");
-      opts.getOption(STOP_CMD).setArgName("Application Name or ID");
-      opts.getOption(SAVE_CMD).setArgName("Application Name> <File Name");
-      opts.getOption(SAVE_CMD).setArgs(2);
-      opts.getOption(DESTROY_CMD).setArgName("Application Name");
-      opts.getOption(FLEX_CMD).setArgName("Application Name or ID");
-      opts.getOption(COMPONENT).setArgName("Component Name> <Count");
-      opts.getOption(COMPONENT).setArgs(2);
-      opts.getOption(ENABLE_FAST_LAUNCH).setOptionalArg(true);
-      opts.getOption(ENABLE_FAST_LAUNCH).setArgName("Destination Folder");
-      opts.getOption(UPGRADE_CMD).setArgName("Application Name");
-      opts.getOption(UPGRADE_CMD).setArgs(1);
-      opts.getOption(UPGRADE_INITIATE).setArgName("File Name");
-      opts.getOption(UPGRADE_INITIATE).setArgs(1);
-      opts.getOption(COMPONENT_INSTS).setArgName("Component Instances");
-      opts.getOption(COMPONENT_INSTS).setValueSeparator(',');
-      opts.getOption(COMPONENT_INSTS).setArgs(Option.UNLIMITED_VALUES);
-      opts.getOption(COMPONENTS).setArgName("Components");
-      opts.getOption(COMPONENTS).setValueSeparator(',');
-      opts.getOption(COMPONENTS).setArgs(Option.UNLIMITED_VALUES);
-    } else if (title != null && title.equalsIgnoreCase(APPLICATION_ATTEMPT)) {
-      opts.addOption(STATUS_CMD, true,
-          "Prints the status of the application attempt.");
-      opts.addOption(LIST_CMD, true,
-          "List application attempts for application.");
-      opts.addOption(FAIL_CMD, true, "Fails application attempt.");
-      opts.addOption(HELP_CMD, false, "Displays help for all commands.");
-      opts.getOption(STATUS_CMD).setArgName("Application Attempt ID");
-      opts.getOption(LIST_CMD).setArgName("Application ID");
-      opts.getOption(FAIL_CMD).setArgName("Application Attempt ID");
-    } else if (title != null && title.equalsIgnoreCase(CONTAINER)) {
-      opts.addOption(STATUS_CMD, true,
-          "Prints the status of the container.");
-      opts.addOption(LIST_CMD, true,
-          "List containers for application attempt.");
-      opts.addOption(HELP_CMD, false, "Displays help for all commands.");
-      opts.getOption(STATUS_CMD).setArgName("Container ID");
-      opts.getOption(LIST_CMD).setArgName("Application Attempt ID");
-      opts.addOption(SIGNAL_CMD, true,
-          "Signal the container. The available signal commands are " +
-          java.util.Arrays.asList(SignalContainerCommand.values()) +
-          " Default command is OUTPUT_THREAD_DUMP.");
-      opts.getOption(SIGNAL_CMD).setArgName("container ID [signal command]");
-      opts.getOption(SIGNAL_CMD).setArgs(3);
-=======
       addApplicationOptions(opts);
     } else if (APPLICATION_ATTEMPT.equalsIgnoreCase(title)) {
       addApplicationAttemptOptions(opts);
     } else if (CONTAINER.equalsIgnoreCase(title)) {
       addContainerOptions(opts);
->>>>>>> aa96f187
     }
 
     // Create CLI Parser
@@ -381,62 +211,6 @@
     } else if (cliParser.hasOption(UPDATE_LIFETIME)) {
       return executeUpdateLifeTimeCommand(cliParser, title, opts);
     } else if (cliParser.hasOption(CHANGE_APPLICATION_QUEUE)) {
-<<<<<<< HEAD
-      if (!cliParser.hasOption(APP_ID)) {
-        printUsage(title, opts);
-        return exitCode;
-      }
-      moveApplicationAcrossQueues(cliParser.getOptionValue(APP_ID),
-          cliParser.getOptionValue(CHANGE_APPLICATION_QUEUE));
-    } else if (cliParser.hasOption(UPGRADE_CMD)) {
-      if (hasAnyOtherCLIOptions(cliParser, opts, UPGRADE_CMD, UPGRADE_INITIATE,
-          UPGRADE_AUTO_FINALIZE, UPGRADE_FINALIZE, COMPONENT_INSTS, COMPONENTS,
-          APP_TYPE_CMD)) {
-        printUsage(title, opts);
-        return exitCode;
-      }
-      String appType = getSingleAppTypeFromCLI(cliParser);
-      AppAdminClient client =  AppAdminClient.createAppAdminClient(appType,
-          getConf());
-      String appName = cliParser.getOptionValue(UPGRADE_CMD);
-      if (cliParser.hasOption(UPGRADE_INITIATE)) {
-        if (hasAnyOtherCLIOptions(cliParser, opts, UPGRADE_CMD,
-            UPGRADE_INITIATE, UPGRADE_AUTO_FINALIZE, APP_TYPE_CMD)) {
-          printUsage(title, opts);
-          return exitCode;
-        }
-        String fileName = cliParser.getOptionValue(UPGRADE_INITIATE);
-        if (cliParser.hasOption(UPGRADE_AUTO_FINALIZE)) {
-          return client.initiateUpgrade(appName, fileName, true);
-        } else {
-          return client.initiateUpgrade(appName, fileName, false);
-        }
-      } else if (cliParser.hasOption(COMPONENT_INSTS)) {
-        if (hasAnyOtherCLIOptions(cliParser, opts, UPGRADE_CMD,
-            COMPONENT_INSTS, APP_TYPE_CMD)) {
-          printUsage(title, opts);
-          return exitCode;
-        }
-        String[] instances = cliParser.getOptionValues(COMPONENT_INSTS);
-        return client.actionUpgradeInstances(appName, Arrays.asList(instances));
-      } else if (cliParser.hasOption(COMPONENTS)) {
-        if (hasAnyOtherCLIOptions(cliParser, opts, UPGRADE_CMD,
-            COMPONENTS, APP_TYPE_CMD)) {
-          printUsage(title, opts);
-          return exitCode;
-        }
-        String[] components = cliParser.getOptionValues(COMPONENTS);
-        return client.actionUpgradeComponents(appName,
-            Arrays.asList(components));
-      } else if (cliParser.hasOption(UPGRADE_FINALIZE)) {
-        if (hasAnyOtherCLIOptions(cliParser, opts, UPGRADE_CMD,
-            UPGRADE_FINALIZE, APP_TYPE_CMD)) {
-          printUsage(title, opts);
-          return exitCode;
-        }
-        return client.actionStart(appName);
-      }
-=======
       return executeChangeApplicationQueueCommand(cliParser, title, opts);
     } else if (cliParser.hasOption(UPGRADE_CMD)) {
       return executeUpgradeCommand(cliParser, title, opts);
@@ -445,7 +219,6 @@
     } else if (cliParser.hasOption(HELP_CMD)) {
       printUsage(title, opts);
       return 0;
->>>>>>> aa96f187
     } else {
       syserr.println("Invalid Command Usage : ");
       printUsage(title, opts);
