--- conflicted
+++ resolved
@@ -19,19 +19,11 @@
   <parent>
     <artifactId>hadoop-yarn</artifactId>
     <groupId>org.apache.hadoop</groupId>
-<<<<<<< HEAD
-    <version>3.1.1</version>
-  </parent>
-  <modelVersion>4.0.0</modelVersion>
-  <artifactId>hadoop-yarn-applications</artifactId>
-  <version>3.1.1</version>
-=======
     <version>3.3.0</version>
   </parent>
   <modelVersion>4.0.0</modelVersion>
   <artifactId>hadoop-yarn-applications</artifactId>
   <version>3.3.0</version>
->>>>>>> aa96f187
   <name>Apache Hadoop YARN Applications</name>
   <packaging>pom</packaging>
 
@@ -45,11 +37,8 @@
     <module>hadoop-yarn-applications-distributedshell</module>
     <module>hadoop-yarn-applications-unmanaged-am-launcher</module>
     <module>hadoop-yarn-services</module>
-<<<<<<< HEAD
-=======
     <module>hadoop-yarn-applications-catalog</module>
     <module>hadoop-yarn-applications-mawo</module>
->>>>>>> aa96f187
   </modules>
 
  <profiles>
