/*
 * Licensed to the Apache Software Foundation (ASF) under one
 * or more contributor license agreements.  See the NOTICE file
 * distributed with this work for additional information
 * regarding copyright ownership.  The ASF licenses this file
 * to you under the Apache License, Version 2.0 (the
 * "License"); you may not use this file except in compliance
 * with the License.  You may obtain a copy of the License at
 *
 *     http://www.apache.org/licenses/LICENSE-2.0
 *
 * Unless required by applicable law or agreed to in writing, software
 * distributed under the License is distributed on an "AS IS" BASIS,
 * WITHOUT WARRANTIES OR CONDITIONS OF ANY KIND, either express or implied.
 * See the License for the specific language governing permissions and
 * limitations under the License.
 */
package org.apache.hadoop.yarn.service.provider;

import org.apache.commons.lang3.StringUtils;
import org.apache.hadoop.conf.Configuration;
import org.apache.hadoop.yarn.api.ApplicationConstants;
import org.apache.hadoop.yarn.api.records.Container;
import org.apache.hadoop.yarn.service.api.records.Service;
import org.apache.hadoop.yarn.service.component.ComponentRestartPolicy;
import org.apache.hadoop.yarn.service.conf.YarnServiceConf;
import org.apache.hadoop.yarn.service.conf.YarnServiceConstants;
import org.apache.hadoop.yarn.service.containerlaunch.ContainerLaunchService;
import org.apache.hadoop.yarn.service.utils.SliderFileSystem;
import org.apache.hadoop.yarn.service.utils.ServiceUtils;
import org.apache.hadoop.yarn.service.exceptions.SliderException;
import org.apache.hadoop.yarn.service.containerlaunch.AbstractLauncher;
import org.apache.hadoop.yarn.service.containerlaunch.CommandLineBuilder;
import org.apache.hadoop.yarn.service.component.instance.ComponentInstance;
import org.apache.hadoop.yarn.service.ServiceContext;
import org.slf4j.Logger;
import org.slf4j.LoggerFactory;

import java.io.IOException;
import java.util.Map;
import java.util.Map.Entry;

import static org.apache.hadoop.yarn.service.conf.YarnServiceConf.CONTAINER_FAILURES_VALIDITY_INTERVAL;
import static org.apache.hadoop.yarn.service.conf.YarnServiceConf.CONTAINER_RETRY_INTERVAL;
import static org.apache.hadoop.yarn.service.conf.YarnServiceConf.CONTAINER_RETRY_MAX;
import static org.apache.hadoop.yarn.service.conf.YarnServiceConf.DEFAULT_CONTAINER_FAILURES_VALIDITY_INTERVAL;
import static org.apache.hadoop.yarn.service.conf.YarnServiceConf.DEFAULT_CONTAINER_RETRY_INTERVAL;
import static org.apache.hadoop.yarn.service.conf.YarnServiceConf.DEFAULT_CONTAINER_RETRY_MAX;
import static org.apache.hadoop.yarn.service.utils.ServiceApiUtil.$;

public abstract class AbstractProviderService implements ProviderService,
    YarnServiceConstants {

  protected static final Logger log =
      LoggerFactory.getLogger(AbstractProviderService.class);

  public abstract void processArtifact(AbstractLauncher launcher,
      ComponentInstance compInstance, SliderFileSystem fileSystem,
      Service service,
      ContainerLaunchService.ComponentLaunchContext compLaunchCtx)
      throws IOException;

  public Map<String, String> buildContainerTokens(ComponentInstance instance,
      Container container,
      ContainerLaunchService.ComponentLaunchContext compLaunchContext) {
      // Generate tokens (key-value pair) for config substitution.
      // Get pre-defined tokens
      Map<String, String> globalTokens =
          instance.getComponent().getScheduler().globalTokens;
      Map<String, String> tokensForSubstitution = ProviderUtils
          .initCompTokensForSubstitute(instance, container,
              compLaunchContext);
      tokensForSubstitution.putAll(globalTokens);
      return tokensForSubstitution;
  }

  public void buildContainerEnvironment(AbstractLauncher launcher,
      Service service, ComponentInstance instance,
      SliderFileSystem fileSystem, Configuration yarnConf, Container container,
      ContainerLaunchService.ComponentLaunchContext compLaunchContext,
      Map<String, String> tokensForSubstitution)
          throws IOException, SliderException {
    // Set the environment variables in launcher
    launcher.putEnv(ServiceUtils.buildEnvMap(
        compLaunchContext.getConfiguration(), tokensForSubstitution));
    launcher.setEnv("WORK_DIR", ApplicationConstants.Environment.PWD.$());
    launcher.setEnv("LOG_DIR", ApplicationConstants.LOG_DIR_EXPANSION_VAR);
    if (System.getenv(HADOOP_USER_NAME) != null) {
      launcher.setEnv(HADOOP_USER_NAME, System.getenv(HADOOP_USER_NAME));
    }
    launcher.setEnv("LANG", "en_US.UTF-8");
    launcher.setEnv("LC_ALL", "en_US.UTF-8");
    launcher.setEnv("LANGUAGE", "en_US.UTF-8");

    for (Entry<String, String> entry : launcher.getEnv().entrySet()) {
      tokensForSubstitution.put($(entry.getKey()), entry.getValue());
    }
  }

  public void buildContainerLaunchCommand(AbstractLauncher launcher,
      Service service, ComponentInstance instance,
      SliderFileSystem fileSystem, Configuration yarnConf, Container container,
      ContainerLaunchService.ComponentLaunchContext compLaunchContext,
      Map<String, String> tokensForSubstitution)
          throws IOException, SliderException {
    // substitute launch command
    String launchCommand = compLaunchContext.getLaunchCommand();
    // docker container may have empty commands
    if (!StringUtils.isEmpty(launchCommand)) {
      launchCommand = ProviderUtils
          .substituteStrWithTokens(launchCommand, tokensForSubstitution);
      CommandLineBuilder operation = new CommandLineBuilder();
      operation.add(launchCommand);
      operation.addOutAndErrFiles(OUT_FILE, ERR_FILE);
      launcher.addCommand(operation.build());
    }
  }

  public void buildContainerRetry(AbstractLauncher launcher,
      Configuration yarnConf,
<<<<<<< HEAD
      ContainerLaunchService.ComponentLaunchContext compLaunchContext) {
    // By default retry forever every 30 seconds
    launcher.setRetryContext(
        YarnServiceConf.getInt(CONTAINER_RETRY_MAX,
            DEFAULT_CONTAINER_RETRY_MAX,
            compLaunchContext.getConfiguration(), yarnConf),
        YarnServiceConf.getInt(CONTAINER_RETRY_INTERVAL,
            DEFAULT_CONTAINER_RETRY_INTERVAL,
            compLaunchContext.getConfiguration(), yarnConf),
        YarnServiceConf.getLong(CONTAINER_FAILURES_VALIDITY_INTERVAL,
            DEFAULT_CONTAINER_FAILURES_VALIDITY_INTERVAL,
            compLaunchContext.getConfiguration(), yarnConf));
  }

  public void buildContainerLaunchContext(AbstractLauncher launcher,
=======
      ContainerLaunchService.ComponentLaunchContext compLaunchContext,
      ComponentInstance instance) {
    // By default retry forever every 30 seconds

    ComponentRestartPolicy restartPolicy = instance.getComponent()
        .getRestartPolicyHandler();
    if (restartPolicy.allowContainerRetriesForInstance(instance)) {
      launcher.setRetryContext(YarnServiceConf
          .getInt(CONTAINER_RETRY_MAX, DEFAULT_CONTAINER_RETRY_MAX,
              compLaunchContext.getConfiguration(), yarnConf), YarnServiceConf
          .getInt(CONTAINER_RETRY_INTERVAL, DEFAULT_CONTAINER_RETRY_INTERVAL,
              compLaunchContext.getConfiguration(), yarnConf), YarnServiceConf
          .getLong(CONTAINER_FAILURES_VALIDITY_INTERVAL,
              DEFAULT_CONTAINER_FAILURES_VALIDITY_INTERVAL,
              compLaunchContext.getConfiguration(), yarnConf));
    }
  }

  public ResolvedLaunchParams buildContainerLaunchContext(
      AbstractLauncher launcher,
>>>>>>> aa96f187
      Service service, ComponentInstance instance,
      SliderFileSystem fileSystem, Configuration yarnConf, Container container,
      ContainerLaunchService.ComponentLaunchContext compLaunchContext)
      throws IOException, SliderException {
<<<<<<< HEAD
    processArtifact(launcher, instance, fileSystem, service);
=======
    ResolvedLaunchParams resolved = new ResolvedLaunchParams();
    processArtifact(launcher, instance, fileSystem, service, compLaunchContext);
>>>>>>> aa96f187

    ServiceContext context =
        instance.getComponent().getScheduler().getContext();
    // Generate tokens (key-value pair) for config substitution.
    Map<String, String> tokensForSubstitution =
        buildContainerTokens(instance, container, compLaunchContext);

    // Setup launch context environment
    buildContainerEnvironment(launcher, service, instance,
        fileSystem, yarnConf, container, compLaunchContext,
        tokensForSubstitution);

<<<<<<< HEAD
    // create config file on hdfs and add local resource
    ProviderUtils.createConfigFileAndAddLocalResource(launcher, fileSystem,
        compLaunchContext, tokensForSubstitution, instance, context);

    // handles static files (like normal file / archive file) for localization.
    ProviderUtils.handleStaticFilesForLocalization(launcher, fileSystem,
        compLaunchContext);
=======
    // create config file on hdfs and addResolvedRsrcPath local resource
    ProviderUtils.createConfigFileAndAddLocalResource(launcher, fileSystem,
        compLaunchContext, tokensForSubstitution, instance, context, resolved);

    // handles static files (like normal file / archive file) for localization.
    ProviderUtils.handleStaticFilesForLocalization(launcher, fileSystem,
        compLaunchContext, resolved);
>>>>>>> aa96f187

    // replace launch command with token specific information
    buildContainerLaunchCommand(launcher, service, instance, fileSystem,
        yarnConf, container, compLaunchContext, tokensForSubstitution);

    // Setup container retry settings
<<<<<<< HEAD
    buildContainerRetry(launcher, yarnConf, compLaunchContext);
=======
    buildContainerRetry(launcher, yarnConf, compLaunchContext, instance);

    return resolved;
>>>>>>> aa96f187
  }
}<|MERGE_RESOLUTION|>--- conflicted
+++ resolved
@@ -118,23 +118,6 @@
 
   public void buildContainerRetry(AbstractLauncher launcher,
       Configuration yarnConf,
-<<<<<<< HEAD
-      ContainerLaunchService.ComponentLaunchContext compLaunchContext) {
-    // By default retry forever every 30 seconds
-    launcher.setRetryContext(
-        YarnServiceConf.getInt(CONTAINER_RETRY_MAX,
-            DEFAULT_CONTAINER_RETRY_MAX,
-            compLaunchContext.getConfiguration(), yarnConf),
-        YarnServiceConf.getInt(CONTAINER_RETRY_INTERVAL,
-            DEFAULT_CONTAINER_RETRY_INTERVAL,
-            compLaunchContext.getConfiguration(), yarnConf),
-        YarnServiceConf.getLong(CONTAINER_FAILURES_VALIDITY_INTERVAL,
-            DEFAULT_CONTAINER_FAILURES_VALIDITY_INTERVAL,
-            compLaunchContext.getConfiguration(), yarnConf));
-  }
-
-  public void buildContainerLaunchContext(AbstractLauncher launcher,
-=======
       ContainerLaunchService.ComponentLaunchContext compLaunchContext,
       ComponentInstance instance) {
     // By default retry forever every 30 seconds
@@ -155,17 +138,12 @@
 
   public ResolvedLaunchParams buildContainerLaunchContext(
       AbstractLauncher launcher,
->>>>>>> aa96f187
       Service service, ComponentInstance instance,
       SliderFileSystem fileSystem, Configuration yarnConf, Container container,
       ContainerLaunchService.ComponentLaunchContext compLaunchContext)
       throws IOException, SliderException {
-<<<<<<< HEAD
-    processArtifact(launcher, instance, fileSystem, service);
-=======
     ResolvedLaunchParams resolved = new ResolvedLaunchParams();
     processArtifact(launcher, instance, fileSystem, service, compLaunchContext);
->>>>>>> aa96f187
 
     ServiceContext context =
         instance.getComponent().getScheduler().getContext();
@@ -178,15 +156,6 @@
         fileSystem, yarnConf, container, compLaunchContext,
         tokensForSubstitution);
 
-<<<<<<< HEAD
-    // create config file on hdfs and add local resource
-    ProviderUtils.createConfigFileAndAddLocalResource(launcher, fileSystem,
-        compLaunchContext, tokensForSubstitution, instance, context);
-
-    // handles static files (like normal file / archive file) for localization.
-    ProviderUtils.handleStaticFilesForLocalization(launcher, fileSystem,
-        compLaunchContext);
-=======
     // create config file on hdfs and addResolvedRsrcPath local resource
     ProviderUtils.createConfigFileAndAddLocalResource(launcher, fileSystem,
         compLaunchContext, tokensForSubstitution, instance, context, resolved);
@@ -194,19 +163,14 @@
     // handles static files (like normal file / archive file) for localization.
     ProviderUtils.handleStaticFilesForLocalization(launcher, fileSystem,
         compLaunchContext, resolved);
->>>>>>> aa96f187
 
     // replace launch command with token specific information
     buildContainerLaunchCommand(launcher, service, instance, fileSystem,
         yarnConf, container, compLaunchContext, tokensForSubstitution);
 
     // Setup container retry settings
-<<<<<<< HEAD
-    buildContainerRetry(launcher, yarnConf, compLaunchContext);
-=======
     buildContainerRetry(launcher, yarnConf, compLaunchContext, instance);
 
     return resolved;
->>>>>>> aa96f187
   }
 }