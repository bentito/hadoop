--- conflicted
+++ resolved
@@ -22,10 +22,6 @@
   INIT,
   FLEXING,
   STABLE,
-<<<<<<< HEAD
-  UPGRADING
-=======
   UPGRADING,
   CANCEL_UPGRADING
->>>>>>> aa96f187
 }