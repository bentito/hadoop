--- conflicted
+++ resolved
@@ -185,14 +185,8 @@
   public static Path initCompInstanceDir(SliderFileSystem fs,
       ContainerLaunchService.ComponentLaunchContext compLaunchContext,
       ComponentInstance instance) {
-<<<<<<< HEAD
-    Path compDir = new Path(new Path(fs.getAppDir(), "components"),
-        compLaunchContext.getServiceVersion() + "/" +
-            compLaunchContext.getName());
-=======
     Path compDir = fs.getComponentDir(compLaunchContext.getServiceVersion(),
         compLaunchContext.getName());
->>>>>>> aa96f187
     Path compInstanceDir = new Path(compDir, instance.getCompInstanceName());
     instance.setCompInstanceDir(compInstanceDir);
     return compInstanceDir;
@@ -215,14 +209,10 @@
       AbstractLauncher launcher, SliderFileSystem fs,
       ContainerLaunchService.ComponentLaunchContext compLaunchContext,
       Map<String, String> tokensForSubstitution, ComponentInstance instance,
-<<<<<<< HEAD
-      ServiceContext context) throws IOException {
-=======
       ServiceContext context, ProviderService.ResolvedLaunchParams
       resolvedParams)
       throws IOException {
 
->>>>>>> aa96f187
     Path compInstanceDir = initCompInstanceDir(fs, compLaunchContext, instance);
     if (!fs.getFileSystem().exists(compInstanceDir)) {
       log.info("{} version {} : Creating dir on hdfs: {}",
@@ -248,12 +238,9 @@
           + compPublicResourceDir);
     }
 
-<<<<<<< HEAD
-=======
     log.debug("Tokens substitution for component instance: {}{}{}" + instance
         .getCompInstanceName(), System.lineSeparator(), tokensForSubstitution);
 
->>>>>>> aa96f187
     for (ConfigFile originalFile : compLaunchContext.getConfiguration()
         .getFiles()) {
 
@@ -275,9 +262,6 @@
        * substitution and merges in new configs, and writes a new file to
        * compInstanceDir/fileName.
        */
-<<<<<<< HEAD
-      Path remoteFile = new Path(compInstanceDir, fileName);
-=======
       Path remoteFile = null;
       LocalResourceVisibility visibility = configFile.getVisibility();
       if (visibility != null &&
@@ -286,7 +270,6 @@
       } else {
         remoteFile = new Path(compInstanceDir, fileName);
       }
->>>>>>> aa96f187
 
       if (!fs.getFileSystem().exists(remoteFile)) {
         log.info("Saving config file on hdfs for component " + instance
@@ -318,30 +301,19 @@
 
       // Add resource for localization
       LocalResource configResource =
-<<<<<<< HEAD
-          fs.createAmResource(remoteFile, LocalResourceType.FILE);
-      Path destFile = new Path(configFile.getDestFile());
-      String symlink = APP_CONF_DIR + "/" + fileName;
-      addLocalResource(launcher, symlink, configResource, destFile);
-=======
           fs.createAmResource(remoteFile, LocalResourceType.FILE,
           configFile.getVisibility());
       Path destFile = new Path(configFile.getDestFile());
       String symlink = APP_CONF_DIR + "/" + fileName;
       addLocalResource(launcher, symlink, configResource, destFile,
           resolvedParams);
->>>>>>> aa96f187
     }
   }
 
   public static synchronized void handleStaticFilesForLocalization(
       AbstractLauncher launcher, SliderFileSystem fs, ContainerLaunchService
-<<<<<<< HEAD
-      .ComponentLaunchContext componentLaunchCtx)
-=======
       .ComponentLaunchContext componentLaunchCtx,
       ProviderService.ResolvedLaunchParams resolvedParams)
->>>>>>> aa96f187
       throws IOException {
     for (ConfigFile staticFile :
         componentLaunchCtx.getConfiguration().getFiles()) {
@@ -361,7 +333,6 @@
       if (!fs.getFileSystem().exists(sourceFile)) {
         throw new IOException(
             "srcFile=" + sourceFile + " doesn't exist, please double check.");
-<<<<<<< HEAD
       }
 
       FileStatus fileStatus = fs.getFileSystem().getFileStatus(sourceFile);
@@ -370,48 +341,25 @@
             " is a directory, which is not supported.");
       }
 
-=======
-      }
-
-      FileStatus fileStatus = fs.getFileSystem().getFileStatus(sourceFile);
-      if (fileStatus.isDirectory()) {
-        throw new IOException("srcFile=" + sourceFile +
-            " is a directory, which is not supported.");
-      }
-
->>>>>>> aa96f187
       // Add resource for localization
       LocalResource localResource = fs.createAmResource(sourceFile,
           (staticFile.getType() == ConfigFile.TypeEnum.ARCHIVE ?
               LocalResourceType.ARCHIVE :
-<<<<<<< HEAD
-              LocalResourceType.FILE));
-=======
               LocalResourceType.FILE), staticFile.getVisibility());
 
->>>>>>> aa96f187
       Path destFile = new Path(sourceFile.getName());
       if (staticFile.getDestFile() != null && !staticFile.getDestFile()
           .isEmpty()) {
         destFile = new Path(staticFile.getDestFile());
       }
-<<<<<<< HEAD
-
-      addLocalResource(launcher, destFile.getName(), localResource, destFile);
-=======
       addLocalResource(launcher, destFile.getName(), localResource, destFile,
           resolvedParams);
->>>>>>> aa96f187
     }
   }
 
   private static void addLocalResource(AbstractLauncher launcher,
-<<<<<<< HEAD
-      String symlink, LocalResource localResource, Path destFile) {
-=======
       String symlink, LocalResource localResource, Path destFile,
       ProviderService.ResolvedLaunchParams resolvedParams) {
->>>>>>> aa96f187
     if (destFile.isAbsolute()) {
       launcher.addLocalResource(symlink, localResource, destFile.toString());
       log.info("Added file for localization: "+ symlink +" -> " +
@@ -422,10 +370,7 @@
       log.info("Added file for localization: " + symlink+ " -> " +
           localResource.getResource().getFile());
     }
-<<<<<<< HEAD
-=======
     resolvedParams.addResolvedRsrcPath(symlink, destFile.toString());
->>>>>>> aa96f187
   }
 
   // Static file is files uploaded by users before launch the service. Which
