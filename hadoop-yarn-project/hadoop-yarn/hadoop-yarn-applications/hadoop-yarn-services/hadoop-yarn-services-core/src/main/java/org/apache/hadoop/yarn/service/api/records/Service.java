/*
 * Licensed to the Apache Software Foundation (ASF) under one
 *  or more contributor license agreements.  See the NOTICE file
 *  distributed with this work for additional information
 *  regarding copyright ownership.  The ASF licenses this file
 *  to you under the Apache License, Version 2.0 (the
 *  "License"); you may not use this file except in compliance
 *  with the License.  You may obtain a copy of the License at
 *
 *       http://www.apache.org/licenses/LICENSE-2.0
 *
 *  Unless required by applicable law or agreed to in writing, software
 *  distributed under the License is distributed on an "AS IS" BASIS,
 *  WITHOUT WARRANTIES OR CONDITIONS OF ANY KIND, either express or implied.
 *  See the License for the specific language governing permissions and
 *  limitations under the License.
 */

package org.apache.hadoop.yarn.service.api.records;

import com.fasterxml.jackson.annotation.JsonInclude;
import com.fasterxml.jackson.annotation.JsonProperty;
import com.fasterxml.jackson.annotation.JsonPropertyOrder;
import io.swagger.annotations.ApiModel;
import io.swagger.annotations.ApiModelProperty;
import org.apache.hadoop.classification.InterfaceAudience;
import org.apache.hadoop.classification.InterfaceStability;

import javax.xml.bind.annotation.XmlAccessType;
import javax.xml.bind.annotation.XmlAccessorType;
import javax.xml.bind.annotation.XmlElement;
import javax.xml.bind.annotation.XmlRootElement;
import java.util.ArrayList;
import java.util.Date;
import java.util.HashMap;
import java.util.List;
import java.util.Map;
import java.util.Objects;

/**
 * An Service resource has the following attributes.
 **/
@InterfaceAudience.Public
@InterfaceStability.Unstable
@ApiModel(description = "An Service resource has the following attributes.")
@XmlRootElement
@XmlAccessorType(XmlAccessType.FIELD)
@JsonInclude(JsonInclude.Include.NON_NULL)
@JsonPropertyOrder({ "name", "version", "description", "state", "resource",
    "number_of_containers", "lifetime", "containers" })
public class Service extends BaseResource {
  private static final long serialVersionUID = -4491694636566094885L;

  private String name = null;
  private String id = null;
  private Artifact artifact = null;
  private Resource resource = null;
  @JsonProperty("launch_time")
  @XmlElement(name = "launch_time")
  private Date launchTime = null;
  @JsonProperty("number_of_running_containers")
  @XmlElement(name = "number_of_running_containers")
  private Long numberOfRunningContainers = null;
  private Long lifetime = null;
  private List<Component> components = new ArrayList<>();
  private Configuration configuration = new Configuration();
  private ServiceState state = null;
  private Map<String, String> quicklinks = new HashMap<>();
  private String queue = null;
  @JsonProperty("kerberos_principal")
  @XmlElement(name = "kerberos_principal")
  private KerberosPrincipal kerberosPrincipal = new KerberosPrincipal();
  private String version = null;
  private String description = null;
  private String dockerClientConfig = null;
<<<<<<< HEAD
=======
  private List<String> dependencies = new ArrayList<String>();
>>>>>>> aa96f187

  /**
   * A unique service name.
   **/
  public Service name(String name) {
    this.name = name;
    return this;
  }

  @ApiModelProperty(example = "null", required = true, value = "A unique service name.")
  @JsonProperty("name")
  public String getName() {
    return name;
  }

  public void setName(String name) {
    this.name = name;
  }

  /**
   * A unique service id.
   **/
  public Service id(String id) {
    this.id = id;
    return this;
  }

  @ApiModelProperty(example = "null", value = "A unique service id.")
  @JsonProperty("id")
  public String getId() {
    return id;
  }

  public void setId(String id) {
    this.id = id;
  }

  @ApiModelProperty(example = "null", required = true,
      value = "Version of the service.")
  @JsonProperty("version")
  public String getVersion() {
    return version;
  }

  public void setVersion(String version) {
    this.version = version;
  }

  /**
   * Version of the service.
   */
  public Service version(String version) {
    this.version = version;
    return this;
  }

  @ApiModelProperty(example = "null", value = "Description of the service.")
  @JsonProperty("description")
  public String getDescription() {
    return description;
  }

  public void setDescription(String description) {
    this.description = description;
  }

  /**
   * Description of the service.
   */
  public Service description(String description) {
    this.description = description;
    return this;
  }

  /**
   * Artifact of single-component services. Mandatory if components
   * attribute is not specified.
   **/
  public Service artifact(Artifact artifact) {
    this.artifact = artifact;
    return this;
  }

  @ApiModelProperty(example = "null", value = "Artifact of single-component services. Mandatory if components attribute is not specified.")
  @JsonProperty("artifact")
  public Artifact getArtifact() {
    return artifact;
  }

  public void setArtifact(Artifact artifact) {
    this.artifact = artifact;
  }

  /**
   * Resource of single-component services or the global default for
   * multi-component services. Mandatory if it is a single-component
   * service and if cpus and memory are not specified at the Service
   * level.
   **/
  public Service resource(Resource resource) {
    this.resource = resource;
    return this;
  }

  @ApiModelProperty(example = "null", value = "Resource of single-component services or the global default for multi-component services. Mandatory if it is a single-component service and if cpus and memory are not specified at the Service level.")
  @JsonProperty("resource")
  public Resource getResource() {
    return resource;
  }

  public void setResource(Resource resource) {
    this.resource = resource;
  }

  /**
   * The time when the service was created, e.g. 2016-03-16T01:01:49.000Z.
   **/
  public Service launchTime(Date launchTime) {
    this.launchTime = launchTime == null ? null : (Date) launchTime.clone();
    return this;
  }

  @ApiModelProperty(example = "null", value = "The time when the service was created, e.g. 2016-03-16T01:01:49.000Z.")
  public Date getLaunchTime() {
    return launchTime == null ? null : (Date) launchTime.clone();
  }

  public void setLaunchTime(Date launchTime) {
    this.launchTime = launchTime == null ? null : (Date) launchTime.clone();
  }

  /**
   * In get response this provides the total number of running containers for
   * this service (across all components) at the time of request. Note, a
   * subsequent request can return a different number as and when more
   * containers get allocated until it reaches the total number of containers or
   * if a flex request has been made between the two requests.
   **/
  public Service numberOfRunningContainers(Long numberOfRunningContainers) {
    this.numberOfRunningContainers = numberOfRunningContainers;
    return this;
  }

  @ApiModelProperty(example = "null", value = "In get response this provides the total number of running containers for this service (across all components) at the time of request. Note, a subsequent request can return a different number as and when more containers get allocated until it reaches the total number of containers or if a flex request has been made between the two requests.")
  public Long getNumberOfRunningContainers() {
    return numberOfRunningContainers;
  }

  public void setNumberOfRunningContainers(Long numberOfRunningContainers) {
    this.numberOfRunningContainers = numberOfRunningContainers;
  }

  /**
   * Life time (in seconds) of the service from the time it reaches the
   * RUNNING_BUT_UNREADY state (after which it is automatically destroyed by YARN). For
   * unlimited lifetime do not set a lifetime value.
   **/
  public Service lifetime(Long lifetime) {
    this.lifetime = lifetime;
    return this;
  }

  @ApiModelProperty(example = "null", value = "Life time (in seconds) of the service from the time it reaches the RUNNING_BUT_UNREADY state (after which it is automatically destroyed by YARN). For unlimited lifetime do not set a lifetime value.")
  @JsonProperty("lifetime")
  public Long getLifetime() {
    return lifetime;
  }

  public void setLifetime(Long lifetime) {
    this.lifetime = lifetime;
  }

  /**
   * Components of an service.
   **/
  public Service components(List<Component> components) {
    this.components = components;
    return this;
  }

  @ApiModelProperty(example = "null", value = "Components of an service.")
  @JsonProperty("components")
  public List<Component> getComponents() {
    return components;
  }

  public void setComponents(List<Component> components) {
    this.components = components;
  }

  public void addComponent(Component component) {
    components.add(component);
  }

  public Component getComponent(String name) {
    for (Component component : components) {
      if (component.getName().equals(name)) {
        return component;
      }
    }
    return null;
  }

  /**
   * Config properties of an service. Configurations provided at the
   * service/global level are available to all the components. Specific
   * properties can be overridden at the component level.
   **/
  public Service configuration(Configuration configuration) {
    this.configuration = configuration;
    return this;
  }

  @ApiModelProperty(example = "null", value = "Config properties of an service. Configurations provided at the service/global level are available to all the components. Specific properties can be overridden at the component level.")
  @JsonProperty("configuration")
  public Configuration getConfiguration() {
    return configuration;
  }

  public void setConfiguration(Configuration configuration) {
    this.configuration = configuration;
  }

  /**
   * State of the service. Specifying a value for this attribute for the
   * POST payload raises a validation error. This attribute is available only in
   * the GET response of a started service.
   **/
  public Service state(ServiceState state) {
    this.state = state;
    return this;
  }

  @ApiModelProperty(example = "null", value = "State of the service. Specifying a value for this attribute for the POST payload raises a validation error. This attribute is available only in the GET response of a started service.")
  @JsonProperty("state")
  public ServiceState getState() {
    return state;
  }

  public void setState(ServiceState state) {
    this.state = state;
  }

  /**
   * A blob of key-value pairs of quicklinks to be exported for an service.
   **/
  public Service quicklinks(Map<String, String> quicklinks) {
    this.quicklinks = quicklinks;
    return this;
  }

  @ApiModelProperty(example = "null", value = "A blob of key-value pairs of quicklinks to be exported for an service.")
  @JsonProperty("quicklinks")
  public Map<String, String> getQuicklinks() {
    return quicklinks;
  }

  public void setQuicklinks(Map<String, String> quicklinks) {
    this.quicklinks = quicklinks;
  }

  /**
   * The YARN queue that this service should be submitted to.
   **/
  public Service queue(String queue) {
    this.queue = queue;
    return this;
  }

  @ApiModelProperty(example = "null", value = "The YARN queue that this service should be submitted to.")
  @JsonProperty("queue")
  public String getQueue() {
    return queue;
  }

  public void setQueue(String queue) {
    this.queue = queue;
  }

  @ApiModelProperty(example = "null", value = "A list of dependent services.")
  @XmlElement(name = "dependencies")
  @JsonProperty("dependencies")
  public List<String> getDependencies() {
    return dependencies;
  }

  public void setDependencies(List<String>
      dependencies) {
    this.dependencies = dependencies;
  }

  public Service kerberosPrincipal(KerberosPrincipal kerberosPrincipal) {
    this.kerberosPrincipal = kerberosPrincipal;
    return this;
  }

  /**
   * The Kerberos Principal of the service.
   * @return kerberosPrincipal
   **/
  @ApiModelProperty(value = "The Kerberos Principal of the service")
  public KerberosPrincipal getKerberosPrincipal() {
    return kerberosPrincipal;
  }

  public void setKerberosPrincipal(KerberosPrincipal kerberosPrincipal) {
    this.kerberosPrincipal = kerberosPrincipal;
  }

  @JsonProperty("docker_client_config")
  @XmlElement(name = "docker_client_config")
  @SuppressWarnings("checkstyle:hiddenfield")
  public Service dockerClientConfig(String dockerClientConfig) {
    this.dockerClientConfig = dockerClientConfig;
    return this;
  }

  /**
   * The Docker client config for the service.
   * @return dockerClientConfig
   */
  @ApiModelProperty(value = "The Docker client config for the service")
  public String getDockerClientConfig() {
    return dockerClientConfig;
  }

  public void setDockerClientConfig(String dockerClientConfig) {
    this.dockerClientConfig = dockerClientConfig;
  }

  @Override
  public boolean equals(java.lang.Object o) {
    if (this == o) {
      return true;
    }
    if (o == null || getClass() != o.getClass()) {
      return false;
    }
    Service service = (Service) o;
    return Objects.equals(this.name, service.name);
  }

  @Override
  public int hashCode() {
    return Objects.hash(name);
  }

  @Override
  public String toString() {
    StringBuilder sb = new StringBuilder();
<<<<<<< HEAD
    sb.append("class Service {\n");

    sb.append("    name: ").append(toIndentedString(name)).append("\n");
    sb.append("    id: ").append(toIndentedString(id)).append("\n");
    sb.append("    version: ").append(toIndentedString(version)).append("\n");
    sb.append("    description: ").append(toIndentedString(description))
        .append("\n");
    sb.append("    artifact: ").append(toIndentedString(artifact)).append("\n");
    sb.append("    resource: ").append(toIndentedString(resource)).append("\n");
    sb.append("    launchTime: ").append(toIndentedString(launchTime))
        .append("\n");
    sb.append("    numberOfRunningContainers: ")
        .append(toIndentedString(numberOfRunningContainers)).append("\n");
    sb.append("    lifetime: ").append(toIndentedString(lifetime)).append("\n");
    sb.append("    components: ").append(toIndentedString(components))
        .append("\n");
    sb.append("    configuration: ").append(toIndentedString(configuration))
        .append("\n");
    sb.append("    state: ").append(toIndentedString(state)).append("\n");
    sb.append("    quicklinks: ").append(toIndentedString(quicklinks))
        .append("\n");
    sb.append("    queue: ").append(toIndentedString(queue)).append("\n");
    sb.append("    kerberosPrincipal: ")
        .append(toIndentedString(kerberosPrincipal)).append("\n");
    sb.append("    dockerClientConfig: ")
        .append(toIndentedString(dockerClientConfig)).append("\n");
    sb.append("}");
=======
    sb.append("class Service {\n")

        .append("    name: ").append(toIndentedString(name)).append("\n")
        .append("    id: ").append(toIndentedString(id)).append("\n")
        .append("    version: ").append(toIndentedString(version)).append("\n")
        .append("    description: ").append(toIndentedString(description))
        .append("\n")
        .append("    artifact: ").append(toIndentedString(artifact))
        .append("\n")
        .append("    resource: ").append(toIndentedString(resource))
        .append("\n")
        .append("    launchTime: ").append(toIndentedString(launchTime))
        .append("\n")
        .append("    numberOfRunningContainers: ")
        .append(toIndentedString(numberOfRunningContainers)).append("\n")
        .append("    lifetime: ").append(toIndentedString(lifetime))
        .append("\n")
        .append("    components: ").append(toIndentedString(components))
        .append("\n")
        .append("    configuration: ").append(toIndentedString(configuration))
        .append("\n")
        .append("    state: ").append(toIndentedString(state)).append("\n")
        .append("    quicklinks: ").append(toIndentedString(quicklinks))
        .append("\n")
        .append("    queue: ").append(toIndentedString(queue)).append("\n")
        .append("    kerberosPrincipal: ")
        .append(toIndentedString(kerberosPrincipal)).append("\n")
        .append("    dockerClientConfig: ")
        .append(toIndentedString(dockerClientConfig)).append("\n")
        .append("    dependencies: ")
        .append(toIndentedString(dependencies)).append("\n")
        .append("}");
>>>>>>> aa96f187
    return sb.toString();
  }

  /**
   * Convert the given object to string with each line indented by 4 spaces
   * (except the first line).
   */
  private String toIndentedString(java.lang.Object o) {
    if (o == null) {
      return "null";
    }
    return o.toString().replace("\n", "\n    ");
  }
}<|MERGE_RESOLUTION|>--- conflicted
+++ resolved
@@ -73,10 +73,7 @@
   private String version = null;
   private String description = null;
   private String dockerClientConfig = null;
-<<<<<<< HEAD
-=======
   private List<String> dependencies = new ArrayList<String>();
->>>>>>> aa96f187
 
   /**
    * A unique service name.
@@ -427,35 +424,6 @@
   @Override
   public String toString() {
     StringBuilder sb = new StringBuilder();
-<<<<<<< HEAD
-    sb.append("class Service {\n");
-
-    sb.append("    name: ").append(toIndentedString(name)).append("\n");
-    sb.append("    id: ").append(toIndentedString(id)).append("\n");
-    sb.append("    version: ").append(toIndentedString(version)).append("\n");
-    sb.append("    description: ").append(toIndentedString(description))
-        .append("\n");
-    sb.append("    artifact: ").append(toIndentedString(artifact)).append("\n");
-    sb.append("    resource: ").append(toIndentedString(resource)).append("\n");
-    sb.append("    launchTime: ").append(toIndentedString(launchTime))
-        .append("\n");
-    sb.append("    numberOfRunningContainers: ")
-        .append(toIndentedString(numberOfRunningContainers)).append("\n");
-    sb.append("    lifetime: ").append(toIndentedString(lifetime)).append("\n");
-    sb.append("    components: ").append(toIndentedString(components))
-        .append("\n");
-    sb.append("    configuration: ").append(toIndentedString(configuration))
-        .append("\n");
-    sb.append("    state: ").append(toIndentedString(state)).append("\n");
-    sb.append("    quicklinks: ").append(toIndentedString(quicklinks))
-        .append("\n");
-    sb.append("    queue: ").append(toIndentedString(queue)).append("\n");
-    sb.append("    kerberosPrincipal: ")
-        .append(toIndentedString(kerberosPrincipal)).append("\n");
-    sb.append("    dockerClientConfig: ")
-        .append(toIndentedString(dockerClientConfig)).append("\n");
-    sb.append("}");
-=======
     sb.append("class Service {\n")
 
         .append("    name: ").append(toIndentedString(name)).append("\n")
@@ -488,7 +456,6 @@
         .append("    dependencies: ")
         .append(toIndentedString(dependencies)).append("\n")
         .append("}");
->>>>>>> aa96f187
     return sb.toString();
   }
 
