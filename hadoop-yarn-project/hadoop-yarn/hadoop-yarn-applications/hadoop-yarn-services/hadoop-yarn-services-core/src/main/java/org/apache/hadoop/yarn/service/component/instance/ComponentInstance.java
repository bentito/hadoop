--- conflicted
+++ resolved
@@ -18,11 +18,8 @@
 
 package org.apache.hadoop.yarn.service.component.instance;
 
-<<<<<<< HEAD
-=======
 import com.fasterxml.jackson.core.type.TypeReference;
 import com.fasterxml.jackson.databind.ObjectMapper;
->>>>>>> aa96f187
 import com.google.common.annotations.VisibleForTesting;
 import org.apache.hadoop.fs.FileSystem;
 import org.apache.hadoop.fs.Path;
@@ -48,10 +45,7 @@
 import org.apache.hadoop.yarn.server.utils.BuilderUtils;
 import org.apache.hadoop.yarn.service.ServiceScheduler;
 import org.apache.hadoop.yarn.service.api.records.Artifact;
-<<<<<<< HEAD
-=======
 import org.apache.hadoop.yarn.service.api.records.ComponentState;
->>>>>>> aa96f187
 import org.apache.hadoop.yarn.service.api.records.ContainerState;
 import org.apache.hadoop.yarn.service.api.records.LocalizationStatus;
 import org.apache.hadoop.yarn.service.api.records.ServiceState;
@@ -59,10 +53,7 @@
 import org.apache.hadoop.yarn.service.component.ComponentEvent;
 import org.apache.hadoop.yarn.service.component.ComponentEventType;
 import org.apache.hadoop.yarn.service.component.ComponentRestartPolicy;
-<<<<<<< HEAD
-=======
 import org.apache.hadoop.yarn.service.monitor.probe.DefaultProbe;
->>>>>>> aa96f187
 import org.apache.hadoop.yarn.service.monitor.probe.ProbeStatus;
 import org.apache.hadoop.yarn.service.provider.ProviderService;
 import org.apache.hadoop.yarn.service.registry.YarnRegistryViewForProviders;
@@ -108,10 +99,7 @@
       LoggerFactory.getLogger(ComponentInstance.class);
   private static final String FAILED_BEFORE_LAUNCH_DIAG =
       "failed before launch";
-<<<<<<< HEAD
-=======
   private static final String UPGRADE_FAILED = "upgrade failed";
->>>>>>> aa96f187
 
   private StateMachine<ComponentInstanceState, ComponentInstanceEventType,
       ComponentInstanceEvent> stateMachine;
@@ -164,17 +152,6 @@
       .addTransition(READY, STARTED, BECOME_NOT_READY,
           new ContainerBecomeNotReadyTransition())
       .addTransition(READY, INIT, STOP, new ContainerStoppedTransition())
-<<<<<<< HEAD
-      .addTransition(READY, UPGRADING, UPGRADE,
-          new ContainerUpgradeTransition())
-      .addTransition(UPGRADING, UPGRADING, UPGRADE,
-          new ContainerUpgradeTransition())
-      .addTransition(UPGRADING, READY, BECOME_READY,
-          new ContainerBecomeReadyTransition())
-      .addTransition(UPGRADING, INIT, STOP, new ContainerStoppedTransition())
-      .installTopology();
-
-=======
       .addTransition(READY, UPGRADING, UPGRADE, new UpgradeTransition())
       .addTransition(READY, EnumSet.of(READY, CANCEL_UPGRADING), CANCEL_UPGRADE,
           new CancelUpgradeTransition())
@@ -202,7 +179,6 @@
           new StoppedAfterUpgradeTransition())
       .installTopology();
 
->>>>>>> aa96f187
   public ComponentInstance(Component component,
       ComponentInstanceId compInstanceId) {
     this.stateMachine = stateMachineFactory.make(this);
@@ -227,27 +203,10 @@
     @Override public void transition(ComponentInstance compInstance,
         ComponentInstanceEvent event) {
       // Query container status for ip and host
-<<<<<<< HEAD
-      boolean cancelOnSuccess = true;
-      if (compInstance.getCompSpec().getArtifact() != null && compInstance
-          .getCompSpec().getArtifact().getType() == Artifact.TypeEnum.DOCKER) {
-        // A docker container might get a different IP if the container is
-        // relaunched by the NM, so we need to keep checking the status.
-        // This is a temporary fix until the NM provides a callback for
-        // container relaunch (see YARN-8265).
-        cancelOnSuccess = false;
-      }
-      compInstance.containerStatusFuture =
-          compInstance.scheduler.executorService.scheduleAtFixedRate(
-              new ContainerStatusRetriever(compInstance.scheduler,
-                  event.getContainerId(), compInstance, cancelOnSuccess), 0, 1,
-              TimeUnit.SECONDS);
-=======
       compInstance.initializeStatusRetriever(event, 0);
       compInstance.initializeLocalizationStatusRetriever(
           event.getContainerId());
 
->>>>>>> aa96f187
       long containerStartTime = System.currentTimeMillis();
       try {
         ContainerTokenIdentifier containerTokenIdentifier = BuilderUtils
@@ -292,31 +251,15 @@
     @Override
     public void transition(ComponentInstance compInstance,
         ComponentInstanceEvent event) {
-<<<<<<< HEAD
-      compInstance.containerSpec.setState(ContainerState.READY);
-      if (compInstance.getState().equals(ComponentInstanceState.UPGRADING)) {
-        compInstance.component.incContainersReady(false);
-        compInstance.component.decContainersThatNeedUpgrade();
-=======
       compInstance.setContainerState(ContainerState.READY);
       if (!isReinitialized) {
         compInstance.component.incContainersReady(true);
       } else {
         compInstance.component.incContainersReady(false);
->>>>>>> aa96f187
         ComponentEvent checkState = new ComponentEvent(
             compInstance.component.getName(), ComponentEventType.CHECK_STABLE);
         compInstance.scheduler.getDispatcher().getEventHandler().handle(
             checkState);
-<<<<<<< HEAD
-
-      } else {
-        compInstance.component.incContainersReady(true);
-      }
-      if (compInstance.timelineServiceEnabled) {
-        compInstance.serviceTimelinePublisher
-            .componentInstanceBecomeReady(compInstance.containerSpec);
-=======
       }
       compInstance.postContainerReady();
     }
@@ -339,7 +282,6 @@
         instance.cancelUpgrade();
         instance.pendingCancelUpgrade = false;
         return instance.getState();
->>>>>>> aa96f187
       }
 
       instance.upgradeInProgress.set(false);
@@ -383,27 +325,12 @@
     @Override
     public void transition(ComponentInstance compInstance,
         ComponentInstanceEvent event) {
-<<<<<<< HEAD
-      compInstance.containerSpec.setState(ContainerState.RUNNING_BUT_UNREADY);
-=======
       compInstance.setContainerState(ContainerState.RUNNING_BUT_UNREADY);
->>>>>>> aa96f187
       compInstance.component.decContainersReady(true);
     }
   }
 
   @VisibleForTesting
-<<<<<<< HEAD
-  static void handleComponentInstanceRelaunch(
-      ComponentInstance compInstance, ComponentInstanceEvent event,
-      boolean failureBeforeLaunch) {
-    Component comp = compInstance.getComponent();
-
-    // Do we need to relaunch the service?
-    boolean hasContainerFailed = hasContainerFailed(event.getStatus());
-
-    ComponentRestartPolicy restartPolicy = comp.getRestartPolicyHandler();
-=======
   static void handleComponentInstanceRelaunch(ComponentInstance compInstance,
       ComponentInstanceEvent event, boolean failureBeforeLaunch,
       String containerDiag) {
@@ -420,23 +347,11 @@
     if (compInstance.getContainerSpec() != null) {
       compInstance.getContainerSpec().setState(containerState);
     }
->>>>>>> aa96f187
 
     if (restartPolicy.shouldRelaunchInstance(compInstance, event.getStatus())) {
       // re-ask the failed container.
       comp.requestContainers(1);
       comp.reInsertPendingInstance(compInstance);
-<<<<<<< HEAD
-      LOG.info(compInstance.getCompInstanceId()
-              + ": {} completed. Reinsert back to pending list and requested " +
-              "a new container." + System.lineSeparator() +
-              " exitStatus={}, diagnostics={}.",
-          event.getContainerId(), failureBeforeLaunch ? null :
-              event.getStatus().getExitStatus(),
-          failureBeforeLaunch ? FAILED_BEFORE_LAUNCH_DIAG :
-              event.getStatus().getDiagnostics());
-    } else {
-=======
 
       StringBuilder builder = new StringBuilder();
       builder.append(compInstance.getCompInstanceId()).append(": ")
@@ -470,20 +385,10 @@
       }
 
     } else{
->>>>>>> aa96f187
       // When no relaunch, update component's #succeeded/#failed
       // instances.
       if (hasContainerFailed) {
         comp.markAsFailed(compInstance);
-<<<<<<< HEAD
-      } else {
-        comp.markAsSucceeded(compInstance);
-      }
-      LOG.info(compInstance.getCompInstanceId() + (!hasContainerFailed ?
-          " succeeded" :
-          " failed") + " without retry, exitStatus=" + event.getStatus());
-      comp.getScheduler().terminateServiceIfAllComponentsFinished();
-=======
       } else{
         comp.markAsSucceeded(compInstance);
       }
@@ -501,19 +406,13 @@
           " succeeded" :
           " failed") + " without retry, exitStatus=" + event.getStatus());
       comp.getScheduler().terminateServiceIfNeeded(comp);
->>>>>>> aa96f187
     }
   }
 
   public static boolean hasContainerFailed(ContainerStatus containerStatus) {
     //Mark conainer as failed if we cant get its exit status i.e null?
-<<<<<<< HEAD
-    return containerStatus == null || containerStatus.getExitStatus() !=
-        ContainerExitStatus.SUCCESS;
-=======
     return containerStatus == null || containerStatus
         .getExitStatus() != ContainerExitStatus.SUCCESS;
->>>>>>> aa96f187
   }
 
   private static class ContainerStoppedTransition extends  BaseTransition {
@@ -532,16 +431,6 @@
         ComponentInstanceEvent event) {
 
       Component comp = compInstance.component;
-<<<<<<< HEAD
-      String containerDiag =
-          compInstance.getCompInstanceId() + ": " + (failedBeforeLaunching ?
-              FAILED_BEFORE_LAUNCH_DIAG : event.getStatus().getDiagnostics());
-      compInstance.diagnostics.append(containerDiag + System.lineSeparator());
-      compInstance.cancelContainerStatusRetriever();
-      if (compInstance.getState().equals(ComponentInstanceState.UPGRADING)) {
-        compInstance.component.decContainersThatNeedUpgrade();
-      }
-=======
       ContainerStatus status = event.getStatus();
       // status is not available when upgrade fails
       String containerDiag = compInstance.getCompInstanceId() + ": " + (
@@ -551,7 +440,6 @@
       compInstance.cancelContainerStatusRetriever();
       compInstance.cancelLclRetriever();
 
->>>>>>> aa96f187
       if (compInstance.getState().equals(READY)) {
         compInstance.component.decContainersReady(true);
       }
@@ -566,13 +454,8 @@
       // Check if it exceeds the failure threshold, but only if health threshold
       // monitor is not enabled
       if (!comp.isHealthThresholdMonitorEnabled()
-<<<<<<< HEAD
-          && comp.currentContainerFailure
-              .get() > comp.maxContainerFailurePerComp) {
-=======
           && comp.currentContainerFailure.get()
           > comp.maxContainerFailurePerComp) {
->>>>>>> aa96f187
         String exitDiag = MessageFormat.format(
             "[COMPONENT {0}]: Failed {1} times, exceeded the limit - {2}. "
                 + "Shutting down now... "
@@ -584,8 +467,6 @@
         scheduler.getDiagnostics().append(containerDiag);
         scheduler.getDiagnostics().append(exitDiag);
         LOG.warn(exitDiag);
-<<<<<<< HEAD
-=======
 
         compInstance.getContainerSpec().setState(ContainerState.FAILED);
         comp.getComponentSpec().setState(ComponentState.FAILED);
@@ -622,7 +503,6 @@
                   scheduler.getDiagnostics().toString());
         }
 
->>>>>>> aa96f187
         shouldFailService = true;
       }
 
@@ -644,12 +524,6 @@
       // According to component restart policy, handle container restart
       // or finish the service (if all components finished)
       handleComponentInstanceRelaunch(compInstance, event,
-<<<<<<< HEAD
-          failedBeforeLaunching);
-
-      if (shouldFailService) {
-        scheduler.getTerminationHandler().terminate(-1);
-=======
           failedBeforeLaunching, containerDiag);
 
       if (shouldFailService) {
@@ -779,7 +653,6 @@
       } else {
         LOG.info("{} pending cancellation", event.getContainerId());
         instance.pendingCancelUpgrade = true;
->>>>>>> aa96f187
       }
       return ComponentInstanceState.CANCEL_UPGRADING;
     }
@@ -1015,20 +888,6 @@
     org.apache.hadoop.yarn.service.api.records.Container containerRec =
         getCompSpec().getContainer(status.getContainerId().toString());
     boolean doRegistryUpdate = true;
-<<<<<<< HEAD
-    if (container != null) {
-      String existingIP = container.getIp();
-      String newIP = StringUtils.join(",", status.getIPs());
-      container.setIp(newIP);
-      container.setHostname(status.getHost());
-      if (existingIP != null && newIP.equals(existingIP)) {
-        doRegistryUpdate = false;
-      }
-      if (timelineServiceEnabled && doRegistryUpdate) {
-        serviceTimelinePublisher.componentInstanceIPHostUpdated(container);
-      }
-    }
-=======
     if (containerRec != null) {
       String existingIP = containerRec.getIp();
       String newIP = StringUtils.join(",", status.getIPs());
@@ -1050,7 +909,6 @@
       serviceTimelinePublisher.componentInstanceIPHostUpdated(containerRec);
     }
 
->>>>>>> aa96f187
     if (doRegistryUpdate) {
       cleanupRegistry(status.getContainerId());
       LOG.info(
@@ -1244,24 +1102,6 @@
     }
   }
 
-<<<<<<< HEAD
-  public String getHostname() {
-    String domain = getComponent().getScheduler().getConfig()
-        .get(RegistryConstants.KEY_DNS_DOMAIN);
-    String hostname;
-    if (domain == null || domain.isEmpty()) {
-      hostname = MessageFormat
-          .format("{0}.{1}.{2}", getCompInstanceName(),
-              getComponent().getContext().service.getName(),
-              RegistryUtils.currentUser());
-    } else {
-      hostname = MessageFormat
-          .format("{0}.{1}.{2}.{3}", getCompInstanceName(),
-              getComponent().getContext().service.getName(),
-              RegistryUtils.currentUser(), domain);
-    }
-    return hostname;
-=======
   private static class LocalizationStatusRetriever implements Runnable {
     private ContainerId containerId;
     private NodeId nodeId;
@@ -1319,7 +1159,6 @@
 
   public String getHostname() {
     return getCompInstanceName() + getComponent().getHostnameSuffix();
->>>>>>> aa96f187
   }
 
   @Override
@@ -1347,11 +1186,6 @@
     return result;
   }
 
-<<<<<<< HEAD
-  @VisibleForTesting public org.apache.hadoop.yarn.service.api.records
-      .Container getContainerSpec() {
-    return containerSpec;
-=======
   /**
    * Returns container spec.
    */
@@ -1363,6 +1197,5 @@
     } finally {
       readLock.unlock();
     }
->>>>>>> aa96f187
   }
 }