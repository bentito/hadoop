/*
 * Licensed to the Apache Software Foundation (ASF) under one or more
 * contributor license agreements.  See the NOTICE file distributed with
 * this work for additional information regarding copyright ownership.
 * The ASF licenses this file to You under the Apache License, Version 2.0
 * (the "License"); you may not use this file except in compliance with
 * the License.  You may obtain a copy of the License at
 *
 *     http://www.apache.org/licenses/LICENSE-2.0
 *
 * Unless required by applicable law or agreed to in writing, software
 * distributed under the License is distributed on an "AS IS" BASIS,
 * WITHOUT WARRANTIES OR CONDITIONS OF ANY KIND, either express or implied.
 * See the License for the specific language governing permissions and
 * limitations under the License.
 */

package org.apache.hadoop.yarn.service.exceptions;

public interface RestApiErrorMessages {
  String ERROR_APPLICATION_NAME_INVALID =
      "Service name is either empty or not provided";
  String ERROR_APPLICATION_VERSION_INVALID =
      "Version of service %s is either empty or not provided";
  String ERROR_APPLICATION_NAME_INVALID_FORMAT =
      "Service name %s is not valid - only lower case letters, digits, " +
          "and hyphen are allowed, and the name must be no more " +
          "than 63 characters";
  String ERROR_COMPONENT_NAME_INVALID =
      "Component name must be no more than %s characters: %s";
  String ERROR_COMPONENT_NAME_CONFLICTS_WITH_SERVICE_NAME =
      "Component name %s must not be same as service name %s";
  String ERROR_USER_NAME_INVALID =
      "User name must be no more than 63 characters";

  String ERROR_APPLICATION_NOT_RUNNING = "Service not running";
  String ERROR_APPLICATION_DOES_NOT_EXIST = "Service not found";
  String ERROR_APPLICATION_IN_USE = "Service already exists in started"
      + " state";
  String ERROR_APPLICATION_INSTANCE_EXISTS = "Service already exists in"
      + " stopped/failed state (either restart with PUT or destroy with DELETE"
      + " before creating a new one)";

  String ERROR_SUFFIX_FOR_COMPONENT =
      " for component %s (nor at the global level)";
  String ERROR_ARTIFACT_INVALID = "Artifact is not provided";
  String ERROR_ARTIFACT_FOR_COMP_INVALID =
      ERROR_ARTIFACT_INVALID + ERROR_SUFFIX_FOR_COMPONENT;
  String ERROR_ARTIFACT_ID_INVALID =
      "Artifact id (like docker image name) is either empty or not provided";
  String ERROR_ARTIFACT_ID_FOR_COMP_INVALID =
      ERROR_ARTIFACT_ID_INVALID + ERROR_SUFFIX_FOR_COMPONENT;
  String ERROR_ARTIFACT_PATH_FOR_COMP_INVALID = "For component %s with %s "
      + "artifact, path does not exist: %s";
  String ERROR_CONFIGFILE_DEST_FILE_FOR_COMP_NOT_ABSOLUTE = "For component %s "
      + "with %s artifact, dest_file must be a relative path: %s";

  String ERROR_RESOURCE_INVALID = "Resource is not provided";
  String ERROR_RESOURCE_FOR_COMP_INVALID =
      ERROR_RESOURCE_INVALID + ERROR_SUFFIX_FOR_COMPONENT;
  String ERROR_RESOURCE_MEMORY_INVALID =
      "Service resource or memory not provided";
  String ERROR_RESOURCE_CPUS_INVALID =
      "Service resource or cpus not provided";
  String ERROR_RESOURCE_CPUS_INVALID_RANGE =
      "Unacceptable no of cpus specified, either zero or negative";
  String ERROR_RESOURCE_MEMORY_FOR_COMP_INVALID =
      ERROR_RESOURCE_MEMORY_INVALID + ERROR_SUFFIX_FOR_COMPONENT;
  String ERROR_RESOURCE_CPUS_FOR_COMP_INVALID =
      ERROR_RESOURCE_CPUS_INVALID + ERROR_SUFFIX_FOR_COMPONENT;
  String ERROR_RESOURCE_CPUS_FOR_COMP_INVALID_RANGE =
      ERROR_RESOURCE_CPUS_INVALID_RANGE
          + " for component %s (or at the global level)";
  String ERROR_CONTAINERS_COUNT_INVALID =
      "Invalid no of containers specified";
  String ERROR_CONTAINERS_COUNT_FOR_COMP_INVALID =
      ERROR_CONTAINERS_COUNT_INVALID + ERROR_SUFFIX_FOR_COMPONENT;
  String ERROR_DEPENDENCY_INVALID = "Dependency %s for component %s is " +
      "invalid, does not exist as a component";
  String ERROR_DEPENDENCY_CYCLE = "Invalid dependencies, a cycle may " +
      "exist: %s";

  String ERROR_RESOURCE_PROFILE_MULTIPLE_VALUES_NOT_SUPPORTED =
      "Cannot specify" + " cpus/memory along with profile";
  String ERROR_RESOURCE_PROFILE_MULTIPLE_VALUES_FOR_COMP_NOT_SUPPORTED =
      ERROR_RESOURCE_PROFILE_MULTIPLE_VALUES_NOT_SUPPORTED
          + " for component %s";
  String ERROR_RESOURCE_PROFILE_NOT_SUPPORTED_YET =
      "Resource profile is not " + "supported yet. Please specify cpus/memory.";

  String ERROR_NULL_ARTIFACT_ID =
      "Artifact Id can not be null if artifact type is none";
  String ERROR_ABSENT_NUM_OF_INSTANCE =
      "Num of instances should appear either globally or per component";
  String ERROR_ABSENT_LAUNCH_COMMAND =
      "launch_command is required when type is not DOCKER";

  String ERROR_QUICKLINKS_FOR_COMP_INVALID = "Quicklinks specified at"
      + " component level, needs corresponding values set at service level";
  // Note: %sin is not a typo. Constraint name is optional so the error messages
  // below handle that scenario by adding a space if name is specified.
  String ERROR_PLACEMENT_POLICY_CONSTRAINT_TYPE_NULL = "Type not specified "
      + "for constraint %sin placement policy of component %s.";
  String ERROR_PLACEMENT_POLICY_CONSTRAINT_SCOPE_NULL = "Scope not specified "
      + "for constraint %sin placement policy of component %s.";
  String ERROR_PLACEMENT_POLICY_CONSTRAINT_TAGS_NULL = "Tag(s) not specified "
      + "for constraint %sin placement policy of component %s.";
  String ERROR_PLACEMENT_POLICY_TAG_NAME_NOT_SAME = "Invalid target tag %s "
      + "specified in placement policy of component %s. For now, target tags "
      + "support self reference only. Specifying anything other than its "
      + "component name is not supported. Set target tag of component %s to "
      + "%s.";
  String ERROR_PLACEMENT_POLICY_TAG_NAME_INVALID = "Invalid target tag %s "
      + "specified in placement policy of component %s. Target tags should be "
      + "a valid component name in the service.";
  String ERROR_PLACEMENT_POLICY_EXPRESSION_ELEMENT_NAME_INVALID = "Invalid "
      + "expression element name %s specified in placement policy of component "
      + "%s. Expression element names should be a valid constraint name or an "
      + "expression name defined for this component only.";
<<<<<<< HEAD
  String ERROR_KEYTAB_URI_SCHEME_INVALID = "Unsupported keytab URI scheme: %s";
  String ERROR_KEYTAB_URI_INVALID = "Invalid keytab URI: %s";
=======
>>>>>>> aa96f187

  String ERROR_COMP_INSTANCE_DOES_NOT_NEED_UPGRADE = "The component instance " +
      "(%s) does not need an upgrade.";

  String ERROR_COMP_DOES_NOT_NEED_UPGRADE = "The component (%s) does not need" +
      " an upgrade.";
<<<<<<< HEAD
=======
  String ERROR_KERBEROS_PRINCIPAL_NAME_FORMAT = "Kerberos principal (%s) does " +
      " not contain a hostname.";
  String ERROR_KERBEROS_PRINCIPAL_MISSING = "Kerberos principal or keytab is" +
      " missing.";
  String ERROR_JVM_OPTS = "Invalid character in yarn.service.am.java.opts.";
>>>>>>> aa96f187
}<|MERGE_RESOLUTION|>--- conflicted
+++ resolved
@@ -117,23 +117,15 @@
       + "expression element name %s specified in placement policy of component "
       + "%s. Expression element names should be a valid constraint name or an "
       + "expression name defined for this component only.";
-<<<<<<< HEAD
-  String ERROR_KEYTAB_URI_SCHEME_INVALID = "Unsupported keytab URI scheme: %s";
-  String ERROR_KEYTAB_URI_INVALID = "Invalid keytab URI: %s";
-=======
->>>>>>> aa96f187
 
   String ERROR_COMP_INSTANCE_DOES_NOT_NEED_UPGRADE = "The component instance " +
       "(%s) does not need an upgrade.";
 
   String ERROR_COMP_DOES_NOT_NEED_UPGRADE = "The component (%s) does not need" +
       " an upgrade.";
-<<<<<<< HEAD
-=======
   String ERROR_KERBEROS_PRINCIPAL_NAME_FORMAT = "Kerberos principal (%s) does " +
       " not contain a hostname.";
   String ERROR_KERBEROS_PRINCIPAL_MISSING = "Kerberos principal or keytab is" +
       " missing.";
   String ERROR_JVM_OPTS = "Invalid character in yarn.service.am.java.opts.";
->>>>>>> aa96f187
 }