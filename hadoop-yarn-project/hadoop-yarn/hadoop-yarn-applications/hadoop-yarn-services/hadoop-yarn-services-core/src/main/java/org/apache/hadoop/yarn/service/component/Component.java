/**
 * Licensed to the Apache Software Foundation (ASF) under one
 * or more contributor license agreements.  See the NOTICE file
 * distributed with this work for additional information
 * regarding copyright ownership.  The ASF licenses this file
 * to you under the Apache License, Version 2.0 (the
 * "License"); you may not use this file except in compliance
 * with the License.  You may obtain a copy of the License at
 *
 *     http://www.apache.org/licenses/LICENSE-2.0
 *
 * Unless required by applicable law or agreed to in writing, software
 * distributed under the License is distributed on an "AS IS" BASIS,
 * WITHOUT WARRANTIES OR CONDITIONS OF ANY KIND, either express or implied.
 * See the License for the specific language governing permissions and
 * limitations under the License.
 */

package org.apache.hadoop.yarn.service.component;

import com.google.common.annotations.VisibleForTesting;
import com.google.common.base.Preconditions;
import org.apache.hadoop.yarn.api.records.Container;
import org.apache.hadoop.yarn.api.records.ContainerStatus;
import org.apache.hadoop.yarn.api.records.ExecutionType;
import static org.apache.hadoop.yarn.service.api.records.Component
    .RestartPolicyEnum;
import org.apache.hadoop.yarn.api.records.ExecutionTypeRequest;
import org.apache.hadoop.yarn.api.records.Priority;
import org.apache.hadoop.yarn.api.records.Resource;
import org.apache.hadoop.yarn.api.records.ResourceSizing;
import org.apache.hadoop.yarn.api.records.SchedulingRequest;
import org.apache.hadoop.yarn.api.resource.PlacementConstraint;
import org.apache.hadoop.yarn.api.resource.PlacementConstraint.TargetExpression;
import org.apache.hadoop.yarn.api.resource.PlacementConstraints;
import org.apache.hadoop.yarn.api.resource.PlacementConstraints.PlacementTargets;
import org.apache.hadoop.yarn.client.api.AMRMClient.ContainerRequest;
import org.apache.hadoop.yarn.client.api.async.AMRMClientAsync;
import org.apache.hadoop.yarn.event.AsyncDispatcher;
import org.apache.hadoop.yarn.event.EventHandler;
import org.apache.hadoop.yarn.service.ServiceEvent;
import org.apache.hadoop.yarn.service.ServiceEventType;
import org.apache.hadoop.yarn.service.api.records.ContainerState;
import org.apache.hadoop.yarn.service.api.records.ResourceInformation;
import org.apache.hadoop.yarn.service.component.instance.ComponentInstance;
import org.apache.hadoop.yarn.service.component.instance.ComponentInstanceId;
import org.apache.hadoop.yarn.service.ContainerFailureTracker;
import org.apache.hadoop.yarn.service.ServiceContext;
import org.apache.hadoop.yarn.service.ServiceMetrics;
import org.apache.hadoop.yarn.service.ServiceScheduler;
import org.apache.hadoop.yarn.service.api.records.PlacementPolicy;
import org.apache.hadoop.yarn.service.api.records.ServiceState;
import org.apache.hadoop.yarn.service.component.instance.ComponentInstanceEvent;
import org.apache.hadoop.yarn.service.conf.YarnServiceConf;
import org.apache.hadoop.yarn.service.monitor.ComponentHealthThresholdMonitor;
import org.apache.hadoop.yarn.service.monitor.probe.MonitorUtils;
import org.apache.hadoop.yarn.service.monitor.probe.Probe;
import org.apache.hadoop.yarn.service.containerlaunch.ContainerLaunchService;
<<<<<<< HEAD
import org.apache.hadoop.yarn.service.provider.ProviderUtils;
=======
import org.apache.hadoop.yarn.service.provider.ProviderService;
import org.apache.hadoop.yarn.service.provider.ProviderUtils;
import org.apache.hadoop.yarn.service.utils.ServiceApiUtil;
>>>>>>> aa96f187
import org.apache.hadoop.yarn.service.utils.ServiceUtils;
import org.apache.hadoop.yarn.state.InvalidStateTransitionException;
import org.apache.hadoop.yarn.state.MultipleArcTransition;
import org.apache.hadoop.yarn.state.SingleArcTransition;
import org.apache.hadoop.yarn.state.StateMachine;
import org.apache.hadoop.yarn.state.StateMachineFactory;
import org.apache.hadoop.yarn.util.Apps;
import org.slf4j.Logger;
import org.slf4j.LoggerFactory;

import java.text.MessageFormat;
import java.util.ArrayList;
import java.util.Collection;
import java.util.Collections;
import java.util.EnumSet;
import java.util.HashMap;
import java.util.HashSet;
import java.util.LinkedList;
import java.util.List;
import java.util.Map;
import java.util.concurrent.ConcurrentHashMap;
<<<<<<< HEAD
=======
import java.util.concurrent.Future;
>>>>>>> aa96f187
import java.util.concurrent.TimeUnit;
import java.util.concurrent.atomic.AtomicBoolean;
import java.util.concurrent.atomic.AtomicInteger;
import java.util.concurrent.atomic.AtomicLong;
import java.util.concurrent.locks.ReentrantReadWriteLock;

import static org.apache.hadoop.yarn.api.records.ContainerExitStatus.*;
import static org.apache.hadoop.yarn.service.api.ServiceApiConstants.*;
import static org.apache.hadoop.yarn.service.component.ComponentEventType.*;
<<<<<<< HEAD
=======
import static org.apache.hadoop.yarn.service.component.ComponentEventType.CANCEL_UPGRADE;
import static org.apache.hadoop.yarn.service.component.ComponentEventType.UPGRADE;
>>>>>>> aa96f187
import static org.apache.hadoop.yarn.service.component.ComponentState.*;
import static org.apache.hadoop.yarn.service.component.instance.ComponentInstanceEventType.*;
import static org.apache.hadoop.yarn.service.conf.YarnServiceConf.*;

public class Component implements EventHandler<ComponentEvent> {
  private static final Logger LOG = LoggerFactory.getLogger(Component.class);

  private org.apache.hadoop.yarn.service.api.records.Component componentSpec;
  private long allocateId;
  private Priority priority;
  private ServiceMetrics componentMetrics;
  private ServiceScheduler scheduler;
  private ServiceContext context;
  private AMRMClientAsync<ContainerRequest> amrmClient;
  private AtomicLong instanceIdCounter = new AtomicLong();
  private Map<String, ComponentInstance> compInstances =
      new ConcurrentHashMap<>();
  // component instances to be assigned with a container
  private List<ComponentInstance> pendingInstances =
      Collections.synchronizedList(new LinkedList<>());
  private ContainerFailureTracker failureTracker;
  private Probe probe;
  private final ReentrantReadWriteLock.ReadLock readLock;
  private final ReentrantReadWriteLock.WriteLock writeLock;
  public int maxContainerFailurePerComp;
  // The number of containers failed since last reset. This excludes preempted,
  // disk_failed containers etc. This will be reset to 0 periodically.
  public AtomicInteger currentContainerFailure = new AtomicInteger(0);

  //succeeded and Failed instances are Populated only for RestartPolicyEnum
  //.ON_FAILURE/NEVER
  private Map<String, ComponentInstance> succeededInstances =
      new ConcurrentHashMap<>();
  private Map<String, ComponentInstance> failedInstances =
      new ConcurrentHashMap<>();
  private boolean healthThresholdMonitorEnabled = false;

<<<<<<< HEAD
  private AtomicBoolean upgradeInProgress = new AtomicBoolean(false);
  private ComponentEvent upgradeEvent;
  private AtomicLong numContainersThatNeedUpgrade = new AtomicLong(0);
=======
  private UpgradeStatus upgradeStatus = new UpgradeStatus();
  private UpgradeStatus cancelUpgradeStatus = new UpgradeStatus();
>>>>>>> aa96f187

  private StateMachine<ComponentState, ComponentEventType, ComponentEvent>
      stateMachine;
  private AsyncDispatcher dispatcher;
  private static final StateMachineFactory<Component, ComponentState, ComponentEventType, ComponentEvent>
      stateMachineFactory =
      new StateMachineFactory<Component, ComponentState, ComponentEventType, ComponentEvent>(
          INIT)
           // INIT will only got to FLEXING
          .addTransition(INIT, EnumSet.of(STABLE, FLEXING, INIT),
              FLEX, new FlexComponentTransition())
          // container recovered on AM restart
          .addTransition(INIT, INIT, CONTAINER_RECOVERED,
              new ContainerRecoveredTransition())
          // instance decommissioned
          .addTransition(INIT, INIT, DECOMMISSION_INSTANCE,
              new DecommissionInstanceTransition())

          // container recovered in AM heartbeat
          .addTransition(FLEXING, FLEXING, CONTAINER_RECOVERED,
              new ContainerRecoveredTransition())

          // container allocated by RM
          .addTransition(FLEXING, FLEXING, CONTAINER_ALLOCATED,
              new ContainerAllocatedTransition())
          // container launched on NM
          .addTransition(FLEXING, EnumSet.of(STABLE, FLEXING, UPGRADING),
              CONTAINER_STARTED, new ContainerStartedTransition())
          // container failed while flexing
          .addTransition(FLEXING, FLEXING, CONTAINER_COMPLETED,
              new ContainerCompletedTransition())
          // Flex while previous flex is still in progress
          .addTransition(FLEXING, EnumSet.of(FLEXING, STABLE), FLEX,
              new FlexComponentTransition())
          .addTransition(FLEXING, EnumSet.of(UPGRADING, FLEXING, STABLE),
              CHECK_STABLE, new CheckStableTransition())
          // instance decommissioned
          .addTransition(FLEXING, FLEXING, DECOMMISSION_INSTANCE,
              new DecommissionInstanceTransition())

          // container failed while stable
          .addTransition(STABLE, FLEXING, CONTAINER_COMPLETED,
              new ContainerCompletedTransition())
          // Ignore surplus container
          .addTransition(STABLE, STABLE, CONTAINER_ALLOCATED,
              new ContainerAllocatedTransition())
          // Flex by user
          // For flex up, go to FLEXING state
          // For flex down, go to STABLE state
          .addTransition(STABLE, EnumSet.of(STABLE, FLEXING),
              FLEX, new FlexComponentTransition())
<<<<<<< HEAD
          .addTransition(STABLE, UPGRADING, ComponentEventType.UPGRADE,
              new ComponentNeedsUpgradeTransition())
          //Upgrade while previous upgrade is still in progress
          .addTransition(UPGRADING, UPGRADING, ComponentEventType.UPGRADE,
              new ComponentNeedsUpgradeTransition())
          .addTransition(UPGRADING, EnumSet.of(UPGRADING, FLEXING, STABLE),
              CHECK_STABLE, new CheckStableTransition())
          .addTransition(FLEXING, EnumSet.of(UPGRADING, FLEXING, STABLE),
              CHECK_STABLE, new CheckStableTransition())
          .addTransition(STABLE, EnumSet.of(STABLE), CHECK_STABLE,
              new CheckStableTransition())
          .addTransition(UPGRADING, FLEXING, CONTAINER_COMPLETED,
              new ContainerCompletedTransition())
=======
          // instance decommissioned
          .addTransition(STABLE, STABLE, DECOMMISSION_INSTANCE,
              new DecommissionInstanceTransition())
          // upgrade component
          .addTransition(STABLE, UPGRADING, UPGRADE,
              new NeedsUpgradeTransition())
          .addTransition(STABLE, CANCEL_UPGRADING, CANCEL_UPGRADE,
              new NeedsUpgradeTransition())
          .addTransition(STABLE, EnumSet.of(STABLE, FLEXING), CHECK_STABLE,
              new CheckStableTransition())

          // Cancel upgrade while previous upgrade is still in progress
          .addTransition(UPGRADING, CANCEL_UPGRADING,
              CANCEL_UPGRADE, new NeedsUpgradeTransition())
          .addTransition(UPGRADING, EnumSet.of(UPGRADING, FLEXING, STABLE),
              CHECK_STABLE, new CheckStableTransition())
          .addTransition(UPGRADING, UPGRADING, CONTAINER_COMPLETED,
              new CompletedAfterUpgradeTransition())
          // instance decommissioned
          .addTransition(UPGRADING, UPGRADING, DECOMMISSION_INSTANCE,
              new DecommissionInstanceTransition())

          .addTransition(CANCEL_UPGRADING, EnumSet.of(CANCEL_UPGRADING, FLEXING,
              STABLE), CHECK_STABLE, new CheckStableTransition())
          .addTransition(CANCEL_UPGRADING, CANCEL_UPGRADING,
              CONTAINER_COMPLETED, new CompletedAfterUpgradeTransition())
          .addTransition(CANCEL_UPGRADING, FLEXING, CONTAINER_ALLOCATED,
              new ContainerAllocatedTransition())
          // instance decommissioned
          .addTransition(CANCEL_UPGRADING, CANCEL_UPGRADING,
              DECOMMISSION_INSTANCE, new DecommissionInstanceTransition())
>>>>>>> aa96f187
          .installTopology();

  public Component(
      org.apache.hadoop.yarn.service.api.records.Component component,
      long allocateId, ServiceContext context) {
    this.allocateId = allocateId;
    this.priority = Priority.newInstance((int) allocateId);
    this.componentSpec = component;
    componentMetrics = ServiceMetrics.register(component.getName(),
        "Metrics for component " + component.getName());
    componentMetrics
        .tag("type", "Metrics type [component or service]", "component");
    this.scheduler = context.scheduler;
    this.context = context;
    amrmClient = scheduler.getAmRMClient();
    ReentrantReadWriteLock lock = new ReentrantReadWriteLock();
    this.readLock = lock.readLock();
    this.writeLock = lock.writeLock();
    this.stateMachine = stateMachineFactory.make(this);
    dispatcher = scheduler.getDispatcher();
    failureTracker =
        new ContainerFailureTracker(context, this);
    if (componentSpec.getReadinessCheck() != null ||
        YarnServiceConf.getBoolean(DEFAULT_READINESS_CHECK_ENABLED,
            DEFAULT_READINESS_CHECK_ENABLED_DEFAULT,
            componentSpec.getConfiguration(), scheduler.getConfig())) {
      probe = MonitorUtils.getProbe(componentSpec.getReadinessCheck());
    }
    maxContainerFailurePerComp = YarnServiceConf.getInt(
        CONTAINER_FAILURE_THRESHOLD, DEFAULT_CONTAINER_FAILURE_THRESHOLD,
        componentSpec.getConfiguration(), scheduler.getConfig());
    createNumCompInstances(component.getNumberOfContainers());
    setDesiredContainers(component.getNumberOfContainers().intValue());
    checkAndScheduleHealthThresholdMonitor();
  }

  private void createNumCompInstances(long count) {
    for (int i = 0; i < count; i++) {
      createOneCompInstance();
    }
  }

  private void createOneCompInstance() {
    ComponentInstanceId id =
        new ComponentInstanceId(instanceIdCounter.getAndIncrement(),
            componentSpec.getName());
    while (componentSpec.getDecommissionedInstances().contains(id
        .getCompInstanceName())) {
      id = new ComponentInstanceId(instanceIdCounter.getAndIncrement(),
          componentSpec.getName());
    }
    ComponentInstance instance = new ComponentInstance(this, id);
    compInstances.put(instance.getCompInstanceName(), instance);
    pendingInstances.add(instance);
  }

  private void checkAndScheduleHealthThresholdMonitor() {
    // Determine health threshold percent
    int healthThresholdPercent = YarnServiceConf.getInt(
        CONTAINER_HEALTH_THRESHOLD_PERCENT,
        DEFAULT_CONTAINER_HEALTH_THRESHOLD_PERCENT,
        componentSpec.getConfiguration(), scheduler.getConfig());
    // Validations
    if (healthThresholdPercent == CONTAINER_HEALTH_THRESHOLD_PERCENT_DISABLED) {
      LOG.info("No health threshold monitor enabled for component {}",
          componentSpec.getName());
      return;
    }
    // If threshold is set to outside acceptable range then don't enable monitor
    if (healthThresholdPercent <= 0 || healthThresholdPercent > 100) {
      LOG.error(
          "Invalid health threshold percent {}% for component {}. Monitor not "
              + "enabled.",
          healthThresholdPercent, componentSpec.getName());
      return;
    }
    // Determine the threshold properties
    long window = YarnServiceConf.getLong(CONTAINER_HEALTH_THRESHOLD_WINDOW_SEC,
        DEFAULT_CONTAINER_HEALTH_THRESHOLD_WINDOW_SEC,
        componentSpec.getConfiguration(), scheduler.getConfig());
    long initDelay = YarnServiceConf.getLong(
        CONTAINER_HEALTH_THRESHOLD_INIT_DELAY_SEC,
        DEFAULT_CONTAINER_HEALTH_THRESHOLD_INIT_DELAY_SEC,
        componentSpec.getConfiguration(), scheduler.getConfig());
    long pollFrequency = YarnServiceConf.getLong(
        CONTAINER_HEALTH_THRESHOLD_POLL_FREQUENCY_SEC,
        DEFAULT_CONTAINER_HEALTH_THRESHOLD_POLL_FREQUENCY_SEC,
        componentSpec.getConfiguration(), scheduler.getConfig());
    // Validations
    if (window <= 0) {
      LOG.error(
          "Invalid health monitor window {} secs for component {}. Monitor not "
              + "enabled.",
          window, componentSpec.getName());
      return;
    }
    if (initDelay < 0) {
      LOG.error("Invalid health monitor init delay {} secs for component {}. "
          + "Monitor not enabled.", initDelay, componentSpec.getName());
      return;
    }
    if (pollFrequency <= 0) {
      LOG.error(
          "Invalid health monitor poll frequency {} secs for component {}. "
              + "Monitor not enabled.",
          pollFrequency, componentSpec.getName());
      return;
    }
    LOG.info(
        "Scheduling the health threshold monitor for component {} with percent "
            + "= {}%, window = {} secs, poll freq = {} secs, init-delay = {} "
            + "secs",
        componentSpec.getName(), healthThresholdPercent, window, pollFrequency,
        initDelay);
    // Add 3 extra seconds to initial delay to account for the time taken to
    // request containers before the monitor starts calculating health.
    this.scheduler.executorService.scheduleAtFixedRate(
        new ComponentHealthThresholdMonitor(this, healthThresholdPercent,
            window),
        initDelay + 3, pollFrequency, TimeUnit.SECONDS);
    setHealthThresholdMonitorEnabled(true);
  }

  private static class FlexComponentTransition implements
      MultipleArcTransition<Component, ComponentEvent, ComponentState> {
    // For flex up, go to FLEXING state
    // For flex down, go to STABLE state
    @Override
    public ComponentState transition(Component component,
        ComponentEvent event) {
      component.setDesiredContainers((int) event.getDesired());
      if (!component.areDependenciesReady()) {
        LOG.info("[FLEX COMPONENT {}]: Flex deferred because dependencies not"
            + " satisfied.", component.getName());
        return component.getState();
      }
      if (component.getState() == INIT) {
        // This happens on init
        LOG.info("[INIT COMPONENT " + component.getName() + "]: " + event
            .getDesired() + " instances.");
        component.requestContainers(component.pendingInstances.size());
        return checkIfStable(component);
      }
      long before = component.getComponentSpec().getNumberOfContainers();
      long delta = event.getDesired() - before;
      component.getComponentSpec().setNumberOfContainers(event.getDesired());
      if (delta > 0) {
        // Scale up
        LOG.info("[FLEX UP COMPONENT " + component.getName() + "]: scaling up from "
                + before + " to " + event.getDesired());
        component.requestContainers(delta);
        component.createNumCompInstances(delta);
        component.setComponentState(
            org.apache.hadoop.yarn.service.api.records.ComponentState.FLEXING);
        component.getScheduler().getApp().setState(ServiceState.STARTED);
        return FLEXING;
      } else if (delta < 0) {
        delta = 0 - delta;
        // scale down
        LOG.info("[FLEX DOWN COMPONENT " + component.getName()
            + "]: scaling down from " + before + " to " + event.getDesired());
        List<ComponentInstance> list =
            new ArrayList<>(component.getAllComponentInstances());

        // sort in Most recent -> oldest order, destroy most recent ones.
        list.sort(Collections.reverseOrder());
        for (int i = 0; i < delta; i++) {
          ComponentInstance instance = list.get(i);
          // remove the instance
          component.compInstances.remove(instance.getCompInstanceName());
          component.pendingInstances.remove(instance);
          // decrement id counter
          component.instanceIdCounter.decrementAndGet();
          instance.destroy();
        }
        checkAndUpdateComponentState(component, false);
        return component.componentSpec.getState()
            == org.apache.hadoop.yarn.service.api.records.ComponentState.STABLE
                ? STABLE : FLEXING;
      } else {
        LOG.info("[FLEX COMPONENT " + component.getName() + "]: already has " +
            event.getDesired() + " instances, ignoring");
        return STABLE;
      }
    }
  }

  private static class DecommissionInstanceTransition extends BaseTransition {
    @Override
    public void transition(Component component, ComponentEvent event) {
      String instanceName = event.getInstanceName();
      String hostnameSuffix = component.getHostnameSuffix();
      if (instanceName.endsWith(hostnameSuffix)) {
        instanceName = instanceName.substring(0,
            instanceName.length() - hostnameSuffix.length());
      }
      if (component.getComponentSpec().getDecommissionedInstances()
          .contains(instanceName)) {
        LOG.info("Instance {} already decommissioned", instanceName);
        return;
      }
      component.getComponentSpec().addDecommissionedInstance(instanceName);
      ComponentInstance instance = component.getComponentInstance(instanceName);
      if (instance == null) {
        LOG.info("Instance was null for decommissioned instance {}",
            instanceName);
        return;
      }
      // remove the instance
      component.compInstances.remove(instance.getCompInstanceName());
      component.pendingInstances.remove(instance);
      component.scheduler.getServiceMetrics().containersDesired.decr();
      component.componentMetrics.containersDesired.decr();
      component.getComponentSpec().setNumberOfContainers(component
          .getComponentSpec().getNumberOfContainers() - 1);
      instance.destroy();
    }
  }

  private static class ContainerAllocatedTransition extends BaseTransition {
    @Override
    public void transition(Component component, ComponentEvent event) {
      component.assignContainerToCompInstance(event.getContainer());
    }
  }

  private static class ContainerRecoveredTransition extends BaseTransition {
    @Override
    public void transition(Component component, ComponentEvent event) {
      ComponentInstance instance = event.getInstance();
      Container container = event.getContainer();
      if (instance == null) {
        LOG.info("[COMPONENT {}]: Trying to recover {} but event did not " +
                "specify component instance",
            component.getName(), container.getId());
        component.releaseContainer(container);
        return;
      }

      component.pendingInstances.remove(instance);
      instance.setContainer(container);

      ProviderUtils.initCompInstanceDir(component.getContext().fs,
          component.createLaunchContext(component.componentSpec,
              component.scheduler.getApp().getVersion()), instance);
      component.getScheduler().addLiveCompInstance(container.getId(), instance);
      LOG.info("[COMPONENT {}]: Recovered {} for component instance {} on " +
              "host {}, num pending component instances reduced to {} ",
          component.getName(), container.getId(),
          instance.getCompInstanceName(), container.getNodeId(),
          component.pendingInstances.size());
      component.dispatcher.getEventHandler().handle(
          new ComponentInstanceEvent(container.getId(), START));
    }
  }

  private static class ContainerStartedTransition implements
      MultipleArcTransition<Component,ComponentEvent,ComponentState> {

    @Override public ComponentState transition(Component component,
        ComponentEvent event) {
      component.dispatcher.getEventHandler().handle(
          new ComponentInstanceEvent(event.getContainerId(), START));
      return checkIfStable(component);
    }
  }

  @VisibleForTesting
  static ComponentState checkIfStable(Component component) {
    if (component.getRestartPolicyHandler().isLongLived()) {
      return updateStateForLongRunningComponents(component);
    } else{
      //NEVER/ON_FAILURE
      return updateStateForTerminatingComponents(component);
    }
  }

  private static ComponentState updateStateForTerminatingComponents(
      Component component) {
    if (component.getNumRunningInstances() + component
        .getNumSucceededInstances() + component.getNumFailedInstances()
        < component.getComponentSpec().getNumberOfContainers()) {
<<<<<<< HEAD
      component.componentSpec.setState(
          org.apache.hadoop.yarn.service.api.records.ComponentState.FLEXING);
      return FLEXING;
    } else{
      component.componentSpec.setState(
=======
      component.setComponentState(
          org.apache.hadoop.yarn.service.api.records.ComponentState.FLEXING);
      return FLEXING;
    } else{
      component.setComponentState(
>>>>>>> aa96f187
          org.apache.hadoop.yarn.service.api.records.ComponentState.STABLE);
      return STABLE;
    }
  }

  private static ComponentState updateStateForLongRunningComponents(
      Component component) {
    // if desired == running
    if (component.componentMetrics.containersReady.value() == component
<<<<<<< HEAD
        .getComponentSpec().getNumberOfContainers()
        && component.numContainersThatNeedUpgrade.get() == 0) {
      component.componentSpec.setState(
          org.apache.hadoop.yarn.service.api.records.ComponentState.STABLE);
      return STABLE;
    } else if (component.componentMetrics.containersReady.value() != component
        .getComponentSpec().getNumberOfContainers()) {
      component.componentSpec.setState(
=======
        .getComponentSpec().getNumberOfContainers() &&
        !component.doesNeedUpgrade()) {
      component.setComponentState(
          org.apache.hadoop.yarn.service.api.records.ComponentState.STABLE);
      return STABLE;
    } else if (component.doesNeedUpgrade()) {
      component.setComponentState(org.apache.hadoop.yarn.service.api.records.
          ComponentState.NEEDS_UPGRADE);
      return component.getState();
    } else if (component.componentMetrics.containersReady.value() != component
        .getComponentSpec().getNumberOfContainers()) {
      component.setComponentState(
>>>>>>> aa96f187
          org.apache.hadoop.yarn.service.api.records.ComponentState.FLEXING);
      return FLEXING;
    } else {
      //  component.numContainersThatNeedUpgrade.get() > 0
      component.componentSpec.setState(org.apache.hadoop.yarn.service.api.
          records.ComponentState.NEEDS_UPGRADE);
      return UPGRADING;
    }
    return component.getState();
  }

  // This method should be called whenever there is an increment or decrement
  // of a READY state container of a component
  //This should not matter for terminating components
  private static synchronized void checkAndUpdateComponentState(
      Component component, boolean isIncrement) {
<<<<<<< HEAD
    org.apache.hadoop.yarn.service.api.records.ComponentState curState =
        component.componentSpec.getState();
=======
>>>>>>> aa96f187

    if (component.getRestartPolicyHandler().isLongLived()) {
      if (isIncrement) {
        // check if all containers are in READY state
<<<<<<< HEAD
        if (component.numContainersThatNeedUpgrade.get() == 0
            && component.componentMetrics.containersReady.value()
            == component.componentMetrics.containersDesired.value()) {
          component.componentSpec.setState(
              org.apache.hadoop.yarn.service.api.records.ComponentState.STABLE);
          if (curState != component.componentSpec.getState()) {
            LOG.info("[COMPONENT {}] state changed from {} -> {}",
                component.componentSpec.getName(), curState,
                component.componentSpec.getState());
          }
=======
        if (!component.upgradeStatus.areContainersUpgrading() &&
            !component.cancelUpgradeStatus.areContainersUpgrading() &&
            component.componentMetrics.containersReady.value() ==
                component.componentMetrics.containersDesired.value()) {
          component.setComponentState(
              org.apache.hadoop.yarn.service.api.records.ComponentState.STABLE);
>>>>>>> aa96f187
          // component state change will trigger re-check of service state
          component.context.getServiceManager().checkAndUpdateServiceState();
        }
      } else{
        // container moving out of READY state could be because of FLEX down so
        // still need to verify the count before changing the component state
        if (component.componentMetrics.containersReady.value()
            < component.componentMetrics.containersDesired.value()) {
<<<<<<< HEAD
          component.componentSpec.setState(
=======
          component.setComponentState(
>>>>>>> aa96f187
              org.apache.hadoop.yarn.service.api.records.ComponentState
                  .FLEXING);
        } else if (component.componentMetrics.containersReady.value()
            == component.componentMetrics.containersDesired.value()) {
<<<<<<< HEAD
          component.componentSpec.setState(
              org.apache.hadoop.yarn.service.api.records.ComponentState.STABLE);
        }
        if (curState != component.componentSpec.getState()) {
          LOG.info("[COMPONENT {}] state changed from {} -> {}",
              component.componentSpec.getName(), curState,
              component.componentSpec.getState());
=======
          component.setComponentState(
              org.apache.hadoop.yarn.service.api.records.ComponentState.STABLE);
>>>>>>> aa96f187
        }
        // component state change will trigger re-check of service state
        component.context.getServiceManager().checkAndUpdateServiceState();
      }
    } else {
      // component state change will trigger re-check of service state
      component.context.getServiceManager().checkAndUpdateServiceState();
    }
<<<<<<< HEAD
    // when the service is stable then the state of component needs to
    // transition to stable
=======
    // triggers the state machine in component to reach appropriate state
    // once the state in spec is changed.
>>>>>>> aa96f187
    component.dispatcher.getEventHandler().handle(
        new ComponentEvent(component.getName(),
            ComponentEventType.CHECK_STABLE));
  }

  private static class ContainerCompletedTransition extends BaseTransition {
    @Override
    public void transition(Component component, ComponentEvent event) {
      Preconditions.checkNotNull(event.getContainerId());
      component.updateMetrics(event.getStatus());
      component.dispatcher.getEventHandler().handle(
          new ComponentInstanceEvent(event.getContainerId(), STOP)
              .setStatus(event.getStatus()));

      ComponentRestartPolicy restartPolicy =
          component.getRestartPolicyHandler();

      if (restartPolicy.shouldRelaunchInstance(event.getInstance(),
          event.getStatus())) {
        component.componentSpec.setState(
            org.apache.hadoop.yarn.service.api.records.ComponentState.FLEXING);

        if (component.context.service.getState().equals(ServiceState.STABLE)) {
          component.getScheduler().getApp().setState(ServiceState.STARTED);
          LOG.info("Service def state changed from {} -> {}",
              ServiceState.STABLE, ServiceState.STARTED);
        }
      }
    }
  }

<<<<<<< HEAD
  private static class ComponentNeedsUpgradeTransition extends BaseTransition {
    @Override
    public void transition(Component component, ComponentEvent event) {
      component.upgradeInProgress.set(true);
      component.componentSpec.setState(org.apache.hadoop.yarn.service.api.
          records.ComponentState.NEEDS_UPGRADE);
      component.numContainersThatNeedUpgrade.set(
          component.componentSpec.getNumberOfContainers());
      component.componentSpec.getContainers().forEach(container ->
          container.setState(ContainerState.NEEDS_UPGRADE));
      component.upgradeEvent = event;
=======
  private static class CompletedAfterUpgradeTransition extends BaseTransition {
    @Override
    public void transition(Component component, ComponentEvent event) {
      Preconditions.checkNotNull(event.getContainerId());
      component.updateMetrics(event.getStatus());
      component.dispatcher.getEventHandler().handle(
          new ComponentInstanceEvent(event.getContainerId(), STOP)
              .setStatus(event.getStatus()));
    }
  }

  private static class NeedsUpgradeTransition extends BaseTransition {
    @Override
    public void transition(Component component, ComponentEvent event) {
      boolean isCancel = event.getType().equals(CANCEL_UPGRADE);
      UpgradeStatus status = !isCancel ? component.upgradeStatus :
          component.cancelUpgradeStatus;

      status.inProgress.set(true);
      status.targetSpec = event.getTargetSpec();
      status.targetVersion = event.getUpgradeVersion();
      LOG.info("[COMPONENT {}]: need upgrade to {}",
          component.getName(), status.targetVersion);

      status.containersNeedUpgrade.set(
          component.componentSpec.getNumberOfContainers());

      component.setComponentState(org.apache.hadoop.yarn.service.api.
          records.ComponentState.NEEDS_UPGRADE);

      component.getAllComponentInstances().forEach(instance -> {
        instance.setContainerState(ContainerState.NEEDS_UPGRADE);
      });

      if (event.getType().equals(CANCEL_UPGRADE)) {
        component.upgradeStatus.reset();
      }
>>>>>>> aa96f187
    }
  }

  private static class CheckStableTransition implements MultipleArcTransition
      <Component, ComponentEvent, ComponentState> {

    @Override
    public ComponentState transition(Component component,
        ComponentEvent componentEvent) {
<<<<<<< HEAD
      org.apache.hadoop.yarn.service.api.records.ComponentState currState =
          component.componentSpec.getState();
      if (currState.equals(org.apache.hadoop.yarn.service.api.records
          .ComponentState.STABLE)) {
        return ComponentState.STABLE;
      }
      // checkIfStable also updates the state in definition when STABLE
      ComponentState targetState = checkIfStable(component);
      if (targetState.equals(STABLE) && component.upgradeInProgress.get()) {
        component.componentSpec.overwrite(
            component.upgradeEvent.getTargetSpec());
        component.upgradeEvent = null;
        ServiceEvent checkStable = new ServiceEvent(ServiceEventType.
            CHECK_STABLE);
        component.dispatcher.getEventHandler().handle(checkStable);
        component.upgradeInProgress.set(false);
=======
      // checkIfStable also updates the state in definition when STABLE
      ComponentState targetState = checkIfStable(component);

      if (targetState.equals(STABLE) &&
          !(component.upgradeStatus.isCompleted() &&
              component.cancelUpgradeStatus.isCompleted())) {
        // Component stable after upgrade or cancel upgrade
        UpgradeStatus status = !component.cancelUpgradeStatus.isCompleted() ?
            component.cancelUpgradeStatus : component.upgradeStatus;

        component.componentSpec.overwrite(status.getTargetSpec());
        status.reset();

        ServiceEvent checkStable = new ServiceEvent(ServiceEventType.
            CHECK_STABLE);
        component.dispatcher.getEventHandler().handle(checkStable);
>>>>>>> aa96f187
      }
      return targetState;
    }
  }

  public void removePendingInstance(ComponentInstance instance) {
    pendingInstances.remove(instance);
  }

  public void reInsertPendingInstance(ComponentInstance instance) {
    pendingInstances.add(instance);
  }

  private void releaseContainer(Container container) {
    scheduler.getAmRMClient().releaseAssignedContainer(container.getId());
    componentMetrics.surplusContainers.incr();
    scheduler.getServiceMetrics().surplusContainers.incr();
  }

  private void assignContainerToCompInstance(Container container) {
    if (pendingInstances.size() == 0) {
      LOG.info(
          "[COMPONENT {}]: No pending component instance left, release surplus container {}",
          getName(), container.getId());
      releaseContainer(container);
      return;
    }
    ComponentInstance instance = pendingInstances.remove(0);
    LOG.info(
        "[COMPONENT {}]: {} allocated, num pending component instances reduced to {}",
        getName(), container.getId(), pendingInstances.size());
    instance.setContainer(container);
    scheduler.addLiveCompInstance(container.getId(), instance);
    LOG.info(
        "[COMPONENT {}]: Assigned {} to component instance {} and launch on host {} ",
        getName(), container.getId(), instance.getCompInstanceName(),
        container.getNodeId());
<<<<<<< HEAD
    if (upgradeInProgress.get()) {
      scheduler.getContainerLaunchService()
          .launchCompInstance(scheduler.getApp(), instance, container,
              createLaunchContext(upgradeEvent.getTargetSpec(),
                  upgradeEvent.getUpgradeVersion()));
    } else {
      scheduler.getContainerLaunchService().launchCompInstance(
          scheduler.getApp(), instance, container,
          createLaunchContext(componentSpec, scheduler.getApp().getVersion()));
    }
=======
    Future<ProviderService.ResolvedLaunchParams> resolvedParamFuture;
    if (!(upgradeStatus.isCompleted() && cancelUpgradeStatus.isCompleted())) {
      UpgradeStatus status = !cancelUpgradeStatus.isCompleted() ?
          cancelUpgradeStatus : upgradeStatus;

      resolvedParamFuture = scheduler.getContainerLaunchService()
          .launchCompInstance(scheduler.getApp(), instance, container,
              createLaunchContext(status.getTargetSpec(),
                  status.getTargetVersion()));
    } else {
      resolvedParamFuture = scheduler.getContainerLaunchService()
          .launchCompInstance(
          scheduler.getApp(), instance, container,
          createLaunchContext(componentSpec, scheduler.getApp().getVersion()));
    }
    instance.updateResolvedLaunchParams(resolvedParamFuture);
>>>>>>> aa96f187
  }

  public ContainerLaunchService.ComponentLaunchContext createLaunchContext(
      org.apache.hadoop.yarn.service.api.records.Component compSpec,
      String version) {
    ContainerLaunchService.ComponentLaunchContext launchContext =
        new ContainerLaunchService.ComponentLaunchContext(compSpec.getName(),
            version);
    launchContext.setArtifact(compSpec.getArtifact())
        .setConfiguration(compSpec.getConfiguration())
<<<<<<< HEAD
        .setLaunchCommand(compSpec.getLaunchCommand());
=======
        .setLaunchCommand(compSpec.getLaunchCommand())
        .setRunPrivilegedContainer(compSpec.getRunPrivilegedContainer());
>>>>>>> aa96f187
    return launchContext;
  }

  @SuppressWarnings({ "unchecked" })
  public void requestContainers(long count) {
    LOG.info("[COMPONENT {}] Requesting for {} container(s)",
        componentSpec.getName(), count);
    org.apache.hadoop.yarn.service.api.records.Resource componentResource =
        componentSpec.getResource();

    Resource resource = Resource.newInstance(componentResource.calcMemoryMB(),
        componentResource.getCpus());

    if (componentResource.getAdditional() != null) {
      for (Map.Entry<String, ResourceInformation> entry : componentResource
          .getAdditional().entrySet()) {

        String resourceName = entry.getKey();

        // Avoid setting memory/cpu under "additional"
        if (resourceName.equals(
            org.apache.hadoop.yarn.api.records.ResourceInformation.MEMORY_URI)
            || resourceName.equals(
            org.apache.hadoop.yarn.api.records.ResourceInformation.VCORES_URI)) {
          LOG.warn("Please set memory/vcore in the main section of resource, "
              + "ignoring this entry=" + resourceName);
          continue;
        }

        ResourceInformation specInfo = entry.getValue();
        org.apache.hadoop.yarn.api.records.ResourceInformation ri =
            org.apache.hadoop.yarn.api.records.ResourceInformation.newInstance(
                entry.getKey(),
                specInfo.getUnit(),
                specInfo.getValue(),
                specInfo.getTags(),
                specInfo.getAttributes());
        resource.setResourceInformation(resourceName, ri);
      }
    }

    if (!scheduler.hasAtLeastOnePlacementConstraint()) {
      for (int i = 0; i < count; i++) {
        ContainerRequest request = ContainerRequest.newBuilder()
            .capability(resource).priority(priority)
            .allocationRequestId(allocateId).relaxLocality(true).build();
        LOG.info("[COMPONENT {}] Submitting container request : {}",
            componentSpec.getName(), request);
        amrmClient.addContainerRequest(request);
      }
    } else {
      // Schedule placement requests. Validation of non-null target tags and
      // that they refer to existing component names are already done. So, no
      // need to validate here.
      PlacementPolicy placementPolicy = componentSpec.getPlacementPolicy();
      Collection<SchedulingRequest> schedulingRequests = new HashSet<>();
      // We prepare an AND-ed composite constraint to be the final composite
      // constraint. If placement expressions are specified to create advanced
      // composite constraints then this AND-ed composite constraint is not
      // used.
      PlacementConstraint finalConstraint = null;
      if (placementPolicy != null) {
        for (org.apache.hadoop.yarn.service.api.records.PlacementConstraint
            yarnServiceConstraint : placementPolicy.getConstraints()) {
          List<TargetExpression> targetExpressions = new ArrayList<>();
          // Currently only intra-application allocation tags are supported.
          if (!yarnServiceConstraint.getTargetTags().isEmpty()) {
            targetExpressions.add(PlacementTargets.allocationTag(
                yarnServiceConstraint.getTargetTags().toArray(new String[0])));
          }
          // Add all node attributes
          for (Map.Entry<String, List<String>> attribute : yarnServiceConstraint
              .getNodeAttributes().entrySet()) {
            targetExpressions
                .add(PlacementTargets.nodeAttribute(attribute.getKey(),
                    attribute.getValue().toArray(new String[0])));
          }
          // Add all node partitions
          if (!yarnServiceConstraint.getNodePartitions().isEmpty()) {
            targetExpressions
                .add(PlacementTargets.nodePartition(yarnServiceConstraint
                    .getNodePartitions().toArray(new String[0])));
          }
          PlacementConstraint constraint = null;
          switch (yarnServiceConstraint.getType()) {
          case AFFINITY:
            constraint = PlacementConstraints
                .targetIn(yarnServiceConstraint.getScope().getValue(),
                    targetExpressions.toArray(new TargetExpression[0]))
                .build();
            break;
          case ANTI_AFFINITY:
            constraint = PlacementConstraints
                .targetNotIn(yarnServiceConstraint.getScope().getValue(),
                    targetExpressions.toArray(new TargetExpression[0]))
                .build();
            break;
          case AFFINITY_WITH_CARDINALITY:
            constraint = PlacementConstraints.targetCardinality(
                yarnServiceConstraint.getScope().name().toLowerCase(),
                yarnServiceConstraint.getMinCardinality() == null ? 0
                    : yarnServiceConstraint.getMinCardinality().intValue(),
                yarnServiceConstraint.getMaxCardinality() == null
                    ? Integer.MAX_VALUE
                    : yarnServiceConstraint.getMaxCardinality().intValue(),
                targetExpressions.toArray(new TargetExpression[0])).build();
            break;
          }
          // The default AND-ed final composite constraint
          if (finalConstraint != null) {
            finalConstraint = PlacementConstraints
                .and(constraint.getConstraintExpr(),
                    finalConstraint.getConstraintExpr())
                .build();
          } else {
            finalConstraint = constraint;
          }
          LOG.debug("[COMPONENT {}] Placement constraint: {}",
              componentSpec.getName(),
              constraint.getConstraintExpr().toString());
        }
      }
      ResourceSizing resourceSizing = ResourceSizing.newInstance((int) count,
          resource);
      LOG.debug("[COMPONENT {}] Resource sizing: {}", componentSpec.getName(),
          resourceSizing);
      SchedulingRequest request = SchedulingRequest.newBuilder()
          .priority(priority).allocationRequestId(allocateId)
          .allocationTags(Collections.singleton(componentSpec.getName()))
          .executionType(
              ExecutionTypeRequest.newInstance(ExecutionType.GUARANTEED, true))
          .placementConstraintExpression(finalConstraint)
          .resourceSizing(resourceSizing).build();
      LOG.info("[COMPONENT {}] Submitting scheduling request: {}",
          componentSpec.getName(), request);
      schedulingRequests.add(request);
      amrmClient.addSchedulingRequests(schedulingRequests);
    }
  }

  private void setDesiredContainers(int n) {
    int delta = n - scheduler.getServiceMetrics().containersDesired.value();
    if (delta != 0) {
      scheduler.getServiceMetrics().containersDesired.incr(delta);
    }
    componentMetrics.containersDesired.set(n);
  }

  private void updateMetrics(ContainerStatus status) {
    //when a container preparation fails while building launch context, then
    //the container status may not exist.
    if (status != null) {
      switch (status.getExitStatus()) {
        case SUCCESS:
          componentMetrics.containersSucceeded.incr();
          scheduler.getServiceMetrics().containersSucceeded.incr();
          return;
        case PREEMPTED:
          componentMetrics.containersPreempted.incr();
          scheduler.getServiceMetrics().containersPreempted.incr();
          break;
        case DISKS_FAILED:
          componentMetrics.containersDiskFailure.incr();
          scheduler.getServiceMetrics().containersDiskFailure.incr();
          break;
        default:
          break;
      }
    }

    // containersFailed include preempted, disks_failed etc.
    componentMetrics.containersFailed.incr();
    scheduler.getServiceMetrics().containersFailed.incr();

    if (status != null && Apps.shouldCountTowardsNodeBlacklisting(
        status.getExitStatus())) {
      String host = scheduler.getLiveInstances().get(status.getContainerId())
          .getNodeId().getHost();
      failureTracker.incNodeFailure(host);
      currentContainerFailure.getAndIncrement();
    }
  }

  private boolean doesNeedUpgrade() {
    return cancelUpgradeStatus.areContainersUpgrading() ||
        upgradeStatus.areContainersUpgrading() ||
        upgradeStatus.failed.get();
  }

  public boolean areDependenciesReady() {
    List<String> dependencies = componentSpec.getDependencies();
    if (ServiceUtils.isEmpty(dependencies)) {
      return true;
    }
    for (String dependency : dependencies) {
      Component dependentComponent = scheduler.getAllComponents().get(
          dependency);
      if (dependentComponent == null) {
        LOG.error("Couldn't find dependency {} for {} (should never happen)",
            dependency, getName());
        continue;
      }

      if (!dependentComponent.isReadyForDownstream()) {
        LOG.info("[COMPONENT {}]: Dependency {} not satisfied, only {} of {}"
                + " instances are ready or the dependent component has not "
                + "completed ", getName(), dependency,
            dependentComponent.getNumReadyInstances(),
            dependentComponent.getNumDesiredInstances());
        return false;
      }
    }
    return true;
  }


  public Map<String, String> getDependencyHostIpTokens() {
    Map<String, String> tokens = new HashMap<>();
    List<String> dependencies = componentSpec.getDependencies();
    if (ServiceUtils.isEmpty(dependencies)) {
      return tokens;
    }
    for (String dependency : dependencies) {
      Collection<ComponentInstance> instances = scheduler.getAllComponents()
          .get(dependency).getAllComponentInstances();
      for (ComponentInstance instance : instances) {
        if (instance.getContainerStatus() == null) {
          continue;
        }
        if (ServiceUtils.isEmpty(instance.getContainerStatus().getIPs()) ||
            ServiceUtils.isUnset(instance.getContainerStatus().getHost())) {
          continue;
        }
        String ip = instance.getContainerStatus().getIPs().get(0);
        String host = instance.getContainerStatus().getHost();
        tokens.put(String.format(COMPONENT_INSTANCE_IP,
            instance.getCompInstanceName().toUpperCase()), ip);
        tokens.put(String.format(COMPONENT_INSTANCE_HOST,
            instance.getCompInstanceName().toUpperCase()), host);
      }
    }
    return tokens;
  }

  public void incRunningContainers() {
    componentMetrics.containersRunning.incr();
    scheduler.getServiceMetrics().containersRunning.incr();
  }

  public void decRunningContainers() {
    componentMetrics.containersRunning.decr();
    scheduler.getServiceMetrics().containersRunning.decr();
  }

  public void incContainersReady(boolean updateDefinition) {
    componentMetrics.containersReady.incr();
    scheduler.getServiceMetrics().containersReady.incr();
    if (updateDefinition) {
      checkAndUpdateComponentState(this, true);
    }
  }

  public void decContainersReady(boolean updateDefinition) {
    componentMetrics.containersReady.decr();
    scheduler.getServiceMetrics().containersReady.decr();
    if (updateDefinition) {
      checkAndUpdateComponentState(this, false);
    }
<<<<<<< HEAD
  }

  public void decContainersThatNeedUpgrade() {
    numContainersThatNeedUpgrade.decrementAndGet();
=======
>>>>>>> aa96f187
  }

  public int getNumReadyInstances() {
    return componentMetrics.containersReady.value();
  }

  public int getNumRunningInstances() {
    return componentMetrics.containersRunning.value();
  }

  public int getNumDesiredInstances() {
    return componentMetrics.containersDesired.value();
  }

  public ComponentInstance getComponentInstance(String componentInstanceName) {
    return compInstances.get(componentInstanceName);
  }

  public Collection<ComponentInstance> getAllComponentInstances() {
    return compInstances.values();
  }

  public org.apache.hadoop.yarn.service.api.records.Component getComponentSpec() {
    return this.componentSpec;
  }

  public void resetCompFailureCount() {
    LOG.info("[COMPONENT {}]: Reset container failure count from {} to 0.",
        getName(), currentContainerFailure.get());
    currentContainerFailure.set(0);
    failureTracker.resetContainerFailures();
  }

  public Probe getProbe() {
    return probe;
  }

  public Priority getPriority() {
    return priority;
  }

  public long getAllocateId() {
    return allocateId;
  }

  public String getName () {
    return componentSpec.getName();
  }

  public ComponentState getState() {
    this.readLock.lock();

    try {
      return this.stateMachine.getCurrentState();
    } finally {
      this.readLock.unlock();
    }
  }

<<<<<<< HEAD
  public ComponentEvent getUpgradeEvent() {
    this.readLock.lock();
    try {
      return upgradeEvent;
=======
  /**
   * Returns whether a component is upgrading or not.
   */
  public boolean isUpgrading() {
    this.readLock.lock();

    try {
      return !(upgradeStatus.isCompleted() &&
          cancelUpgradeStatus.isCompleted());
    } finally {
      this.readLock.unlock();
    }
  }

  public UpgradeStatus getUpgradeStatus() {
    this.readLock.lock();
    try {
      return upgradeStatus;
    } finally {
      this.readLock.unlock();
    }
  }

  public UpgradeStatus getCancelUpgradeStatus() {
    this.readLock.lock();
    try {
      return cancelUpgradeStatus;
>>>>>>> aa96f187
    } finally {
      this.readLock.unlock();
    }
  }

  public ServiceScheduler getScheduler() {
    return scheduler;
  }

  @Override
  public void handle(ComponentEvent event) {
    writeLock.lock();
    try {
      ComponentState oldState = getState();
      try {
        stateMachine.doTransition(event.getType(), event);
      } catch (InvalidStateTransitionException e) {
        LOG.error(MessageFormat.format("[COMPONENT {0}]: Invalid event {1} at {2}",
            componentSpec.getName(), event.getType(), oldState), e);
      }
      if (oldState != getState()) {
        LOG.info("[COMPONENT {}] Transitioned from {} to {} on {} event.",
            componentSpec.getName(), oldState, getState(), event.getType());
      }
    } finally {
      writeLock.unlock();
    }
  }

  private static class BaseTransition implements
      SingleArcTransition<Component, ComponentEvent> {

    @Override public void transition(Component component,
        ComponentEvent event) {
    }
  }

  /**
   * Sets the state of the component in the component spec.
   * @param state component state
   */
  private void setComponentState(
      org.apache.hadoop.yarn.service.api.records.ComponentState state) {
    org.apache.hadoop.yarn.service.api.records.ComponentState curState =
        componentSpec.getState();
    if (!curState.equals(state)) {
      componentSpec.setState(state);
      LOG.info("[COMPONENT {}] spec state changed from {} -> {}",
          componentSpec.getName(), curState, state);
    }
  }

  /**
   * Status of upgrade.
   */
  public static class UpgradeStatus {
    private org.apache.hadoop.yarn.service.api.records.Component targetSpec;
    private String targetVersion;
    private AtomicBoolean inProgress = new AtomicBoolean(false);
    private AtomicLong containersNeedUpgrade = new AtomicLong(0);
    private AtomicBoolean failed = new AtomicBoolean(false);

    public org.apache.hadoop.yarn.service.api.records.
        Component getTargetSpec() {
      return targetSpec;
    }

    public String getTargetVersion() {
      return targetVersion;
    }

    /*
     * @return whether the upgrade is completed or not
     */
    public boolean isCompleted() {
      return !inProgress.get();
    }

    public void decContainersThatNeedUpgrade() {
      if (inProgress.get()) {
        containersNeedUpgrade.decrementAndGet();
      }
    }

    public void containerFailedUpgrade() {
      failed.set(true);
    }

    void reset() {
      containersNeedUpgrade.set(0);
      targetSpec = null;
      targetVersion = null;
      inProgress.set(false);
      failed.set(false);
    }

    boolean areContainersUpgrading() {
      return containersNeedUpgrade.get() != 0;
    }
  }

  public ServiceContext getContext() {
    return context;
  }

  // Only for testing
  public List<ComponentInstance> getPendingInstances() {
    return pendingInstances;
  }

  public boolean isHealthThresholdMonitorEnabled() {
    return healthThresholdMonitorEnabled;
  }

  public void setHealthThresholdMonitorEnabled(
      boolean healthThresholdMonitorEnabled) {
    this.healthThresholdMonitorEnabled = healthThresholdMonitorEnabled;
  }

  public Collection<ComponentInstance> getSucceededInstances() {
    return succeededInstances.values();
  }

  public long getNumSucceededInstances() {
    return succeededInstances.size();
  }

  public long getNumFailedInstances() {
    return failedInstances.size();
  }

  public Collection<ComponentInstance> getFailedInstances() {
    return failedInstances.values();
  }

  public synchronized void markAsSucceeded(ComponentInstance instance) {
    removeFailedInstanceIfExists(instance);
    succeededInstances.put(instance.getCompInstanceName(), instance);
  }

  public synchronized void markAsFailed(ComponentInstance instance) {
    removeSuccessfulInstanceIfExists(instance);
    failedInstances.put(instance.getCompInstanceName(), instance);
  }

  public boolean removeFailedInstanceIfExists(ComponentInstance instance) {
    if (failedInstances.containsKey(instance.getCompInstanceName())) {
      failedInstances.remove(instance.getCompInstanceName());
      return true;
    }
    return false;
  }

  public boolean removeSuccessfulInstanceIfExists(ComponentInstance instance) {
    if (succeededInstances.containsKey(instance.getCompInstanceName())) {
      succeededInstances.remove(instance.getCompInstanceName());
      return true;
    }
    return false;
  }

  public boolean isReadyForDownstream() {
    return getRestartPolicyHandler().isReadyForDownStream(this);
  }

  public static ComponentRestartPolicy getRestartPolicyHandler(
      RestartPolicyEnum restartPolicyEnum) {

    if (RestartPolicyEnum.NEVER == restartPolicyEnum) {
      return NeverRestartPolicy.getInstance();
    } else if (RestartPolicyEnum.ON_FAILURE == restartPolicyEnum) {
      return OnFailureRestartPolicy.getInstance();
    } else{
      return AlwaysRestartPolicy.getInstance();
    }
  }

  public ComponentRestartPolicy getRestartPolicyHandler() {
    RestartPolicyEnum restartPolicyEnum = getComponentSpec().getRestartPolicy();
    return getRestartPolicyHandler(restartPolicyEnum);
  }
<<<<<<< HEAD
=======

  public String getHostnameSuffix() {
    return ServiceApiUtil.getHostnameSuffix(context.service.getName(),
        scheduler.getConfig());
  }
>>>>>>> aa96f187
}<|MERGE_RESOLUTION|>--- conflicted
+++ resolved
@@ -56,13 +56,9 @@
 import org.apache.hadoop.yarn.service.monitor.probe.MonitorUtils;
 import org.apache.hadoop.yarn.service.monitor.probe.Probe;
 import org.apache.hadoop.yarn.service.containerlaunch.ContainerLaunchService;
-<<<<<<< HEAD
-import org.apache.hadoop.yarn.service.provider.ProviderUtils;
-=======
 import org.apache.hadoop.yarn.service.provider.ProviderService;
 import org.apache.hadoop.yarn.service.provider.ProviderUtils;
 import org.apache.hadoop.yarn.service.utils.ServiceApiUtil;
->>>>>>> aa96f187
 import org.apache.hadoop.yarn.service.utils.ServiceUtils;
 import org.apache.hadoop.yarn.state.InvalidStateTransitionException;
 import org.apache.hadoop.yarn.state.MultipleArcTransition;
@@ -84,10 +80,7 @@
 import java.util.List;
 import java.util.Map;
 import java.util.concurrent.ConcurrentHashMap;
-<<<<<<< HEAD
-=======
 import java.util.concurrent.Future;
->>>>>>> aa96f187
 import java.util.concurrent.TimeUnit;
 import java.util.concurrent.atomic.AtomicBoolean;
 import java.util.concurrent.atomic.AtomicInteger;
@@ -97,11 +90,8 @@
 import static org.apache.hadoop.yarn.api.records.ContainerExitStatus.*;
 import static org.apache.hadoop.yarn.service.api.ServiceApiConstants.*;
 import static org.apache.hadoop.yarn.service.component.ComponentEventType.*;
-<<<<<<< HEAD
-=======
 import static org.apache.hadoop.yarn.service.component.ComponentEventType.CANCEL_UPGRADE;
 import static org.apache.hadoop.yarn.service.component.ComponentEventType.UPGRADE;
->>>>>>> aa96f187
 import static org.apache.hadoop.yarn.service.component.ComponentState.*;
 import static org.apache.hadoop.yarn.service.component.instance.ComponentInstanceEventType.*;
 import static org.apache.hadoop.yarn.service.conf.YarnServiceConf.*;
@@ -139,14 +129,8 @@
       new ConcurrentHashMap<>();
   private boolean healthThresholdMonitorEnabled = false;
 
-<<<<<<< HEAD
-  private AtomicBoolean upgradeInProgress = new AtomicBoolean(false);
-  private ComponentEvent upgradeEvent;
-  private AtomicLong numContainersThatNeedUpgrade = new AtomicLong(0);
-=======
   private UpgradeStatus upgradeStatus = new UpgradeStatus();
   private UpgradeStatus cancelUpgradeStatus = new UpgradeStatus();
->>>>>>> aa96f187
 
   private StateMachine<ComponentState, ComponentEventType, ComponentEvent>
       stateMachine;
@@ -198,21 +182,6 @@
           // For flex down, go to STABLE state
           .addTransition(STABLE, EnumSet.of(STABLE, FLEXING),
               FLEX, new FlexComponentTransition())
-<<<<<<< HEAD
-          .addTransition(STABLE, UPGRADING, ComponentEventType.UPGRADE,
-              new ComponentNeedsUpgradeTransition())
-          //Upgrade while previous upgrade is still in progress
-          .addTransition(UPGRADING, UPGRADING, ComponentEventType.UPGRADE,
-              new ComponentNeedsUpgradeTransition())
-          .addTransition(UPGRADING, EnumSet.of(UPGRADING, FLEXING, STABLE),
-              CHECK_STABLE, new CheckStableTransition())
-          .addTransition(FLEXING, EnumSet.of(UPGRADING, FLEXING, STABLE),
-              CHECK_STABLE, new CheckStableTransition())
-          .addTransition(STABLE, EnumSet.of(STABLE), CHECK_STABLE,
-              new CheckStableTransition())
-          .addTransition(UPGRADING, FLEXING, CONTAINER_COMPLETED,
-              new ContainerCompletedTransition())
-=======
           // instance decommissioned
           .addTransition(STABLE, STABLE, DECOMMISSION_INSTANCE,
               new DecommissionInstanceTransition())
@@ -244,7 +213,6 @@
           // instance decommissioned
           .addTransition(CANCEL_UPGRADING, CANCEL_UPGRADING,
               DECOMMISSION_INSTANCE, new DecommissionInstanceTransition())
->>>>>>> aa96f187
           .installTopology();
 
   public Component(
@@ -527,19 +495,11 @@
     if (component.getNumRunningInstances() + component
         .getNumSucceededInstances() + component.getNumFailedInstances()
         < component.getComponentSpec().getNumberOfContainers()) {
-<<<<<<< HEAD
-      component.componentSpec.setState(
-          org.apache.hadoop.yarn.service.api.records.ComponentState.FLEXING);
-      return FLEXING;
-    } else{
-      component.componentSpec.setState(
-=======
       component.setComponentState(
           org.apache.hadoop.yarn.service.api.records.ComponentState.FLEXING);
       return FLEXING;
     } else{
       component.setComponentState(
->>>>>>> aa96f187
           org.apache.hadoop.yarn.service.api.records.ComponentState.STABLE);
       return STABLE;
     }
@@ -549,16 +509,6 @@
       Component component) {
     // if desired == running
     if (component.componentMetrics.containersReady.value() == component
-<<<<<<< HEAD
-        .getComponentSpec().getNumberOfContainers()
-        && component.numContainersThatNeedUpgrade.get() == 0) {
-      component.componentSpec.setState(
-          org.apache.hadoop.yarn.service.api.records.ComponentState.STABLE);
-      return STABLE;
-    } else if (component.componentMetrics.containersReady.value() != component
-        .getComponentSpec().getNumberOfContainers()) {
-      component.componentSpec.setState(
-=======
         .getComponentSpec().getNumberOfContainers() &&
         !component.doesNeedUpgrade()) {
       component.setComponentState(
@@ -571,7 +521,6 @@
     } else if (component.componentMetrics.containersReady.value() != component
         .getComponentSpec().getNumberOfContainers()) {
       component.setComponentState(
->>>>>>> aa96f187
           org.apache.hadoop.yarn.service.api.records.ComponentState.FLEXING);
       return FLEXING;
     } else {
@@ -588,34 +537,16 @@
   //This should not matter for terminating components
   private static synchronized void checkAndUpdateComponentState(
       Component component, boolean isIncrement) {
-<<<<<<< HEAD
-    org.apache.hadoop.yarn.service.api.records.ComponentState curState =
-        component.componentSpec.getState();
-=======
->>>>>>> aa96f187
 
     if (component.getRestartPolicyHandler().isLongLived()) {
       if (isIncrement) {
         // check if all containers are in READY state
-<<<<<<< HEAD
-        if (component.numContainersThatNeedUpgrade.get() == 0
-            && component.componentMetrics.containersReady.value()
-            == component.componentMetrics.containersDesired.value()) {
-          component.componentSpec.setState(
-              org.apache.hadoop.yarn.service.api.records.ComponentState.STABLE);
-          if (curState != component.componentSpec.getState()) {
-            LOG.info("[COMPONENT {}] state changed from {} -> {}",
-                component.componentSpec.getName(), curState,
-                component.componentSpec.getState());
-          }
-=======
         if (!component.upgradeStatus.areContainersUpgrading() &&
             !component.cancelUpgradeStatus.areContainersUpgrading() &&
             component.componentMetrics.containersReady.value() ==
                 component.componentMetrics.containersDesired.value()) {
           component.setComponentState(
               org.apache.hadoop.yarn.service.api.records.ComponentState.STABLE);
->>>>>>> aa96f187
           // component state change will trigger re-check of service state
           component.context.getServiceManager().checkAndUpdateServiceState();
         }
@@ -624,27 +555,13 @@
         // still need to verify the count before changing the component state
         if (component.componentMetrics.containersReady.value()
             < component.componentMetrics.containersDesired.value()) {
-<<<<<<< HEAD
-          component.componentSpec.setState(
-=======
           component.setComponentState(
->>>>>>> aa96f187
               org.apache.hadoop.yarn.service.api.records.ComponentState
                   .FLEXING);
         } else if (component.componentMetrics.containersReady.value()
             == component.componentMetrics.containersDesired.value()) {
-<<<<<<< HEAD
-          component.componentSpec.setState(
-              org.apache.hadoop.yarn.service.api.records.ComponentState.STABLE);
-        }
-        if (curState != component.componentSpec.getState()) {
-          LOG.info("[COMPONENT {}] state changed from {} -> {}",
-              component.componentSpec.getName(), curState,
-              component.componentSpec.getState());
-=======
           component.setComponentState(
               org.apache.hadoop.yarn.service.api.records.ComponentState.STABLE);
->>>>>>> aa96f187
         }
         // component state change will trigger re-check of service state
         component.context.getServiceManager().checkAndUpdateServiceState();
@@ -653,13 +570,8 @@
       // component state change will trigger re-check of service state
       component.context.getServiceManager().checkAndUpdateServiceState();
     }
-<<<<<<< HEAD
-    // when the service is stable then the state of component needs to
-    // transition to stable
-=======
     // triggers the state machine in component to reach appropriate state
     // once the state in spec is changed.
->>>>>>> aa96f187
     component.dispatcher.getEventHandler().handle(
         new ComponentEvent(component.getName(),
             ComponentEventType.CHECK_STABLE));
@@ -691,19 +603,6 @@
     }
   }
 
-<<<<<<< HEAD
-  private static class ComponentNeedsUpgradeTransition extends BaseTransition {
-    @Override
-    public void transition(Component component, ComponentEvent event) {
-      component.upgradeInProgress.set(true);
-      component.componentSpec.setState(org.apache.hadoop.yarn.service.api.
-          records.ComponentState.NEEDS_UPGRADE);
-      component.numContainersThatNeedUpgrade.set(
-          component.componentSpec.getNumberOfContainers());
-      component.componentSpec.getContainers().forEach(container ->
-          container.setState(ContainerState.NEEDS_UPGRADE));
-      component.upgradeEvent = event;
-=======
   private static class CompletedAfterUpgradeTransition extends BaseTransition {
     @Override
     public void transition(Component component, ComponentEvent event) {
@@ -741,7 +640,6 @@
       if (event.getType().equals(CANCEL_UPGRADE)) {
         component.upgradeStatus.reset();
       }
->>>>>>> aa96f187
     }
   }
 
@@ -751,24 +649,6 @@
     @Override
     public ComponentState transition(Component component,
         ComponentEvent componentEvent) {
-<<<<<<< HEAD
-      org.apache.hadoop.yarn.service.api.records.ComponentState currState =
-          component.componentSpec.getState();
-      if (currState.equals(org.apache.hadoop.yarn.service.api.records
-          .ComponentState.STABLE)) {
-        return ComponentState.STABLE;
-      }
-      // checkIfStable also updates the state in definition when STABLE
-      ComponentState targetState = checkIfStable(component);
-      if (targetState.equals(STABLE) && component.upgradeInProgress.get()) {
-        component.componentSpec.overwrite(
-            component.upgradeEvent.getTargetSpec());
-        component.upgradeEvent = null;
-        ServiceEvent checkStable = new ServiceEvent(ServiceEventType.
-            CHECK_STABLE);
-        component.dispatcher.getEventHandler().handle(checkStable);
-        component.upgradeInProgress.set(false);
-=======
       // checkIfStable also updates the state in definition when STABLE
       ComponentState targetState = checkIfStable(component);
 
@@ -785,7 +665,6 @@
         ServiceEvent checkStable = new ServiceEvent(ServiceEventType.
             CHECK_STABLE);
         component.dispatcher.getEventHandler().handle(checkStable);
->>>>>>> aa96f187
       }
       return targetState;
     }
@@ -823,18 +702,6 @@
         "[COMPONENT {}]: Assigned {} to component instance {} and launch on host {} ",
         getName(), container.getId(), instance.getCompInstanceName(),
         container.getNodeId());
-<<<<<<< HEAD
-    if (upgradeInProgress.get()) {
-      scheduler.getContainerLaunchService()
-          .launchCompInstance(scheduler.getApp(), instance, container,
-              createLaunchContext(upgradeEvent.getTargetSpec(),
-                  upgradeEvent.getUpgradeVersion()));
-    } else {
-      scheduler.getContainerLaunchService().launchCompInstance(
-          scheduler.getApp(), instance, container,
-          createLaunchContext(componentSpec, scheduler.getApp().getVersion()));
-    }
-=======
     Future<ProviderService.ResolvedLaunchParams> resolvedParamFuture;
     if (!(upgradeStatus.isCompleted() && cancelUpgradeStatus.isCompleted())) {
       UpgradeStatus status = !cancelUpgradeStatus.isCompleted() ?
@@ -851,7 +718,6 @@
           createLaunchContext(componentSpec, scheduler.getApp().getVersion()));
     }
     instance.updateResolvedLaunchParams(resolvedParamFuture);
->>>>>>> aa96f187
   }
 
   public ContainerLaunchService.ComponentLaunchContext createLaunchContext(
@@ -862,12 +728,8 @@
             version);
     launchContext.setArtifact(compSpec.getArtifact())
         .setConfiguration(compSpec.getConfiguration())
-<<<<<<< HEAD
-        .setLaunchCommand(compSpec.getLaunchCommand());
-=======
         .setLaunchCommand(compSpec.getLaunchCommand())
         .setRunPrivilegedContainer(compSpec.getRunPrivilegedContainer());
->>>>>>> aa96f187
     return launchContext;
   }
 
@@ -1136,13 +998,6 @@
     if (updateDefinition) {
       checkAndUpdateComponentState(this, false);
     }
-<<<<<<< HEAD
-  }
-
-  public void decContainersThatNeedUpgrade() {
-    numContainersThatNeedUpgrade.decrementAndGet();
-=======
->>>>>>> aa96f187
   }
 
   public int getNumReadyInstances() {
@@ -1202,12 +1057,6 @@
     }
   }
 
-<<<<<<< HEAD
-  public ComponentEvent getUpgradeEvent() {
-    this.readLock.lock();
-    try {
-      return upgradeEvent;
-=======
   /**
    * Returns whether a component is upgrading or not.
    */
@@ -1235,7 +1084,6 @@
     this.readLock.lock();
     try {
       return cancelUpgradeStatus;
->>>>>>> aa96f187
     } finally {
       this.readLock.unlock();
     }
@@ -1417,12 +1265,9 @@
     RestartPolicyEnum restartPolicyEnum = getComponentSpec().getRestartPolicy();
     return getRestartPolicyHandler(restartPolicyEnum);
   }
-<<<<<<< HEAD
-=======
 
   public String getHostnameSuffix() {
     return ServiceApiUtil.getHostnameSuffix(context.service.getName(),
         scheduler.getConfig());
   }
->>>>>>> aa96f187
 }