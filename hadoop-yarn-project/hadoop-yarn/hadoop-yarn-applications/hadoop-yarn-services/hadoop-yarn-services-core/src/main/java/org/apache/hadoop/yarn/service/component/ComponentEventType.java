/**
 * Licensed to the Apache Software Foundation (ASF) under one
 * or more contributor license agreements.  See the NOTICE file
 * distributed with this work for additional information
 * regarding copyright ownership.  The ASF licenses this file
 * to you under the Apache License, Version 2.0 (the
 * "License"); you may not use this file except in compliance
 * with the License.  You may obtain a copy of the License at
 *
 *     http://www.apache.org/licenses/LICENSE-2.0
 *
 * Unless required by applicable law or agreed to in writing, software
 * distributed under the License is distributed on an "AS IS" BASIS,
 * WITHOUT WARRANTIES OR CONDITIONS OF ANY KIND, either express or implied.
 * See the License for the specific language governing permissions and
 * limitations under the License.
 */

package org.apache.hadoop.yarn.service.component;

public enum ComponentEventType {
  FLEX,
  CONTAINER_ALLOCATED,
  CONTAINER_RECOVERED,
  CONTAINER_STARTED,
  CONTAINER_COMPLETED,
<<<<<<< HEAD
  UPGRADE,
  CHECK_STABLE
=======
  CANCEL_UPGRADE,
  UPGRADE,
  CHECK_STABLE,
  DECOMMISSION_INSTANCE
>>>>>>> aa96f187
}<|MERGE_RESOLUTION|>--- conflicted
+++ resolved
@@ -24,13 +24,8 @@
   CONTAINER_RECOVERED,
   CONTAINER_STARTED,
   CONTAINER_COMPLETED,
-<<<<<<< HEAD
-  UPGRADE,
-  CHECK_STABLE
-=======
   CANCEL_UPGRADE,
   UPGRADE,
   CHECK_STABLE,
   DECOMMISSION_INSTANCE
->>>>>>> aa96f187
 }