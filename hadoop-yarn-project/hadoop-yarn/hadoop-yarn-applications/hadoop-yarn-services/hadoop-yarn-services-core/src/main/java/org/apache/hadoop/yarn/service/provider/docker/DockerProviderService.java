--- conflicted
+++ resolved
@@ -17,20 +17,12 @@
  */
 package org.apache.hadoop.yarn.service.provider.docker;
 
-<<<<<<< HEAD
-import org.apache.commons.lang.StringUtils;
-=======
 import org.apache.commons.lang3.StringUtils;
->>>>>>> aa96f187
 import org.apache.hadoop.conf.Configuration;
 import org.apache.hadoop.yarn.service.component.instance.ComponentInstance;
 import org.apache.hadoop.yarn.service.provider.AbstractProviderService;
 import org.apache.hadoop.yarn.service.provider.ProviderUtils;
 import org.apache.hadoop.yarn.api.records.Container;
-<<<<<<< HEAD
-import org.apache.hadoop.yarn.service.api.records.Component;
-=======
->>>>>>> aa96f187
 import org.apache.hadoop.yarn.service.api.records.Service;
 import org.apache.hadoop.yarn.service.utils.SliderFileSystem;
 
@@ -57,60 +49,6 @@
         .getProperty(DOCKER_NETWORK));
     launcher.setDockerHostname(compInstance.getHostname());
     launcher.setRunPrivilegedContainer(
-<<<<<<< HEAD
-        compInstance.getCompSpec().getRunPrivilegedContainer());
-  }
-
-  /**
-   * Check if system is default to disable docker override or
-   * user requested a Docker container with ENTRY_POINT support.
-   *
-   * @param component - YARN Service component
-   * @return true if Docker launch command override is disabled
-   */
-  private boolean checkUseEntryPoint(Component component) {
-    boolean overrideDisable = false;
-    String overrideDisableKey = Environment.
-        YARN_CONTAINER_RUNTIME_DOCKER_RUN_OVERRIDE_DISABLE.
-            name();
-    String overrideDisableValue = (component
-        .getConfiguration().getEnv(overrideDisableKey) != null) ?
-            component.getConfiguration().getEnv(overrideDisableKey) :
-                System.getenv(overrideDisableKey);
-    overrideDisable = Boolean.parseBoolean(overrideDisableValue);
-    return overrideDisable;
-  }
-
-  @Override
-  public void buildContainerLaunchCommand(AbstractLauncher launcher,
-      Service service, ComponentInstance instance,
-      SliderFileSystem fileSystem, Configuration yarnConf, Container container,
-      ContainerLaunchService.ComponentLaunchContext compLaunchContext,
-      Map<String, String> tokensForSubstitution)
-          throws IOException, SliderException {
-    Component component = instance.getComponent().getComponentSpec();
-    boolean useEntryPoint = checkUseEntryPoint(component);
-    if (useEntryPoint) {
-      String launchCommand = component.getLaunchCommand();
-      if (!StringUtils.isEmpty(launchCommand)) {
-        launcher.addCommand(launchCommand);
-      }
-    } else {
-      // substitute launch command
-      String launchCommand = compLaunchContext.getLaunchCommand();
-      // docker container may have empty commands
-      if (!StringUtils.isEmpty(launchCommand)) {
-        launchCommand = ProviderUtils
-            .substituteStrWithTokens(launchCommand, tokensForSubstitution);
-        CommandLineBuilder operation = new CommandLineBuilder();
-        operation.add(launchCommand);
-        operation.addOutAndErrFiles(OUT_FILE, ERR_FILE);
-        launcher.addCommand(operation.build());
-      }
-    }
-  }
-
-=======
         compLaunchCtx.isRunPrivilegedContainer());
   }
 
@@ -169,5 +107,4 @@
     }
   }
 
->>>>>>> aa96f187
 }