/*
 * Licensed to the Apache Software Foundation (ASF) under one
 * or more contributor license agreements.  See the NOTICE file
 * distributed with this work for additional information
 * regarding copyright ownership.  The ASF licenses this file
 * to you under the Apache License, Version 2.0 (the
 * "License"); you may not use this file except in compliance
 * with the License.  You may obtain a copy of the License at
 *
 *     http://www.apache.org/licenses/LICENSE-2.0
 *
 * Unless required by applicable law or agreed to in writing, software
 * distributed under the License is distributed on an "AS IS" BASIS,
 * WITHOUT WARRANTIES OR CONDITIONS OF ANY KIND, either express or implied.
 * See the License for the specific language governing permissions and
 * limitations under the License.
 */

package org.apache.hadoop.yarn.service.utils;

import com.fasterxml.jackson.databind.PropertyNamingStrategy;
import com.google.common.annotations.VisibleForTesting;
import com.google.common.base.Preconditions;
import com.google.common.collect.ArrayListMultimap;
import com.google.common.collect.Multimap;
import com.google.common.collect.Sets;
<<<<<<< HEAD
import org.apache.commons.lang.StringUtils;
=======
import org.apache.commons.lang3.StringUtils;
>>>>>>> aa96f187
import org.apache.hadoop.fs.FileSystem;
import org.apache.hadoop.fs.Path;
import org.apache.hadoop.fs.permission.FsPermission;
import org.apache.hadoop.registry.client.api.RegistryConstants;
import org.apache.hadoop.registry.client.binding.RegistryUtils;
import org.apache.hadoop.security.UserGroupInformation;
import org.apache.hadoop.yarn.exceptions.YarnException;
<<<<<<< HEAD
=======
import org.apache.hadoop.yarn.service.api.records.ComponentContainers;
>>>>>>> aa96f187
import org.apache.hadoop.yarn.service.api.records.ComponentState;
import org.apache.hadoop.yarn.service.api.records.Container;
import org.apache.hadoop.yarn.service.api.records.ContainerState;
import org.apache.hadoop.yarn.service.api.records.Service;
import org.apache.hadoop.yarn.service.api.records.ServiceState;
import org.apache.hadoop.yarn.service.client.ServiceClient;
import org.apache.hadoop.yarn.service.api.records.Artifact;
import org.apache.hadoop.yarn.service.api.records.Component;
import org.apache.hadoop.yarn.service.api.records.Configuration;
import org.apache.hadoop.yarn.service.api.records.KerberosPrincipal;
import org.apache.hadoop.yarn.service.api.records.PlacementConstraint;
import org.apache.hadoop.yarn.service.api.records.PlacementPolicy;
import org.apache.hadoop.yarn.service.api.records.Resource;
import org.apache.hadoop.yarn.service.exceptions.SliderException;
import org.apache.hadoop.yarn.service.conf.RestApiConstants;
import org.apache.hadoop.yarn.service.exceptions.RestApiErrorMessages;
import org.apache.hadoop.yarn.service.monitor.probe.MonitorUtils;
import org.apache.hadoop.yarn.service.provider.AbstractClientProvider;
import org.apache.hadoop.yarn.service.provider.ProviderFactory;
<<<<<<< HEAD
import org.codehaus.jackson.map.PropertyNamingStrategy;
=======
>>>>>>> aa96f187
import org.slf4j.Logger;
import org.slf4j.LoggerFactory;

import java.io.IOException;
import java.text.MessageFormat;
import java.util.ArrayList;
import java.util.Collection;
import java.util.HashSet;
import java.util.LinkedHashMap;
import java.util.List;
import java.util.Map;
import java.util.Set;
import java.util.regex.Matcher;
import java.util.regex.Pattern;

import static org.apache.hadoop.yarn.service.exceptions.RestApiErrorMessages.ERROR_COMP_DOES_NOT_NEED_UPGRADE;
import static org.apache.hadoop.yarn.service.exceptions.RestApiErrorMessages.ERROR_COMP_INSTANCE_DOES_NOT_NEED_UPGRADE;

import static org.apache.hadoop.yarn.service.exceptions.RestApiErrorMessages.ERROR_COMP_DOES_NOT_NEED_UPGRADE;
import static org.apache.hadoop.yarn.service.exceptions.RestApiErrorMessages.ERROR_COMP_INSTANCE_DOES_NOT_NEED_UPGRADE;

public class ServiceApiUtil {
  private static final Logger LOG =
      LoggerFactory.getLogger(ServiceApiUtil.class);
  public static JsonSerDeser<Service> jsonSerDeser =
      new JsonSerDeser<>(Service.class,
          PropertyNamingStrategy.SNAKE_CASE);

  public static final JsonSerDeser<Container[]> CONTAINER_JSON_SERDE =
      new JsonSerDeser<>(Container[].class,
          PropertyNamingStrategy.SNAKE_CASE);

  public static final JsonSerDeser<ComponentContainers[]>
      COMP_CONTAINERS_JSON_SERDE = new JsonSerDeser<>(
          ComponentContainers[].class,
          PropertyNamingStrategy.SNAKE_CASE);

  public static final JsonSerDeser<Component[]> COMP_JSON_SERDE =
      new JsonSerDeser<>(Component[].class,
          PropertyNamingStrategy.SNAKE_CASE);

  private static final PatternValidator namePattern
      = new PatternValidator("[a-z][a-z0-9-]*");

  private static final PatternValidator userNamePattern
      = new PatternValidator("[a-z][a-z0-9-.]*");



  @VisibleForTesting
  public static void setJsonSerDeser(JsonSerDeser jsd) {
    jsonSerDeser = jsd;
  }

  @VisibleForTesting
  public static void validateAndResolveService(Service service,
      SliderFileSystem fs, org.apache.hadoop.conf.Configuration conf) throws
      IOException {
    boolean dnsEnabled = conf.getBoolean(RegistryConstants.KEY_DNS_ENABLED,
        RegistryConstants.DEFAULT_DNS_ENABLED);
    if (dnsEnabled) {
      if (RegistryUtils.currentUser().length()
          > RegistryConstants.MAX_FQDN_LABEL_LENGTH) {
        throw new IllegalArgumentException(
            RestApiErrorMessages.ERROR_USER_NAME_INVALID);
      }
      userNamePattern.validate(RegistryUtils.currentUser());
    }

    if (StringUtils.isEmpty(service.getName())) {
      throw new IllegalArgumentException(
          RestApiErrorMessages.ERROR_APPLICATION_NAME_INVALID);
    }

    if (StringUtils.isEmpty(service.getVersion())) {
      throw new IllegalArgumentException(String.format(
          RestApiErrorMessages.ERROR_APPLICATION_VERSION_INVALID,
          service.getName()));
    }

    validateNameFormat(service.getName(), conf);

    // If the service has no components, throw error
    if (!hasComponent(service)) {
      throw new IllegalArgumentException(
          "No component specified for " + service.getName());
    }

    if (UserGroupInformation.isSecurityEnabled()) {
      validateKerberosPrincipal(service.getKerberosPrincipal());
    }

    // Validate the Docker client config.
    try {
      validateDockerClientConfiguration(service, conf);
    } catch (IOException e) {
      throw new IllegalArgumentException(e);
    }

    // Validate there are no component name collisions (collisions are not
    // currently supported) and add any components from external services
    Configuration globalConf = service.getConfiguration();
    Set<String> componentNames = new HashSet<>();
    List<Component> componentsToRemove = new ArrayList<>();
    List<Component> componentsToAdd = new ArrayList<>();
    for (Component comp : service.getComponents()) {
      int maxCompLength = RegistryConstants.MAX_FQDN_LABEL_LENGTH;
      maxCompLength = maxCompLength - Long.toString(Long.MAX_VALUE).length();
      if (dnsEnabled && comp.getName().length() > maxCompLength) {
        throw new IllegalArgumentException(String.format(RestApiErrorMessages
            .ERROR_COMPONENT_NAME_INVALID, maxCompLength, comp.getName()));
      }
      if (service.getName().equals(comp.getName())) {
        throw new IllegalArgumentException(String.format(RestApiErrorMessages
                .ERROR_COMPONENT_NAME_CONFLICTS_WITH_SERVICE_NAME,
            comp.getName(), service.getName()));
      }
      if (componentNames.contains(comp.getName())) {
        throw new IllegalArgumentException("Component name collision: " +
            comp.getName());
      }
      // If artifact is of type SERVICE (which cannot be filled from global),
      // read external service and add its components to this service
      if (comp.getArtifact() != null && comp.getArtifact().getType() ==
          Artifact.TypeEnum.SERVICE) {
        if (StringUtils.isEmpty(comp.getArtifact().getId())) {
          throw new IllegalArgumentException(
              RestApiErrorMessages.ERROR_ARTIFACT_ID_INVALID);
        }
        LOG.info("Marking {} for removal", comp.getName());
        componentsToRemove.add(comp);
        List<Component> externalComponents = getComponents(fs,
            comp.getArtifact().getId());
        for (Component c : externalComponents) {
          Component override = service.getComponent(c.getName());
          if (override != null && override.getArtifact() == null) {
            // allow properties from external components to be overridden /
            // augmented by properties in this component, except for artifact
            // which must be read from external component
            override.mergeFrom(c);
            LOG.info("Merging external component {} from external {}", c
                .getName(), comp.getName());
          } else {
            if (componentNames.contains(c.getName())) {
              throw new IllegalArgumentException("Component name collision: " +
                  c.getName());
            }
            componentNames.add(c.getName());
            componentsToAdd.add(c);
            LOG.info("Adding component {} from external {}", c.getName(),
                comp.getName());
          }
        }
      } else {
        // otherwise handle as a normal component
        componentNames.add(comp.getName());
        // configuration
        comp.getConfiguration().mergeFrom(globalConf);
      }
    }
    service.getComponents().removeAll(componentsToRemove);
    service.getComponents().addAll(componentsToAdd);

    // Validate components and let global values take effect if component level
    // values are not provided
    Artifact globalArtifact = service.getArtifact();
    Resource globalResource = service.getResource();
    for (Component comp : service.getComponents()) {
      // fill in global artifact unless it is type SERVICE
      if (comp.getArtifact() == null && service.getArtifact() != null
          && service.getArtifact().getType() != Artifact.TypeEnum
          .SERVICE) {
        comp.setArtifact(globalArtifact);
      }
      // fill in global resource
      if (comp.getResource() == null) {
        comp.setResource(globalResource);
      }
      // validate dependency existence
      if (comp.getDependencies() != null) {
        for (String dependency : comp.getDependencies()) {
          if (!componentNames.contains(dependency)) {
            throw new IllegalArgumentException(String.format(
                RestApiErrorMessages.ERROR_DEPENDENCY_INVALID, dependency,
                comp.getName()));
          }
        }
      }
      validateComponent(comp, fs.getFileSystem(), conf);
    }
    validatePlacementPolicy(service.getComponents(), componentNames);

    // validate dependency tree
    sortByDependencies(service.getComponents());

    // Service lifetime if not specified, is set to unlimited lifetime
    if (service.getLifetime() == null) {
      service.setLifetime(RestApiConstants.DEFAULT_UNLIMITED_LIFETIME);
    }
  }

<<<<<<< HEAD
  public static void validateKerberosPrincipal(
      KerberosPrincipal kerberosPrincipal) throws IOException {
    if (!StringUtils.isEmpty(kerberosPrincipal.getKeytab())) {
      try {
        // validate URI format
        URI keytabURI = new URI(kerberosPrincipal.getKeytab());
        if (keytabURI.getScheme() == null) {
          throw new IllegalArgumentException(String.format(
              RestApiErrorMessages.ERROR_KEYTAB_URI_SCHEME_INVALID,
              kerberosPrincipal.getKeytab()));
        }
      } catch (URISyntaxException e) {
        throw new IllegalArgumentException(
            String.format(RestApiErrorMessages.ERROR_KEYTAB_URI_INVALID,
                e.getLocalizedMessage()));
=======
  public static void validateJvmOpts(String jvmOpts)
      throws IllegalArgumentException {
    Pattern pattern = Pattern.compile("[!~#?@*&%${}()<>\\[\\]|\",`;]");
    Matcher matcher = pattern.matcher(jvmOpts);
    if (matcher.find()) {
      throw new IllegalArgumentException(
          RestApiErrorMessages.ERROR_JVM_OPTS);
    }
  }

  public static void validateKerberosPrincipal(
      KerberosPrincipal kerberosPrincipal) throws IOException {
    if (!StringUtils.isEmpty(kerberosPrincipal.getPrincipalName())) {
      if (!kerberosPrincipal.getPrincipalName().contains("/")) {
        throw new IllegalArgumentException(String.format(
            RestApiErrorMessages.ERROR_KERBEROS_PRINCIPAL_NAME_FORMAT,
            kerberosPrincipal.getPrincipalName()));
>>>>>>> aa96f187
      }
    }
  }

  private static void validateDockerClientConfiguration(Service service,
      org.apache.hadoop.conf.Configuration conf) throws IOException {
    String dockerClientConfig = service.getDockerClientConfig();
    if (!StringUtils.isEmpty(dockerClientConfig)) {
      Path dockerClientConfigPath = new Path(dockerClientConfig);
      FileSystem fs = dockerClientConfigPath.getFileSystem(conf);
      LOG.info("The supplied Docker client config is " + dockerClientConfig);
      if (!fs.exists(dockerClientConfigPath)) {
        throw new IOException(
            "The supplied Docker client config does not exist: "
                + dockerClientConfig);
      }
    }
  }

  private static void validateComponent(Component comp, FileSystem fs,
      org.apache.hadoop.conf.Configuration conf)
      throws IOException {
    validateNameFormat(comp.getName(), conf);

    AbstractClientProvider compClientProvider = ProviderFactory
        .getClientProvider(comp.getArtifact());
    compClientProvider.validateArtifact(comp.getArtifact(), comp.getName(), fs);

    if (comp.getLaunchCommand() == null && (comp.getArtifact() == null || comp
        .getArtifact().getType() != Artifact.TypeEnum.DOCKER)) {
      throw new IllegalArgumentException(RestApiErrorMessages
          .ERROR_ABSENT_LAUNCH_COMMAND);
    }

    validateServiceResource(comp.getResource(), comp);

    if (comp.getNumberOfContainers() == null
        || comp.getNumberOfContainers() < 0) {
      throw new IllegalArgumentException(String.format(
          RestApiErrorMessages.ERROR_CONTAINERS_COUNT_FOR_COMP_INVALID
              + ": " + comp.getNumberOfContainers(), comp.getName()));
    }
    compClientProvider.validateConfigFiles(comp.getConfiguration()
        .getFiles(), comp.getName(), fs);

    MonitorUtils.getProbe(comp.getReadinessCheck());
  }

  // Check component or service name format and transform to lower case.
  public static void validateNameFormat(String name,
      org.apache.hadoop.conf.Configuration conf) {
    if (StringUtils.isEmpty(name)) {
      throw new IllegalArgumentException("Name can not be empty!");
    }
    // validate component name
    if (name.contains("_")) {
      throw new IllegalArgumentException(
          "Invalid format: " + name
              + ", can not use '_', as DNS hostname does not allow '_'. Use '-' Instead. ");
    }
    boolean dnsEnabled = conf.getBoolean(RegistryConstants.KEY_DNS_ENABLED,
        RegistryConstants.DEFAULT_DNS_ENABLED);
    if (dnsEnabled && name.length() > RegistryConstants.MAX_FQDN_LABEL_LENGTH) {
      throw new IllegalArgumentException(String
          .format("Invalid format %s, must be no more than 63 characters ",
              name));
    }
    namePattern.validate(name);
  }

  private static void validatePlacementPolicy(List<Component> components,
      Set<String> componentNames) {
    for (Component comp : components) {
      PlacementPolicy placementPolicy = comp.getPlacementPolicy();
      if (placementPolicy != null) {
        for (PlacementConstraint constraint : placementPolicy
            .getConstraints()) {
          if (constraint.getType() == null) {
            throw new IllegalArgumentException(String.format(
              RestApiErrorMessages.ERROR_PLACEMENT_POLICY_CONSTRAINT_TYPE_NULL,
              constraint.getName() == null ? "" : constraint.getName() + " ",
              comp.getName()));
          }
          if (constraint.getScope() == null) {
            throw new IllegalArgumentException(String.format(
              RestApiErrorMessages.ERROR_PLACEMENT_POLICY_CONSTRAINT_SCOPE_NULL,
              constraint.getName() == null ? "" : constraint.getName() + " ",
              comp.getName()));
          }
          if (constraint.getTargetTags().isEmpty()) {
            throw new IllegalArgumentException(String.format(
              RestApiErrorMessages.ERROR_PLACEMENT_POLICY_CONSTRAINT_TAGS_NULL,
              constraint.getName() == null ? "" : constraint.getName() + " ",
              comp.getName()));
          }
          for (String targetTag : constraint.getTargetTags()) {
            if (!comp.getName().equals(targetTag)) {
              throw new IllegalArgumentException(String.format(
                  RestApiErrorMessages.ERROR_PLACEMENT_POLICY_TAG_NAME_NOT_SAME,
                  targetTag, comp.getName(), comp.getName(), comp.getName()));
            }
          }
        }
      }
    }
  }

  @VisibleForTesting
  public static List<Component> getComponents(SliderFileSystem
      fs, String serviceName) throws IOException {
    return loadService(fs, serviceName).getComponents();
  }

  public static Service loadService(SliderFileSystem fs, String
      serviceName) throws IOException {
    Path serviceJson = getServiceJsonPath(fs, serviceName);
    LOG.info("Loading service definition from " + serviceJson);
    return jsonSerDeser.load(fs.getFileSystem(), serviceJson);
  }

  public static Service loadServiceUpgrade(SliderFileSystem fs,
      String serviceName, String version) throws IOException {
    Path versionPath = fs.buildClusterUpgradeDirPath(serviceName, version);
    Path versionedDef = new Path(versionPath, serviceName + ".json");
    LOG.info("Loading service definition from {}", versionedDef);
    return jsonSerDeser.load(fs.getFileSystem(), versionedDef);
  }

  public static Service loadServiceFrom(SliderFileSystem fs,
      Path appDefPath) throws IOException {
    LOG.info("Loading service definition from " + appDefPath);
    return jsonSerDeser.load(fs.getFileSystem(), appDefPath);
  }

  public static Path getServiceJsonPath(SliderFileSystem fs, String serviceName) {
    Path serviceDir = fs.buildClusterDirPath(serviceName);
    return new Path(serviceDir, serviceName + ".json");
  }

  private static void validateServiceResource(Resource resource,
      Component comp) {
    // Only services/components of type SERVICE can skip resource requirement
    if (resource == null) {
      throw new IllegalArgumentException(
          comp == null ? RestApiErrorMessages.ERROR_RESOURCE_INVALID : String
              .format(RestApiErrorMessages.ERROR_RESOURCE_FOR_COMP_INVALID,
                  comp.getName()));
    }
    // One and only one of profile OR cpus & memory can be specified. Specifying
    // both raises validation error.
    if (StringUtils.isNotEmpty(resource.getProfile()) && (
        resource.getCpus() != null || StringUtils
            .isNotEmpty(resource.getMemory()))) {
      throw new IllegalArgumentException(comp == null ?
          RestApiErrorMessages.ERROR_RESOURCE_PROFILE_MULTIPLE_VALUES_NOT_SUPPORTED :
          String.format(
              RestApiErrorMessages.ERROR_RESOURCE_PROFILE_MULTIPLE_VALUES_FOR_COMP_NOT_SUPPORTED,
              comp.getName()));
    }
    // Currently resource profile is not supported yet, so we will raise
    // validation error if only resource profile is specified
    if (StringUtils.isNotEmpty(resource.getProfile())) {
      throw new IllegalArgumentException(
          RestApiErrorMessages.ERROR_RESOURCE_PROFILE_NOT_SUPPORTED_YET);
    }

    String memory = resource.getMemory();
    Integer cpus = resource.getCpus();
    if (StringUtils.isEmpty(memory)) {
      throw new IllegalArgumentException(
          comp == null ? RestApiErrorMessages.ERROR_RESOURCE_MEMORY_INVALID :
              String.format(
                  RestApiErrorMessages.ERROR_RESOURCE_MEMORY_FOR_COMP_INVALID,
                  comp.getName()));
    }
    if (cpus == null) {
      throw new IllegalArgumentException(
          comp == null ? RestApiErrorMessages.ERROR_RESOURCE_CPUS_INVALID :
              String.format(
                  RestApiErrorMessages.ERROR_RESOURCE_CPUS_FOR_COMP_INVALID,
                  comp.getName()));
    }
    if (cpus <= 0) {
      throw new IllegalArgumentException(comp == null ?
          RestApiErrorMessages.ERROR_RESOURCE_CPUS_INVALID_RANGE : String
          .format(
              RestApiErrorMessages.ERROR_RESOURCE_CPUS_FOR_COMP_INVALID_RANGE,
              comp.getName()));
    }
  }

  // check if comp mem size exceeds cluster limit
  public static void validateCompResourceSize(
      org.apache.hadoop.yarn.api.records.Resource maxResource,
      Service service) throws YarnException {
    for (Component component : service.getComponents()) {
      long mem = Long.parseLong(component.getResource().getMemory());
      if (mem > maxResource.getMemorySize()) {
        throw new YarnException(
            "Component " + component.getName() + ": specified memory size ("
                + mem + ") is larger than configured max container memory " +
                "size (" + maxResource.getMemorySize() + ")");
      }
      int cpu = component.getResource().getCpus();
      if (cpu > maxResource.getVirtualCores()) {
        throw new YarnException(
            "Component " + component.getName() + ": specified number of " +
                "virtual core (" + cpu + ") is larger than configured max " +
                "virtual core size (" + maxResource.getVirtualCores() + ")");
      }
    }
  }

  private static boolean hasComponent(Service service) {
    if (service.getComponents() == null || service.getComponents()
        .isEmpty()) {
      return false;
    }
    return true;
  }

  public static Collection<Component> sortByDependencies(List<Component>
      components) {
    Map<String, Component> sortedComponents =
        sortByDependencies(components, null);
    return sortedComponents.values();
  }

  /**
   * Each internal call of sortByDependencies will identify all of the
   * components with the same dependency depth (the lowest depth that has not
   * been processed yet) and add them to the sortedComponents list, preserving
   * their original ordering in the components list.
   *
   * So the first time it is called, all components with no dependencies
   * (depth 0) will be identified. The next time it is called, all components
   * that have dependencies only on the the depth 0 components will be
   * identified (depth 1). This will be repeated until all components have
   * been added to the sortedComponents list. If no new components are
   * identified but the sortedComponents list is not complete, an error is
   * thrown.
   */
  private static Map<String, Component> sortByDependencies(List<Component>
      components, Map<String, Component> sortedComponents) {
    if (sortedComponents == null) {
      sortedComponents = new LinkedHashMap<>();
    }

    Map<String, Component> componentsToAdd = new LinkedHashMap<>();
    List<Component> componentsSkipped = new ArrayList<>();
    for (Component component : components) {
      String name = component.getName();
      if (sortedComponents.containsKey(name)) {
        continue;
      }
      boolean dependenciesAlreadySorted = true;
      if (!ServiceUtils.isEmpty(component.getDependencies())) {
        for (String dependency : component.getDependencies()) {
          if (!sortedComponents.containsKey(dependency)) {
            dependenciesAlreadySorted = false;
            break;
          }
        }
      }
      if (dependenciesAlreadySorted) {
        componentsToAdd.put(name, component);
      } else {
        componentsSkipped.add(component);
      }
    }

    if (componentsToAdd.size() == 0) {
      throw new IllegalArgumentException(String.format(RestApiErrorMessages
          .ERROR_DEPENDENCY_CYCLE, componentsSkipped));
    }
    sortedComponents.putAll(componentsToAdd);
    if (sortedComponents.size() == components.size()) {
      return sortedComponents;
    }
    return sortByDependencies(components, sortedComponents);
  }

  public static void createDirAndPersistApp(SliderFileSystem fs, Path appDir,
      Service service)
      throws IOException, SliderException {
    FsPermission appDirPermission = new FsPermission("750");
    fs.createWithPermissions(appDir, appDirPermission);
    Path appJson = writeAppDefinition(fs, appDir, service);
    LOG.info("Persisted service {} version {} at {}", service.getName(),
        service.getVersion(), appJson);
  }

  public static Path writeAppDefinition(SliderFileSystem fs, Path appDir,
      Service service) throws IOException {
    Path appJson = new Path(appDir, service.getName() + ".json");
    jsonSerDeser.save(fs.getFileSystem(), appJson, service, true);
    return appJson;
  }

<<<<<<< HEAD
=======
  public static Path writeAppDefinition(SliderFileSystem fs, Service service)
      throws IOException {
    Path appJson = getServiceJsonPath(fs, service.getName());
    jsonSerDeser.save(fs.getFileSystem(), appJson, service, true);
    return appJson;
  }

>>>>>>> aa96f187
  public static List<Container> getLiveContainers(Service service,
      List<String> componentInstances)
      throws YarnException {
    List<Container> result = new ArrayList<>();

    // In order to avoid iterating over all the containers of all components,
    // first find the affected components by parsing the instance name.
    Multimap<String, String> affectedComps = ArrayListMultimap.create();
    for (String instanceName : componentInstances) {
      affectedComps.put(
          ServiceApiUtil.parseComponentName(instanceName), instanceName);
    }

    service.getComponents().forEach(comp -> {
      // Iterating once over the containers of the affected component to
      // find all the containers. Avoiding multiple calls to
      // service.getComponent(...) and component.getContainer(...) because they
      // iterate over all the components of the service and all the containers
      // of the components respectively.
      if (affectedComps.get(comp.getName()) != null) {
        Collection<String> instanceNames = affectedComps.get(comp.getName());
        comp.getContainers().forEach(container -> {
          if (instanceNames.contains(container.getComponentInstanceName())) {
            result.add(container);
          }
        });
      }
    });
    return result;
  }

  /**
   * Validates that the component instances that are requested to upgrade
   * require an upgrade.
   */
  public static void validateInstancesUpgrade(List<Container>
      liveContainers) throws YarnException {
    for (Container liveContainer : liveContainers) {
<<<<<<< HEAD
      if (!liveContainer.getState().equals(ContainerState.NEEDS_UPGRADE)) {
=======
      if (!isUpgradable(liveContainer)) {
>>>>>>> aa96f187
        // Nothing to upgrade
        throw new YarnException(String.format(
            ERROR_COMP_INSTANCE_DOES_NOT_NEED_UPGRADE,
            liveContainer.getComponentInstanceName()));
      }
    }
  }

  /**
<<<<<<< HEAD
=======
   * Returns whether the container can be upgraded in the current state.
   */
  public static boolean isUpgradable(Container container) {

    return container.getState() != null &&
        (container.getState().equals(ContainerState.NEEDS_UPGRADE) ||
            container.getState().equals(ContainerState.FAILED_UPGRADE));
  }

  /**
>>>>>>> aa96f187
   * Validates the components that are requested to upgrade require an upgrade.
   * It returns the instances of the components which need upgrade.
   */
  public static List<Container> validateAndResolveCompsUpgrade(
      Service liveService, Collection<String> compNames) throws YarnException {
    Preconditions.checkNotNull(compNames);
    HashSet<String> requestedComps = Sets.newHashSet(compNames);
    List<Container> containerNeedUpgrade = new ArrayList<>();
    for (Component liveComp : liveService.getComponents()) {
      if (requestedComps.contains(liveComp.getName())) {
        if (!liveComp.getState().equals(ComponentState.NEEDS_UPGRADE)) {
          // Nothing to upgrade
          throw new YarnException(String.format(
              ERROR_COMP_DOES_NOT_NEED_UPGRADE, liveComp.getName()));
        }
        liveComp.getContainers().forEach(liveContainer -> {
<<<<<<< HEAD
          if (liveContainer.getState().equals(ContainerState.NEEDS_UPGRADE)) {
=======
          if (isUpgradable(liveContainer)) {
>>>>>>> aa96f187
            containerNeedUpgrade.add(liveContainer);
          }
        });
      }
    }
    return containerNeedUpgrade;
  }

<<<<<<< HEAD
  private static String parseComponentName(String componentInstanceName)
      throws YarnException {
    int idx = componentInstanceName.lastIndexOf('-');
=======
  /**
   * Validates the components that are requested are stable for upgrade.
   * It returns the instances of the components which are in ready state.
   */
  public static List<Container> validateAndResolveCompsStable(
      Service liveService, Collection<String> compNames) throws YarnException {
    Preconditions.checkNotNull(compNames);
    HashSet<String> requestedComps = Sets.newHashSet(compNames);
    List<Container> containerNeedUpgrade = new ArrayList<>();
    for (Component liveComp : liveService.getComponents()) {
      if (requestedComps.contains(liveComp.getName())) {
        if (!liveComp.getState().equals(ComponentState.STABLE)) {
          // Nothing to upgrade
          throw new YarnException(String.format(
              ERROR_COMP_DOES_NOT_NEED_UPGRADE, liveComp.getName()));
        }
        liveComp.getContainers().forEach(liveContainer -> {
          if (liveContainer.getState().equals(ContainerState.READY)) {
            containerNeedUpgrade.add(liveContainer);
          }
        });
      }
    }
    return containerNeedUpgrade;
  }

  public static String getHostnameSuffix(String serviceName, org.apache
      .hadoop.conf.Configuration conf) {
    String domain = conf.get(RegistryConstants.KEY_DNS_DOMAIN);
    String hostnameSuffix;
    if (domain == null || domain.isEmpty()) {
      hostnameSuffix = MessageFormat
          .format(".{0}.{1}", serviceName, RegistryUtils.currentUser());
    } else {
      hostnameSuffix = MessageFormat
          .format(".{0}.{1}.{2}", serviceName,
              RegistryUtils.currentUser(), domain);
    }
    return hostnameSuffix;
  }

  public static String parseAndValidateComponentInstanceName(String
      instanceOrHostname, String serviceName, org.apache.hadoop.conf
      .Configuration conf) throws IllegalArgumentException {
    int idx = instanceOrHostname.indexOf('.');
    String hostnameSuffix = getHostnameSuffix(serviceName, conf);
    if (idx != -1) {
      if (!instanceOrHostname.endsWith(hostnameSuffix)) {
        throw new IllegalArgumentException("Specified hostname " +
            instanceOrHostname + " does not have the expected format " +
            "componentInstanceName" +
            hostnameSuffix);
      }
      instanceOrHostname = instanceOrHostname.substring(0, instanceOrHostname
          .length() - hostnameSuffix.length());
    }
    idx = instanceOrHostname.indexOf('.');
    if (idx != -1) {
      throw new IllegalArgumentException("Specified hostname " +
          instanceOrHostname + " does not have the expected format " +
          "componentInstanceName" +
          hostnameSuffix);
    }
    return instanceOrHostname;
  }

  public static String parseComponentName(String componentInstanceName)
      throws YarnException {
    int idx = componentInstanceName.indexOf('.');
    if (idx != -1) {
      componentInstanceName = componentInstanceName.substring(0, idx);
    }
    idx = componentInstanceName.lastIndexOf('-');
>>>>>>> aa96f187
    if (idx == -1) {
      throw new YarnException("Invalid component instance (" +
          componentInstanceName + ") name.");
    }
    return componentInstanceName.substring(0, idx);
  }

  public static String $(String s) {
    return "${" + s +"}";
  }

  public static List<String> resolveCompsDependency(Service service) {
    List<String> components = new ArrayList<String>();
    for (Component component : service.getComponents()) {
      int depSize = component.getDependencies().size();
      if (!components.contains(component.getName())) {
        components.add(component.getName());
      }
      if (depSize != 0) {
        for (String depComp : component.getDependencies()) {
          if (!components.contains(depComp)) {
            components.add(0, depComp);
          }
        }
      }
    }
    return components;
  }

  private static boolean serviceDependencySatisfied(Service service) {
    boolean result = true;
    try {
      List<String> dependencies = service
          .getDependencies();
      org.apache.hadoop.conf.Configuration conf =
          new org.apache.hadoop.conf.Configuration();
      if (dependencies != null && dependencies.size() > 0) {
        ServiceClient sc = new ServiceClient();
        sc.init(conf);
        sc.start();
        for (String dependent : dependencies) {
          Service dependentService = sc.getStatus(dependent);
          if (dependentService.getState() == null ||
              !dependentService.getState().equals(ServiceState.STABLE)) {
            result = false;
            LOG.info("Service dependency is not satisfied for " +
                "service: {} state: {}", dependent,
                dependentService.getState());
          }
        }
        sc.close();
      }
    } catch (IOException | YarnException e) {
      LOG.warn("Caught exception: ", e);
      LOG.info("Service dependency is not satisified.");
      result = false;
    }
    return result;
  }

  public static void checkServiceDependencySatisified(Service service) {
    while (!serviceDependencySatisfied(service)) {
      try {
        LOG.info("Waiting for service dependencies.");
        Thread.sleep(15000L);
      } catch (InterruptedException e) {
      }
    }
  }
}<|MERGE_RESOLUTION|>--- conflicted
+++ resolved
@@ -24,11 +24,7 @@
 import com.google.common.collect.ArrayListMultimap;
 import com.google.common.collect.Multimap;
 import com.google.common.collect.Sets;
-<<<<<<< HEAD
-import org.apache.commons.lang.StringUtils;
-=======
 import org.apache.commons.lang3.StringUtils;
->>>>>>> aa96f187
 import org.apache.hadoop.fs.FileSystem;
 import org.apache.hadoop.fs.Path;
 import org.apache.hadoop.fs.permission.FsPermission;
@@ -36,10 +32,7 @@
 import org.apache.hadoop.registry.client.binding.RegistryUtils;
 import org.apache.hadoop.security.UserGroupInformation;
 import org.apache.hadoop.yarn.exceptions.YarnException;
-<<<<<<< HEAD
-=======
 import org.apache.hadoop.yarn.service.api.records.ComponentContainers;
->>>>>>> aa96f187
 import org.apache.hadoop.yarn.service.api.records.ComponentState;
 import org.apache.hadoop.yarn.service.api.records.Container;
 import org.apache.hadoop.yarn.service.api.records.ContainerState;
@@ -59,10 +52,6 @@
 import org.apache.hadoop.yarn.service.monitor.probe.MonitorUtils;
 import org.apache.hadoop.yarn.service.provider.AbstractClientProvider;
 import org.apache.hadoop.yarn.service.provider.ProviderFactory;
-<<<<<<< HEAD
-import org.codehaus.jackson.map.PropertyNamingStrategy;
-=======
->>>>>>> aa96f187
 import org.slf4j.Logger;
 import org.slf4j.LoggerFactory;
 
@@ -264,23 +253,6 @@
     }
   }
 
-<<<<<<< HEAD
-  public static void validateKerberosPrincipal(
-      KerberosPrincipal kerberosPrincipal) throws IOException {
-    if (!StringUtils.isEmpty(kerberosPrincipal.getKeytab())) {
-      try {
-        // validate URI format
-        URI keytabURI = new URI(kerberosPrincipal.getKeytab());
-        if (keytabURI.getScheme() == null) {
-          throw new IllegalArgumentException(String.format(
-              RestApiErrorMessages.ERROR_KEYTAB_URI_SCHEME_INVALID,
-              kerberosPrincipal.getKeytab()));
-        }
-      } catch (URISyntaxException e) {
-        throw new IllegalArgumentException(
-            String.format(RestApiErrorMessages.ERROR_KEYTAB_URI_INVALID,
-                e.getLocalizedMessage()));
-=======
   public static void validateJvmOpts(String jvmOpts)
       throws IllegalArgumentException {
     Pattern pattern = Pattern.compile("[!~#?@*&%${}()<>\\[\\]|\",`;]");
@@ -298,7 +270,6 @@
         throw new IllegalArgumentException(String.format(
             RestApiErrorMessages.ERROR_KERBEROS_PRINCIPAL_NAME_FORMAT,
             kerberosPrincipal.getPrincipalName()));
->>>>>>> aa96f187
       }
     }
   }
@@ -598,8 +569,6 @@
     return appJson;
   }
 
-<<<<<<< HEAD
-=======
   public static Path writeAppDefinition(SliderFileSystem fs, Service service)
       throws IOException {
     Path appJson = getServiceJsonPath(fs, service.getName());
@@ -607,7 +576,6 @@
     return appJson;
   }
 
->>>>>>> aa96f187
   public static List<Container> getLiveContainers(Service service,
       List<String> componentInstances)
       throws YarnException {
@@ -646,11 +614,7 @@
   public static void validateInstancesUpgrade(List<Container>
       liveContainers) throws YarnException {
     for (Container liveContainer : liveContainers) {
-<<<<<<< HEAD
-      if (!liveContainer.getState().equals(ContainerState.NEEDS_UPGRADE)) {
-=======
       if (!isUpgradable(liveContainer)) {
->>>>>>> aa96f187
         // Nothing to upgrade
         throw new YarnException(String.format(
             ERROR_COMP_INSTANCE_DOES_NOT_NEED_UPGRADE,
@@ -660,8 +624,6 @@
   }
 
   /**
-<<<<<<< HEAD
-=======
    * Returns whether the container can be upgraded in the current state.
    */
   public static boolean isUpgradable(Container container) {
@@ -672,7 +634,6 @@
   }
 
   /**
->>>>>>> aa96f187
    * Validates the components that are requested to upgrade require an upgrade.
    * It returns the instances of the components which need upgrade.
    */
@@ -689,11 +650,7 @@
               ERROR_COMP_DOES_NOT_NEED_UPGRADE, liveComp.getName()));
         }
         liveComp.getContainers().forEach(liveContainer -> {
-<<<<<<< HEAD
-          if (liveContainer.getState().equals(ContainerState.NEEDS_UPGRADE)) {
-=======
           if (isUpgradable(liveContainer)) {
->>>>>>> aa96f187
             containerNeedUpgrade.add(liveContainer);
           }
         });
@@ -702,11 +659,6 @@
     return containerNeedUpgrade;
   }
 
-<<<<<<< HEAD
-  private static String parseComponentName(String componentInstanceName)
-      throws YarnException {
-    int idx = componentInstanceName.lastIndexOf('-');
-=======
   /**
    * Validates the components that are requested are stable for upgrade.
    * It returns the instances of the components which are in ready state.
@@ -780,7 +732,6 @@
       componentInstanceName = componentInstanceName.substring(0, idx);
     }
     idx = componentInstanceName.lastIndexOf('-');
->>>>>>> aa96f187
     if (idx == -1) {
       throw new YarnException("Invalid component instance (" +
           componentInstanceName + ") name.");
