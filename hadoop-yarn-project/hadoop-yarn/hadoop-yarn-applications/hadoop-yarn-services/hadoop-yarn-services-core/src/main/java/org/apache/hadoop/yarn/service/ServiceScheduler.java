/**
 * Licensed to the Apache Software Foundation (ASF) under one
 * or more contributor license agreements.  See the NOTICE file
 * distributed with this work for additional information
 * regarding copyright ownership.  The ASF licenses this file
 * to you under the Apache License, Version 2.0 (the
 * "License"); you may not use this file except in compliance
 * with the License.  You may obtain a copy of the License at
 *
 *     http://www.apache.org/licenses/LICENSE-2.0
 *
 * Unless required by applicable law or agreed to in writing, software
 * distributed under the License is distributed on an "AS IS" BASIS,
 * WITHOUT WARRANTIES OR CONDITIONS OF ANY KIND, either express or implied.
 * See the License for the specific language governing permissions and
 * limitations under the License.
 */

package org.apache.hadoop.yarn.service;

import com.google.common.cache.CacheBuilder;
import com.google.common.cache.CacheLoader;
import com.google.common.cache.LoadingCache;
import com.sun.jersey.api.client.ClientResponse;
import com.sun.jersey.api.client.WebResource.Builder;

import org.apache.commons.io.IOUtils;
import org.apache.commons.lang3.StringUtils;
import org.apache.hadoop.conf.Configuration;
import org.apache.hadoop.fs.FSDataInputStream;
import org.apache.hadoop.fs.FileSystem;
import org.apache.hadoop.fs.Path;
import org.apache.hadoop.metrics2.lib.DefaultMetricsSystem;
import org.apache.hadoop.registry.client.api.RegistryOperations;
import org.apache.hadoop.registry.client.api.RegistryOperationsFactory;
import org.apache.hadoop.registry.client.binding.RegistryPathUtils;
import org.apache.hadoop.registry.client.binding.RegistryUtils;
import org.apache.hadoop.registry.client.types.ServiceRecord;
import org.apache.hadoop.registry.client.types.yarn.PersistencePolicies;
import org.apache.hadoop.registry.client.types.yarn.YarnRegistryAttributes;
import org.apache.hadoop.security.HadoopKerberosName;
import org.apache.hadoop.security.UserGroupInformation;
import org.apache.hadoop.service.CompositeService;
import org.apache.hadoop.yarn.api.ApplicationConstants;
import org.apache.hadoop.yarn.api.protocolrecords.RegisterApplicationMasterResponse;
import org.apache.hadoop.yarn.api.records.ApplicationAttemptId;
import org.apache.hadoop.yarn.api.records.ApplicationId;
import org.apache.hadoop.yarn.api.records.Container;
import org.apache.hadoop.yarn.api.records.ContainerId;
import org.apache.hadoop.yarn.api.records.ContainerStatus;
import org.apache.hadoop.yarn.api.records.FinalApplicationStatus;
import org.apache.hadoop.yarn.api.records.NodeReport;
import org.apache.hadoop.yarn.api.records.RejectedSchedulingRequest;
import org.apache.hadoop.yarn.api.records.Resource;
import org.apache.hadoop.yarn.api.records.UpdatedContainer;
import org.apache.hadoop.yarn.client.api.AMRMClient;
import org.apache.hadoop.yarn.client.api.TimelineV2Client;
import org.apache.hadoop.yarn.client.api.async.AMRMClientAsync;
import org.apache.hadoop.yarn.client.api.async.NMClientAsync;
import org.apache.hadoop.yarn.conf.YarnConfiguration;
import org.apache.hadoop.yarn.event.AsyncDispatcher;
import org.apache.hadoop.yarn.event.EventHandler;
import org.apache.hadoop.yarn.exceptions.YarnException;
import org.apache.hadoop.yarn.exceptions.YarnRuntimeException;
import org.apache.hadoop.yarn.service.api.ServiceApiConstants;
import org.apache.hadoop.yarn.service.api.records.ContainerState;
import org.apache.hadoop.yarn.service.api.records.Service;
import org.apache.hadoop.yarn.service.api.records.ServiceState;
import org.apache.hadoop.yarn.service.api.records.ConfigFile;
import org.apache.hadoop.yarn.service.component.ComponentRestartPolicy;
import org.apache.hadoop.yarn.service.component.instance.ComponentInstance;
import org.apache.hadoop.yarn.service.component.instance.ComponentInstanceEvent;
import org.apache.hadoop.yarn.service.component.instance.ComponentInstanceEventType;
import org.apache.hadoop.yarn.service.component.Component;
import org.apache.hadoop.yarn.service.component.ComponentEvent;
import org.apache.hadoop.yarn.service.component.ComponentEventType;
import org.apache.hadoop.yarn.service.conf.YarnServiceConf;
import org.apache.hadoop.yarn.service.conf.YarnServiceConstants;
import org.apache.hadoop.yarn.service.containerlaunch.ContainerLaunchService;
import org.apache.hadoop.yarn.service.provider.ProviderUtils;
import org.apache.hadoop.yarn.service.registry.YarnRegistryViewForProviders;
import org.apache.hadoop.yarn.service.timelineservice.ServiceMetricsSink;
import org.apache.hadoop.yarn.service.timelineservice.ServiceTimelinePublisher;
import org.apache.hadoop.yarn.service.utils.HttpUtil;
import org.apache.hadoop.yarn.service.utils.ServiceApiUtil;
import org.apache.hadoop.yarn.service.utils.ServiceRegistryUtils;
import org.apache.hadoop.yarn.service.utils.ServiceUtils;
import org.apache.hadoop.yarn.util.BoundedAppender;
import org.apache.hadoop.yarn.util.Clock;
import org.apache.hadoop.yarn.util.SystemClock;
import org.apache.hadoop.yarn.util.resource.ResourceUtils;
import org.slf4j.Logger;
import org.slf4j.LoggerFactory;

import java.io.IOException;
import java.net.InetSocketAddress;
import java.net.URI;
import java.net.URISyntaxException;
import java.nio.ByteBuffer;
import java.text.MessageFormat;
import java.util.Collection;
import java.util.HashMap;
import java.util.HashSet;
import java.util.List;
import java.util.Map;
import java.util.Set;
import java.util.concurrent.ConcurrentHashMap;
import java.util.concurrent.Executors;
import java.util.concurrent.ScheduledExecutorService;
import java.util.concurrent.TimeUnit;

import static org.apache.hadoop.fs.FileSystem.FS_DEFAULT_NAME_KEY;
import static org.apache.hadoop.registry.client.api.RegistryConstants.*;
import static org.apache.hadoop.yarn.api.records.ContainerExitStatus
    .KILLED_AFTER_APP_COMPLETION;
import static org.apache.hadoop.yarn.service.api.ServiceApiConstants.*;
import static org.apache.hadoop.yarn.service.component.ComponentEventType.*;
<<<<<<< HEAD
=======
import static org.apache.hadoop.yarn.service.component.instance.ComponentInstanceEventType.START;
import static org.apache.hadoop.yarn.service.conf.YarnServiceConstants
    .CONTAINER_STATE_REPORT_AS_SERVICE_STATE;
>>>>>>> aa96f187
import static org.apache.hadoop.yarn.service.exceptions.LauncherExitCodes
    .EXIT_FALSE;
import static org.apache.hadoop.yarn.service.exceptions.LauncherExitCodes
    .EXIT_SUCCESS;

/**
 *
 */
public class ServiceScheduler extends CompositeService {

  private static final Logger LOG =
      LoggerFactory.getLogger(ServiceScheduler.class);
  private Service app;

   // This encapsulates the <code>app</code> with methods to upgrade the app.
  private ServiceManager serviceManager;

  // component_name -> component
  private final Map<String, Component> componentsByName =
      new ConcurrentHashMap<>();

  // id - > component
  protected final Map<Long, Component> componentsById =
      new ConcurrentHashMap<>();

  private final Map<ContainerId, ComponentInstance> liveInstances =
      new ConcurrentHashMap<>();

  private ServiceMetrics serviceMetrics;

  private ServiceTimelinePublisher serviceTimelinePublisher;

  private boolean timelineServiceEnabled;

  // Global diagnostics that will be reported to RM on eRxit.
  // The unit the number of characters. This will be limited to 64 * 1024
  // characters.
  private BoundedAppender diagnostics = new BoundedAppender(64 * 1024);

  // A cache for loading config files from remote such as hdfs
  public LoadingCache<ConfigFile, Object> configFileCache = null;

  public ScheduledExecutorService executorService;
  public Map<String, String> globalTokens = new HashMap<>();

  private AMRMClientAsync<AMRMClient.ContainerRequest> amRMClient;
  private NMClientAsync nmClient;
  private AsyncDispatcher dispatcher;
  private YarnRegistryViewForProviders yarnRegistryOperations;
  private ServiceContext context;
  private ContainerLaunchService containerLaunchService;
  private final Map<ContainerId, ComponentInstance> unRecoveredInstances =
      new ConcurrentHashMap<>();
  private long containerRecoveryTimeout;

  // If even one component of a service uses placement constraints, then use
  // placement scheduler to schedule containers for all components (including
  // the ones with no constraints). Mixing of container requests and scheduling
  // requests for a single service is not recommended.
  private boolean hasAtLeastOnePlacementConstraint;

  private boolean gracefulStop = false;

  private volatile FinalApplicationStatus finalApplicationStatus =
      FinalApplicationStatus.ENDED;

<<<<<<< HEAD
=======
  private Clock systemClock;

>>>>>>> aa96f187
  // For unit test override since we don't want to terminate UT process.
  private ServiceUtils.ProcessTerminationHandler
      terminationHandler = new ServiceUtils.ProcessTerminationHandler();

  public ServiceScheduler(ServiceContext context) {
    super(context.getService().getName());
    this.context = context;
    this.app = context.getService();
    this.systemClock = SystemClock.getInstance();
  }

  public void buildInstance(ServiceContext context, Configuration configuration)
      throws YarnException, IOException {
    app = context.service;
    executorService = Executors.newScheduledThreadPool(10);
    RegistryOperations registryClient = null;
    if (UserGroupInformation.isSecurityEnabled() &&
        !StringUtils.isEmpty(context.principal)
        && !StringUtils.isEmpty(context.keytab)) {
      Configuration conf = getConfig();
      // Only take the first section of the principal
      // e.g. hdfs-demo@EXAMPLE.COM will take hdfs-demo
      // This is because somehow zookeeper client only uses the first section
      // for acl validations.
      String username = new HadoopKerberosName(context.principal.trim())
          .getServiceName();
      LOG.info("Set registry user accounts: sasl:" + username);
      conf.set(KEY_REGISTRY_USER_ACCOUNTS, "sasl:" + username);
      registryClient = RegistryOperationsFactory
          .createKerberosInstance(conf,
              "Client", context.principal, context.keytab);
    } else {
      registryClient = RegistryOperationsFactory
          .createInstance("ServiceScheduler", configuration);
    }
    addIfService(registryClient);
    yarnRegistryOperations =
        createYarnRegistryOperations(context, registryClient);

    // register metrics,
    serviceMetrics = ServiceMetrics
        .register(app.getName(), "Metrics for service");
    serviceMetrics.tag("type", "Metrics type [component or service]", "service");
    serviceMetrics.tag("appId", "Service id for service", app.getId());

    amRMClient = createAMRMClient();
    addIfService(amRMClient);

    nmClient = createNMClient();
    nmClient.getClient().cleanupRunningContainersOnStop(false);
    addIfService(nmClient);

<<<<<<< HEAD
    dispatcher = new AsyncDispatcher("Component  dispatcher");
=======
    dispatcher = createAsyncDispatcher();
>>>>>>> aa96f187
    dispatcher.register(ServiceEventType.class, new ServiceEventHandler());
    dispatcher.register(ComponentEventType.class,
        new ComponentEventHandler());
    dispatcher.register(ComponentInstanceEventType.class,
        new ComponentInstanceEventHandler());
    dispatcher.setDrainEventsOnStop();
    addIfService(dispatcher);

    containerLaunchService = new ContainerLaunchService(context);
    addService(containerLaunchService);

    if (YarnConfiguration.timelineServiceV2Enabled(configuration)) {
      TimelineV2Client timelineClient = TimelineV2Client
          .createTimelineClient(context.attemptId.getApplicationId());
      amRMClient.registerTimelineV2Client(timelineClient);
      serviceTimelinePublisher = new ServiceTimelinePublisher(timelineClient);
      addService(serviceTimelinePublisher);
      DefaultMetricsSystem.instance().register("ServiceMetricsSink",
          "For processing metrics to ATS",
          new ServiceMetricsSink(serviceTimelinePublisher));
      LOG.info("Timeline v2 is enabled.");
    }

    initGlobalTokensForSubstitute(context);
    //substitute quicklinks
    ProviderUtils.substituteMapWithTokens(app.getQuicklinks(), globalTokens);
    createConfigFileCache(context.fs.getFileSystem());

    createAllComponents();
    containerRecoveryTimeout = YarnServiceConf.getInt(
        YarnServiceConf.CONTAINER_RECOVERY_TIMEOUT_MS,
        YarnServiceConf.DEFAULT_CONTAINER_RECOVERY_TIMEOUT_MS,
        app.getConfiguration(), getConfig());
<<<<<<< HEAD
=======

    if (YarnConfiguration
        .timelineServiceV2Enabled(getConfig())) {
      timelineServiceEnabled = true;
    }

    serviceManager = createServiceManager();
    context.setServiceManager(serviceManager);

>>>>>>> aa96f187
  }

  protected YarnRegistryViewForProviders createYarnRegistryOperations(
      ServiceContext context, RegistryOperations registryClient) {
    return new YarnRegistryViewForProviders(registryClient,
        RegistryUtils.currentUser(), YarnServiceConstants.APP_TYPE, app.getName(),
        context.attemptId);
  }

  protected ServiceManager createServiceManager() {
    return new ServiceManager(context);
  }

  protected AsyncDispatcher createAsyncDispatcher() {
    return new AsyncDispatcher("Component  dispatcher");
  }

  protected NMClientAsync createNMClient() {
    return NMClientAsync.createNMClientAsync(new NMClientCallback());
  }

  protected AMRMClientAsync<AMRMClient.ContainerRequest> createAMRMClient() {
    return AMRMClientAsync
        .createAMRMClientAsync(1000, new AMRMClientCallback());
  }

  public void setGracefulStop(FinalApplicationStatus applicationStatus) {
    this.gracefulStop = true;
    this.finalApplicationStatus = applicationStatus;
    nmClient.getClient().cleanupRunningContainersOnStop(true);
  }

  @Override
  public void serviceInit(Configuration conf) throws Exception {
    try {
      buildInstance(context, conf);
    } catch (YarnException e) {
      throw new YarnRuntimeException(e);
    }
    super.serviceInit(conf);
  }

  @Override
  public void serviceStop() throws Exception {
    LOG.info("Stopping service scheduler");

    if (executorService != null) {
      executorService.shutdownNow();
    }

    DefaultMetricsSystem.shutdown();

    // only stop the entire service when a graceful stop has been initiated
    // (e.g. via client RPC, not through the AM receiving a SIGTERM)
    if (gracefulStop) {
<<<<<<< HEAD
      if (YarnConfiguration.timelineServiceV2Enabled(getConfig())) {
        // mark component-instances/containers as STOPPED
        for (ContainerId containerId : getLiveInstances().keySet()) {
          serviceTimelinePublisher.componentInstanceFinished(containerId,
              KILLED_AFTER_APP_COMPLETION, diagnostics.toString());
        }
        // mark attempt as unregistered
        serviceTimelinePublisher
            .serviceAttemptUnregistered(context, diagnostics.toString());
      }
      // unregister AM
      amRMClient.unregisterApplicationMaster(FinalApplicationStatus.ENDED,
          diagnostics.toString(), "");
      LOG.info("Service {} unregistered with RM, with attemptId = {} " +
          ", diagnostics = {} ", app.getName(), context.attemptId, diagnostics);
=======

      if (YarnConfiguration.timelineServiceV2Enabled(getConfig())) {

        // mark other component-instances/containers as STOPPED
        final Map<ContainerId, ComponentInstance> liveInst =
            getLiveInstances();
        for (Map.Entry<ContainerId, ComponentInstance> instance : liveInst
            .entrySet()) {
          if (!ComponentInstance.isFinalState(
              instance.getValue().getContainerSpec().getState())) {
            LOG.info("{} Component instance state changed from {} to {}",
                instance.getValue().getCompInstanceName(),
                instance.getValue().getContainerSpec().getState(),
                ContainerState.STOPPED);
            serviceTimelinePublisher.componentInstanceFinished(
                instance.getKey(), KILLED_AFTER_APP_COMPLETION,
                ContainerState.STOPPED, getDiagnostics().toString());
          }
        }

        LOG.info("Service state changed to {}", finalApplicationStatus);
        // mark attempt as unregistered
        serviceTimelinePublisher.serviceAttemptUnregistered(context,
            finalApplicationStatus, diagnostics.toString());
      }

      // unregister AM
      amRMClient.unregisterApplicationMaster(finalApplicationStatus,
          diagnostics.toString(), "");
      LOG.info("Service {} unregistered with RM, with attemptId = {} "
              + ", diagnostics = {} ", app.getName(), context.attemptId,
          diagnostics);
>>>>>>> aa96f187
    }
    super.serviceStop();
  }

  @Override
  public void serviceStart() throws Exception {
    super.serviceStart();
    InetSocketAddress bindAddress = context.clientAMService.getBindAddress();
    // When yarn.resourcemanager.placement-constraints.handler is set to
    // placement-processor then constraints need to be added during
    // registerApplicationMaster.
    RegisterApplicationMasterResponse response = amRMClient
        .registerApplicationMaster(bindAddress.getHostName(),
            bindAddress.getPort(), "N/A");

    // Update internal resource types according to response.
    if (response.getResourceTypes() != null) {
      ResourceUtils.reinitializeResources(response.getResourceTypes());
    }

    if (response.getClientToAMTokenMasterKey() != null
        && response.getClientToAMTokenMasterKey().remaining() != 0) {
      context.secretManager
          .setMasterKey(response.getClientToAMTokenMasterKey().array());
    }
    registerServiceInstance(context.attemptId, app);

    // Since AM has been started and registered, the service is in STARTED state
    app.setState(ServiceState.STARTED);
    serviceManager = new ServiceManager(context);
    context.setServiceManager(serviceManager);

    ServiceApiUtil.checkServiceDependencySatisified(context.service);

    // recover components based on containers sent from RM
    recoverComponents(response);

    for (Component component : componentsById.values()) {
      // Trigger initial evaluation of components
      if (component.areDependenciesReady()) {
        LOG.info("Triggering initial evaluation of component {}",
            component.getName());
        ComponentEvent event = new ComponentEvent(component.getName(), FLEX)
            .setDesired(component.getComponentSpec().getNumberOfContainers());
        component.handle(event);
      }
    }
  }

  private void recoverComponents(RegisterApplicationMasterResponse response) {
    List<Container> containersFromPrevAttempt = response
        .getContainersFromPreviousAttempts();
    LOG.info("Received {} containers from previous attempt.",
        containersFromPrevAttempt.size());
    Map<String, ServiceRecord> existingRecords = new HashMap<>();
    List<String> existingComps = null;
    try {
      existingComps = yarnRegistryOperations.listComponents();
      LOG.info("Found {} containers from ZK registry: {}", existingComps.size(),
          existingComps);
    } catch (Exception e) {
      LOG.info("Could not read component paths: {}", e.getMessage());
    }
    if (existingComps != null) {
      for (String existingComp : existingComps) {
        try {
          ServiceRecord record =
              yarnRegistryOperations.getComponent(existingComp);
          existingRecords.put(existingComp, record);
        } catch (Exception e) {
          LOG.warn("Could not resolve record for component {}: {}",
              existingComp, e);
        }
      }
    }
    for (Container container : containersFromPrevAttempt) {
      LOG.info("Handling {} from previous attempt", container.getId());
      ServiceRecord record = existingRecords.remove(RegistryPathUtils
          .encodeYarnID(container.getId().toString()));
      if (record != null) {
        Component comp = componentsById.get(container.getAllocationRequestId());
        ComponentEvent event =
            new ComponentEvent(comp.getName(), CONTAINER_RECOVERED)
                .setContainer(container)
                .setInstance(comp.getComponentInstance(record.description));
        comp.handle(event);
        // do not remove requests in this case because we do not know if they
        // have already been removed
      } else {
        LOG.info("Record not found in registry for container {} from previous" +
            " attempt, releasing", container.getId());
        amRMClient.releaseAssignedContainer(container.getId());
      }
    }
    ApplicationId appId = ApplicationId.fromString(app.getId());
    existingRecords.forEach((encodedContainerId, record) -> {
      String componentName = record.get(YarnRegistryAttributes.YARN_COMPONENT);
      if (componentName != null) {
        Component component = componentsByName.get(componentName);
        if (component != null) {
          ComponentInstance compInstance = component.getComponentInstance(
              record.description);
          ContainerId containerId = ContainerId.fromString(record.get(
              YarnRegistryAttributes.YARN_ID));
          if (containerId.getApplicationAttemptId().getApplicationId()
              .equals(appId)) {
            unRecoveredInstances.put(containerId, compInstance);
            component.removePendingInstance(compInstance);
          }
        }
      }
    });

    if (unRecoveredInstances.size() > 0) {
      executorService.schedule(() -> {
        synchronized (unRecoveredInstances) {
          // after containerRecoveryTimeout, all the containers that haven't be
          // recovered by the RM will released. The corresponding Component
          // Instances are added to the pending queues of their respective
          // component.
          unRecoveredInstances.forEach((containerId, instance) -> {
            LOG.info("{}, wait on container {} expired",
                instance.getCompInstanceId(), containerId);
            instance.cleanupRegistryAndCompHdfsDir(containerId);
            Component component = componentsByName.get(instance.getCompName());
            component.requestContainers(1);
            component.reInsertPendingInstance(instance);
            amRMClient.releaseAssignedContainer(containerId);
          });
          unRecoveredInstances.clear();
        }
      }, containerRecoveryTimeout, TimeUnit.MILLISECONDS);
    }
  }

  private void initGlobalTokensForSubstitute(ServiceContext context) {
    // ZK
    globalTokens.put(ServiceApiConstants.CLUSTER_ZK_QUORUM, getConfig()
        .getTrimmed(KEY_REGISTRY_ZK_QUORUM, DEFAULT_REGISTRY_ZK_QUORUM));
    String user = RegistryUtils.currentUser();
    globalTokens.put(SERVICE_ZK_PATH,
        ServiceRegistryUtils.mkServiceHomePath(user, app.getName()));

    globalTokens.put(ServiceApiConstants.USER, user);
    String dnsDomain = getConfig().getTrimmed(KEY_DNS_DOMAIN);
    if (dnsDomain != null && !dnsDomain.isEmpty()) {
      globalTokens.put(ServiceApiConstants.DOMAIN, dnsDomain);
    }
    // HDFS
    String clusterFs = getConfig().getTrimmed(FS_DEFAULT_NAME_KEY);
    if (clusterFs != null && !clusterFs.isEmpty()) {
      globalTokens.put(ServiceApiConstants.CLUSTER_FS_URI, clusterFs);
      globalTokens.put(ServiceApiConstants.CLUSTER_FS_HOST,
          URI.create(clusterFs).getHost());
    }
    globalTokens.put(SERVICE_HDFS_DIR, context.serviceHdfsDir);
    // service name
    globalTokens.put(SERVICE_NAME_LC, app.getName().toLowerCase());
    globalTokens.put(SERVICE_NAME, app.getName());
  }

  private void createConfigFileCache(final FileSystem fileSystem) {
    this.configFileCache =
        CacheBuilder.newBuilder().expireAfterAccess(10, TimeUnit.MINUTES)
            .build(new CacheLoader<ConfigFile, Object>() {
              @Override public Object load(ConfigFile key) throws Exception {
                switch (key.getType()) {
                case HADOOP_XML:
                  try (FSDataInputStream input = fileSystem
                      .open(new Path(key.getSrcFile()))) {
                    org.apache.hadoop.conf.Configuration confRead =
                        new org.apache.hadoop.conf.Configuration(false);
                    confRead.addResource(input);
                    Map<String, String> map = new HashMap<>(confRead.size());
                    for (Map.Entry<String, String> entry : confRead) {
                      map.put(entry.getKey(), entry.getValue());
                    }
                    return map;
                  }
                case TEMPLATE:
                  try (FSDataInputStream fileInput = fileSystem
                      .open(new Path(key.getSrcFile()))) {
                    return IOUtils.toString(fileInput);
                  }
                default:
                  return null;
                }
              }
            });
    context.configCache = configFileCache;
  }

  private void registerServiceInstance(ApplicationAttemptId attemptId,
      Service service) throws IOException {
    LOG.info("Registering " + attemptId + ", " + service.getName()
        + " into registry");
    ServiceRecord serviceRecord = new ServiceRecord();
    serviceRecord.set(YarnRegistryAttributes.YARN_ID,
        attemptId.getApplicationId().toString());
    serviceRecord.set(YarnRegistryAttributes.YARN_PERSISTENCE,
        PersistencePolicies.APPLICATION);
    serviceRecord.description = "YarnServiceMaster";

    executorService.submit(new Runnable() {
      @Override public void run() {
        try {
          yarnRegistryOperations.registerSelf(serviceRecord, false);
          LOG.info("Registered service under {}; absolute path {}",
              yarnRegistryOperations.getSelfRegistrationPath(),
              yarnRegistryOperations.getAbsoluteSelfRegistrationPath());
          boolean isFirstAttempt = 1 == attemptId.getAttemptId();
          // delete the children in case there are any and this is an AM startup.
          // just to make sure everything underneath is purged
          if (isFirstAttempt) {
            yarnRegistryOperations.deleteChildren(
                yarnRegistryOperations.getSelfRegistrationPath(), true);
          }
        } catch (IOException e) {
          LOG.error(
              "Failed to register app " + app.getName() + " in registry", e);
        }
      }
    });
    if (YarnConfiguration.timelineServiceV2Enabled(getConfig())) {
      serviceTimelinePublisher.serviceAttemptRegistered(app, getConfig());
    }
  }

  private void createAllComponents() {
    long allocateId = 0;

    // sort components by dependencies
    Collection<org.apache.hadoop.yarn.service.api.records.Component> sortedComponents =
        ServiceApiUtil.sortByDependencies(app.getComponents());

    for (org.apache.hadoop.yarn.service.api.records.Component compSpec : sortedComponents) {
      Component component = new Component(compSpec, allocateId, context);
      componentsById.put(allocateId, component);
      componentsByName.put(component.getName(), component);
      allocateId++;
      if (!hasAtLeastOnePlacementConstraint
          && compSpec.getPlacementPolicy() != null
          && compSpec.getPlacementPolicy().getConstraints() != null
          && !compSpec.getPlacementPolicy().getConstraints().isEmpty()) {
        hasAtLeastOnePlacementConstraint = true;
      }
    }
  }

  private final class ServiceEventHandler
      implements EventHandler<ServiceEvent> {
    @Override
    public void handle(ServiceEvent event) {
      try {
        serviceManager.handle(event);
      } catch (Throwable t) {
        LOG.error(MessageFormat
            .format("[SERVICE]: Error in handling event type {0}",
                event.getType()), t);
      }
    }
  }

  private final class ComponentEventHandler
      implements EventHandler<ComponentEvent> {
    @Override
    public void handle(ComponentEvent event) {
      Component component = componentsByName.get(event.getName());

      if (component == null) {
        LOG.error("No component exists for " + event.getName());
        return;
      }
      try {
        component.handle(event);
      } catch (Throwable t) {
        LOG.error(MessageFormat
            .format("[COMPONENT {0}]: Error in handling event type {1}",
                component.getName(), event.getType()), t);
      }
    }
  }

  private final class ComponentInstanceEventHandler
      implements EventHandler<ComponentInstanceEvent> {
    @Override
    public void handle(ComponentInstanceEvent event) {
      ComponentInstance instance =
          liveInstances.get(event.getContainerId());
      if (instance == null) {
        LOG.error("No component instance exists for " + event.getContainerId());
        return;
      }
      try {
        instance.handle(event);
      } catch (Throwable t) {
        LOG.error(instance.getCompInstanceId() +
            ": Error in handling event type " + event.getType(), t);
      }
    }
  }

  class AMRMClientCallback extends AMRMClientAsync.AbstractCallbackHandler {

    @Override
    public void onContainersAllocated(List<Container> containers) {
      LOG.info(containers.size() + " containers allocated. ");
      for (Container container : containers) {
        Component comp = componentsById.get(container.getAllocationRequestId());
        ComponentEvent event =
            new ComponentEvent(comp.getName(), CONTAINER_ALLOCATED)
                .setContainer(container);
        dispatcher.getEventHandler().handle(event);
        try {
          Collection<AMRMClient.ContainerRequest> requests = amRMClient
              .getMatchingRequests(container.getAllocationRequestId());
          LOG.info("[COMPONENT {}]: remove {} outstanding container requests " +
                  "for allocateId " + container.getAllocationRequestId(),
              comp.getName(), requests.size());
          // remove the corresponding request
          if (requests.iterator().hasNext()) {
            AMRMClient.ContainerRequest request = requests.iterator().next();
            amRMClient.removeContainerRequest(request);
          }
        } catch(Exception e) {
          //TODO Due to YARN-7490, exception may be thrown, catch and ignore for
          //now.
          LOG.error("Exception when removing the matching requests. ", e);
        }
      }
    }


    @Override
    public void onContainersReceivedFromPreviousAttempts(
        List<Container> containers) {
      LOG.info("Containers recovered after AM registered: {}", containers);
      if (containers == null || containers.isEmpty()) {
        return;
      }
      for (Container container : containers) {
        ComponentInstance compInstance;
        synchronized (unRecoveredInstances) {
          compInstance = unRecoveredInstances.remove(container.getId());
        }
        if (compInstance != null) {
          Component component = componentsById.get(
              container.getAllocationRequestId());
          ComponentEvent event = new ComponentEvent(component.getName(),
              CONTAINER_RECOVERED)
              .setInstance(compInstance)
              .setContainerId(container.getId())
              .setContainer(container);
          component.handle(event);
        } else {
          LOG.info("Not waiting to recover container {}, releasing",
              container.getId());
          amRMClient.releaseAssignedContainer(container.getId());
        }
      }
    }

    @Override
    public void onContainersCompleted(List<ContainerStatus> statuses) {
      for (ContainerStatus status : statuses) {
        ContainerId containerId = status.getContainerId();
        ComponentInstance instance = liveInstances.get(status.getContainerId());
        if (instance == null) {
          LOG.warn(
              "Container {} Completed. No component instance exists. exitStatus={}. diagnostics={} ",
              containerId, status.getExitStatus(), status.getDiagnostics());
          return;
        }
        ComponentEvent event =
            new ComponentEvent(instance.getCompName(), CONTAINER_COMPLETED)
                .setStatus(status).setInstance(instance)
                .setContainerId(containerId);
        dispatcher.getEventHandler().handle(event);
      }
    }

    @Override
    public void onContainersUpdated(List<UpdatedContainer> containers) {
    }

    @Override public void onShutdownRequest() {
      //Was used for non-work-preserving restart in YARN, should be deprecated.
    }

    @Override public void onNodesUpdated(List<NodeReport> updatedNodes) {
      StringBuilder str = new StringBuilder();
      str.append("Nodes updated info: ").append(System.lineSeparator());
      for (NodeReport report : updatedNodes) {
        str.append(report.getNodeId()).append(", state = ")
            .append(report.getNodeState()).append(", healthDiagnostics = ")
            .append(report.getHealthReport()).append(System.lineSeparator());
      }
      LOG.warn(str.toString());
    }

    @Override public float getProgress() {
      // get running containers over desired containers
      long total = 0;
      for (org.apache.hadoop.yarn.service.api.records.Component component : app
          .getComponents()) {
        total += component.getNumberOfContainers();
      }
      // Probably due to user flexed down to 0
      if (total == 0) {
        return 100;
      }
      return Math.max((float) liveInstances.size() / total * 100, 100);
    }

    @Override public void onError(Throwable e) {
      LOG.error("Error in AMRMClient callback handler ", e);
    }

    @Override
    public void onRequestsRejected(
        List<RejectedSchedulingRequest> rejectedSchedulingRequests) {
      LOG.error("Error in AMRMClient callback handler. Following scheduling "
          + "requests were rejected: {}", rejectedSchedulingRequests);
    }
  }

  private class NMClientCallback extends NMClientAsync.AbstractCallbackHandler {

    @Override public void onContainerStarted(ContainerId containerId,
        Map<String, ByteBuffer> allServiceResponse) {
      ComponentInstance instance = liveInstances.get(containerId);
      if (instance == null) {
        LOG.error("No component instance exists for " + containerId);
        return;
      }
      ComponentEvent event =
          new ComponentEvent(instance.getCompName(), CONTAINER_STARTED)
              .setInstance(instance).setContainerId(containerId);
      dispatcher.getEventHandler().handle(event);
    }

    @Override public void onContainerStatusReceived(ContainerId containerId,
        ContainerStatus containerStatus) {

    }

    @Override public void onContainerStopped(ContainerId containerId) {

    }

    @Override
    public void onStartContainerError(ContainerId containerId, Throwable t) {
      ComponentInstance instance = liveInstances.get(containerId);
      if (instance == null) {
        LOG.error("No component instance exists for " + containerId);
        return;
      }
      LOG.error("Failed to start " + containerId, t);
      amRMClient.releaseAssignedContainer(containerId);
      // After container released, it'll get CONTAINER_COMPLETED event from RM
      // automatically which will trigger stopping COMPONENT INSTANCE
    }

    @Override
    public void onContainerReInitialize(ContainerId containerId) {
      ComponentInstance instance = liveInstances.get(containerId);
      if (instance == null) {
        LOG.error("No component instance exists for {}", containerId);
        return;
      }
<<<<<<< HEAD
      ComponentInstanceEvent becomeReadyEvent = new ComponentInstanceEvent(
          containerId, ComponentInstanceEventType.BECOME_READY);
      dispatcher.getEventHandler().handle(becomeReadyEvent);
=======
      dispatcher.getEventHandler().handle(
          new ComponentInstanceEvent(containerId, START));
>>>>>>> aa96f187
    }

    @Override
    public void onContainerReInitializeError(ContainerId containerId,
        Throwable t) {
      ComponentInstance instance = liveInstances.get(containerId);
      if (instance == null) {
        LOG.error("No component instance exists for {}", containerId);
        return;
      }
      ComponentEvent event = new ComponentEvent(instance.getCompName(),
          ComponentEventType.CONTAINER_COMPLETED)
          .setInstance(instance).setContainerId(containerId);
      dispatcher.getEventHandler().handle(event);
    }

    @Override public void onContainerResourceIncreased(ContainerId containerId,
        Resource resource) {

    }

    @Override public void onContainerResourceUpdated(ContainerId containerId,
        Resource resource) {

    }

    @Override public void onGetContainerStatusError(ContainerId containerId,
        Throwable t) {

    }

    @Override
    public void onIncreaseContainerResourceError(ContainerId containerId,
        Throwable t) {

    }

    @Override
    public void onUpdateContainerResourceError(ContainerId containerId,
        Throwable t) {

    }

    @Override
    public void onStopContainerError(ContainerId containerId, Throwable t) {

    }
  }

  public ServiceMetrics getServiceMetrics() {
    return serviceMetrics;
  }

  public AMRMClientAsync<AMRMClient.ContainerRequest> getAmRMClient() {
    return amRMClient;
  }

  public NMClientAsync getNmClient() {
    return nmClient;
  }

  public void addLiveCompInstance(ContainerId containerId,
      ComponentInstance instance) {
    liveInstances.put(containerId, instance);
  }

  public void removeLiveCompInstance(ContainerId containerId) {
    liveInstances.remove(containerId);
  }

  public YarnRegistryViewForProviders getYarnRegistryOperations() {
    return yarnRegistryOperations;
  }

  public ServiceTimelinePublisher getServiceTimelinePublisher() {
    return serviceTimelinePublisher;
  }

  public Map<ContainerId, ComponentInstance> getLiveInstances() {
    return liveInstances;
  }

  public ContainerLaunchService getContainerLaunchService() {
    return containerLaunchService;
  }

  public ServiceContext getContext() {
    return context;
  }

  public Map<String, Component> getAllComponents() {
    return componentsByName;
  }

  public Service getApp() {
    return app;
  }

  public AsyncDispatcher getDispatcher() {
    return dispatcher;
  }

  public BoundedAppender getDiagnostics() {
    return diagnostics;
  }

  public boolean hasAtLeastOnePlacementConstraint() {
    return hasAtLeastOnePlacementConstraint;
  }

<<<<<<< HEAD
  /*
* Check if all components of the scheduler finished.
* If all components finished
*   (which #failed-instances + #suceeded-instances = #total-n-containers)
* The service will be terminated.
*/
  public synchronized void terminateServiceIfAllComponentsFinished() {
=======
  public boolean terminateServiceIfNeeded(Component component) {
    boolean serviceIsTerminated =
        terminateServiceIfDominantComponentFinished(component) ||
            terminateServiceIfAllComponentsFinished();
    return serviceIsTerminated;
  }

  /**
   * If the service state component is finished, the service is also terminated.
   * @param component
   */
  private boolean terminateServiceIfDominantComponentFinished(Component
      component) {
    boolean shouldTerminate = false;
    boolean componentIsDominant = component.getComponentSpec()
        .getConfiguration().getPropertyBool(
            CONTAINER_STATE_REPORT_AS_SERVICE_STATE, false);
    if (componentIsDominant) {
      ComponentRestartPolicy restartPolicy =
          component.getRestartPolicyHandler();
      if (restartPolicy.shouldTerminate(component)) {
        shouldTerminate = true;
        boolean isSucceeded = restartPolicy.hasCompletedSuccessfully(component);
        org.apache.hadoop.yarn.service.api.records.ComponentState state
            = isSucceeded ?
            org.apache.hadoop.yarn.service.api.records.ComponentState.SUCCEEDED
            : org.apache.hadoop.yarn.service.api.records.ComponentState.FAILED;
        LOG.info("{} Component state changed from {} to {}",
            component.getName(), component.getComponentSpec().getState(),
            state);
        component.getComponentSpec().setState(state);
        LOG.info("Dominate component {} finished, exiting Service Master... " +
                ", final status=" + (isSucceeded ? "Succeeded" : "Failed"),
            component.getName());
        terminateService(isSucceeded);
      }
    }
    return shouldTerminate;
  }

  /*
   * Check if all components of the scheduler finished.
   * If all components finished
   * (which #failed-instances + #suceeded-instances = #total-n-containers)
   * The service will be terminated.
  */
  private boolean terminateServiceIfAllComponentsFinished() {
>>>>>>> aa96f187
    boolean shouldTerminate = true;

    // Succeeded comps and failed comps, for logging purposes.
    Set<String> succeededComponents = new HashSet<>();
    Set<String> failedComponents = new HashSet<>();

    for (Component comp : getAllComponents().values()) {
      ComponentRestartPolicy restartPolicy = comp.getRestartPolicyHandler();
<<<<<<< HEAD
      if (!restartPolicy.shouldTerminate(comp)) {
=======

      if (restartPolicy.shouldTerminate(comp)) {
        if (restartPolicy.hasCompletedSuccessfully(comp)) {
          LOG.info("{} Component state changed from {} to {}",
              comp.getName(), comp.getComponentSpec().getState(),
              org.apache.hadoop
                  .yarn.service.api.records.ComponentState.SUCCEEDED);
          comp.getComponentSpec().setState(org.apache.hadoop
              .yarn.service.api.records.ComponentState.SUCCEEDED);
        } else {
          LOG.info("{} Component state changed from {} to {}",
              comp.getName(), comp.getComponentSpec().getState(),
              org.apache.hadoop
                  .yarn.service.api.records.ComponentState.FAILED);
          comp.getComponentSpec().setState(org.apache.hadoop
              .yarn.service.api.records.ComponentState.FAILED);
        }

        if (isTimelineServiceEnabled()) {
          // record in ATS
          serviceTimelinePublisher.componentFinished(comp.getComponentSpec(),
              comp.getComponentSpec().getState(), systemClock.getTime());
        }
      } else {
>>>>>>> aa96f187
        shouldTerminate = false;
        break;
      }

      long nFailed = comp.getNumFailedInstances();

      if (nFailed > 0) {
        failedComponents.add(comp.getName());
<<<<<<< HEAD
      } else{
=======
      } else {
>>>>>>> aa96f187
        succeededComponents.add(comp.getName());
      }
    }

    if (shouldTerminate) {
      LOG.info("All component finished, exiting Service Master... "
          + ", final status=" + (failedComponents.isEmpty() ?
          "Succeeded" :
          "Failed"));
      LOG.info("Succeeded components: [" + org.apache.commons.lang3.StringUtils
          .join(succeededComponents, ",") + "]");
      LOG.info("Failed components: [" + org.apache.commons.lang3.StringUtils
          .join(failedComponents, ",") + "]");

<<<<<<< HEAD
      if (failedComponents.isEmpty()) {
        setGracefulStop(FinalApplicationStatus.SUCCEEDED);
        getTerminationHandler().terminate(EXIT_SUCCESS);
      } else{
        setGracefulStop(FinalApplicationStatus.FAILED);
        getTerminationHandler().terminate(EXIT_FALSE);
      }
    }
=======
      terminateService(failedComponents.isEmpty());
    }
    return shouldTerminate;
  }

  private void terminateService(boolean isSucceeded) {
    int exitStatus = EXIT_SUCCESS;
    if (isSucceeded) {
      setGracefulStop(FinalApplicationStatus.SUCCEEDED);
      app.setState(ServiceState.SUCCEEDED);
    } else {
      setGracefulStop(FinalApplicationStatus.FAILED);
      app.setState(ServiceState.FAILED);
      exitStatus = EXIT_FALSE;
    }

    getTerminationHandler().terminate(exitStatus);
  }

  public Clock getSystemClock() {
    return systemClock;
  }

  public boolean isTimelineServiceEnabled() {
    return timelineServiceEnabled;
>>>>>>> aa96f187
  }

  public ServiceUtils.ProcessTerminationHandler getTerminationHandler() {
    return terminationHandler;
  }
<<<<<<< HEAD
=======

  public void syncSysFs(Service yarnApp) {
    boolean success = true;
    Configuration conf = getConfig();
    String spec;
    boolean useKerberos = UserGroupInformation.isSecurityEnabled();
    boolean printSyncResult = false;
    try {
      String port = conf.get("yarn.nodemanager.webapp.address").split(":")[1];
      spec = ServiceApiUtil.jsonSerDeser.toJson(yarnApp);
      for (org.apache.hadoop.yarn.service.api.records.Component c :
          yarnApp.getComponents()) {
        Set<String> nodes = new HashSet<String>();
        boolean update = Boolean.parseBoolean(c.getConfiguration()
            .getEnv(ApplicationConstants.Environment
                .YARN_CONTAINER_RUNTIME_YARN_SYSFS_ENABLE.name()));
        if (!update) {
          continue;
        }
        printSyncResult = true;
        for (org.apache.hadoop.yarn.service.api.records.Container container :
            c.getContainers()) {
          String bareHost = container.getBareHost();
          nodes.add(bareHost);
        }
        for (String bareHost : nodes) {
          StringBuilder requestPath = new StringBuilder();
          if (YarnConfiguration.useHttps(conf)) {
            requestPath.append("https://");
          } else {
            requestPath.append("http://");
          }
          requestPath.append(bareHost)
              .append(":")
              .append(port)
              .append("/ws/v1/node/yarn/sysfs/")
              .append(UserGroupInformation.getCurrentUser()
                  .getShortUserName())
              .append("/")
              .append(yarnApp.getId());
          if (!useKerberos) {
            requestPath.append("?user.name=")
                .append(UserGroupInformation.getCurrentUser()
                    .getShortUserName());
          }
          Builder builder = HttpUtil.connect(requestPath.toString());
          ClientResponse response = builder.put(ClientResponse.class, spec);
          if (response.getStatus()!=ClientResponse.Status.OK.getStatusCode()) {
            LOG.warn("Error synchronize YARN sysfs: " +
                response.getEntity(String.class));
            success = false;
          }
        }
      }
      if (printSyncResult && success) {
        LOG.info("YARN sysfs synchronized.");
      }
    } catch (IOException | URISyntaxException | InterruptedException e) {
      LOG.error("Fail to sync service spec: {}", e);
    }
  }
>>>>>>> aa96f187
}<|MERGE_RESOLUTION|>--- conflicted
+++ resolved
@@ -115,12 +115,9 @@
     .KILLED_AFTER_APP_COMPLETION;
 import static org.apache.hadoop.yarn.service.api.ServiceApiConstants.*;
 import static org.apache.hadoop.yarn.service.component.ComponentEventType.*;
-<<<<<<< HEAD
-=======
 import static org.apache.hadoop.yarn.service.component.instance.ComponentInstanceEventType.START;
 import static org.apache.hadoop.yarn.service.conf.YarnServiceConstants
     .CONTAINER_STATE_REPORT_AS_SERVICE_STATE;
->>>>>>> aa96f187
 import static org.apache.hadoop.yarn.service.exceptions.LauncherExitCodes
     .EXIT_FALSE;
 import static org.apache.hadoop.yarn.service.exceptions.LauncherExitCodes
@@ -187,11 +184,8 @@
   private volatile FinalApplicationStatus finalApplicationStatus =
       FinalApplicationStatus.ENDED;
 
-<<<<<<< HEAD
-=======
   private Clock systemClock;
 
->>>>>>> aa96f187
   // For unit test override since we don't want to terminate UT process.
   private ServiceUtils.ProcessTerminationHandler
       terminationHandler = new ServiceUtils.ProcessTerminationHandler();
@@ -244,11 +238,7 @@
     nmClient.getClient().cleanupRunningContainersOnStop(false);
     addIfService(nmClient);
 
-<<<<<<< HEAD
-    dispatcher = new AsyncDispatcher("Component  dispatcher");
-=======
     dispatcher = createAsyncDispatcher();
->>>>>>> aa96f187
     dispatcher.register(ServiceEventType.class, new ServiceEventHandler());
     dispatcher.register(ComponentEventType.class,
         new ComponentEventHandler());
@@ -282,8 +272,6 @@
         YarnServiceConf.CONTAINER_RECOVERY_TIMEOUT_MS,
         YarnServiceConf.DEFAULT_CONTAINER_RECOVERY_TIMEOUT_MS,
         app.getConfiguration(), getConfig());
-<<<<<<< HEAD
-=======
 
     if (YarnConfiguration
         .timelineServiceV2Enabled(getConfig())) {
@@ -293,7 +281,6 @@
     serviceManager = createServiceManager();
     context.setServiceManager(serviceManager);
 
->>>>>>> aa96f187
   }
 
   protected YarnRegistryViewForProviders createYarnRegistryOperations(
@@ -349,23 +336,6 @@
     // only stop the entire service when a graceful stop has been initiated
     // (e.g. via client RPC, not through the AM receiving a SIGTERM)
     if (gracefulStop) {
-<<<<<<< HEAD
-      if (YarnConfiguration.timelineServiceV2Enabled(getConfig())) {
-        // mark component-instances/containers as STOPPED
-        for (ContainerId containerId : getLiveInstances().keySet()) {
-          serviceTimelinePublisher.componentInstanceFinished(containerId,
-              KILLED_AFTER_APP_COMPLETION, diagnostics.toString());
-        }
-        // mark attempt as unregistered
-        serviceTimelinePublisher
-            .serviceAttemptUnregistered(context, diagnostics.toString());
-      }
-      // unregister AM
-      amRMClient.unregisterApplicationMaster(FinalApplicationStatus.ENDED,
-          diagnostics.toString(), "");
-      LOG.info("Service {} unregistered with RM, with attemptId = {} " +
-          ", diagnostics = {} ", app.getName(), context.attemptId, diagnostics);
-=======
 
       if (YarnConfiguration.timelineServiceV2Enabled(getConfig())) {
 
@@ -398,7 +368,6 @@
       LOG.info("Service {} unregistered with RM, with attemptId = {} "
               + ", diagnostics = {} ", app.getName(), context.attemptId,
           diagnostics);
->>>>>>> aa96f187
     }
     super.serviceStop();
   }
@@ -869,14 +838,8 @@
         LOG.error("No component instance exists for {}", containerId);
         return;
       }
-<<<<<<< HEAD
-      ComponentInstanceEvent becomeReadyEvent = new ComponentInstanceEvent(
-          containerId, ComponentInstanceEventType.BECOME_READY);
-      dispatcher.getEventHandler().handle(becomeReadyEvent);
-=======
       dispatcher.getEventHandler().handle(
           new ComponentInstanceEvent(containerId, START));
->>>>>>> aa96f187
     }
 
     @Override
@@ -987,15 +950,6 @@
     return hasAtLeastOnePlacementConstraint;
   }
 
-<<<<<<< HEAD
-  /*
-* Check if all components of the scheduler finished.
-* If all components finished
-*   (which #failed-instances + #suceeded-instances = #total-n-containers)
-* The service will be terminated.
-*/
-  public synchronized void terminateServiceIfAllComponentsFinished() {
-=======
   public boolean terminateServiceIfNeeded(Component component) {
     boolean serviceIsTerminated =
         terminateServiceIfDominantComponentFinished(component) ||
@@ -1043,7 +997,6 @@
    * The service will be terminated.
   */
   private boolean terminateServiceIfAllComponentsFinished() {
->>>>>>> aa96f187
     boolean shouldTerminate = true;
 
     // Succeeded comps and failed comps, for logging purposes.
@@ -1052,9 +1005,6 @@
 
     for (Component comp : getAllComponents().values()) {
       ComponentRestartPolicy restartPolicy = comp.getRestartPolicyHandler();
-<<<<<<< HEAD
-      if (!restartPolicy.shouldTerminate(comp)) {
-=======
 
       if (restartPolicy.shouldTerminate(comp)) {
         if (restartPolicy.hasCompletedSuccessfully(comp)) {
@@ -1079,7 +1029,6 @@
               comp.getComponentSpec().getState(), systemClock.getTime());
         }
       } else {
->>>>>>> aa96f187
         shouldTerminate = false;
         break;
       }
@@ -1088,11 +1037,7 @@
 
       if (nFailed > 0) {
         failedComponents.add(comp.getName());
-<<<<<<< HEAD
-      } else{
-=======
       } else {
->>>>>>> aa96f187
         succeededComponents.add(comp.getName());
       }
     }
@@ -1107,16 +1052,6 @@
       LOG.info("Failed components: [" + org.apache.commons.lang3.StringUtils
           .join(failedComponents, ",") + "]");
 
-<<<<<<< HEAD
-      if (failedComponents.isEmpty()) {
-        setGracefulStop(FinalApplicationStatus.SUCCEEDED);
-        getTerminationHandler().terminate(EXIT_SUCCESS);
-      } else{
-        setGracefulStop(FinalApplicationStatus.FAILED);
-        getTerminationHandler().terminate(EXIT_FALSE);
-      }
-    }
-=======
       terminateService(failedComponents.isEmpty());
     }
     return shouldTerminate;
@@ -1142,14 +1077,11 @@
 
   public boolean isTimelineServiceEnabled() {
     return timelineServiceEnabled;
->>>>>>> aa96f187
   }
 
   public ServiceUtils.ProcessTerminationHandler getTerminationHandler() {
     return terminationHandler;
   }
-<<<<<<< HEAD
-=======
 
   public void syncSysFs(Service yarnApp) {
     boolean success = true;
@@ -1211,5 +1143,4 @@
       LOG.error("Fail to sync service spec: {}", e);
     }
   }
->>>>>>> aa96f187
 }