/*
 * Licensed to the Apache Software Foundation (ASF) under one
 *  or more contributor license agreements.  See the NOTICE file
 *  distributed with this work for additional information
 *  regarding copyright ownership.  The ASF licenses this file
 *  to you under the Apache License, Version 2.0 (the
 *  "License"); you may not use this file except in compliance
 *  with the License.  You may obtain a copy of the License at
 *
 *       http://www.apache.org/licenses/LICENSE-2.0
 *
 *  Unless required by applicable law or agreed to in writing, software
 *  distributed under the License is distributed on an "AS IS" BASIS,
 *  WITHOUT WARRANTIES OR CONDITIONS OF ANY KIND, either express or implied.
 *  See the License for the specific language governing permissions and
 *  limitations under the License.
 */

package org.apache.hadoop.yarn.service.conf;

public interface YarnServiceConstants {

  /**
   * The path under which cluster and temp data are stored
   */
  String SERVICE_BASE_DIRECTORY = ".yarn";

  /**
   * The paths under which Service AM dependency libraries are stored
   */
  String DEPENDENCY_LOCALIZED_DIR_LINK = "service_dep";
  String DEPENDENCY_DIR = "/yarn-services/%s/";
  String DEPENDENCY_TAR_GZ_FILE_NAME = "service-dep";
  String DEPENDENCY_TAR_GZ_FILE_EXT = ".tar.gz";
  String DEPENDENCY_DIR_PERMISSIONS = "755";

  /**
   * Service type for YARN service
   */
  String APP_TYPE = "yarn-service";

  String KEYTAB_DIR = "keytabs";
  String KEYTAB_LOCATION = KEYTAB_DIR + "/%s" + ".keytab";

  String RESOURCE_DIR = "resources";


  String SERVICES_DIRECTORY = "services";

  String SERVICES_PUBLIC_DIRECTORY = "/tmp/hadoop-yarn/staging/";

  /**
   * JVM property to define the service lib directory;
   * this is set by the yarn.sh script
   */
  String PROPERTY_LIB_DIR = "service.libdir";

  /**
   * name of generated dir for this conf
   */
  String SUBMITTED_CONF_DIR = "conf";

  /**
   * Service AM log4j file name
   */
  String YARN_SERVICE_LOG4J_FILENAME = "yarnservice-log4j.properties";

  /**
   * Log4j sysprop to name the resource
   */
  String SYSPROP_LOG4J_CONFIGURATION = "log4j.configuration";

  /**
   * sysprop for Service AM log4j directory
   */
  String SYSPROP_LOG_DIR = "LOG_DIR";

  String TMP_DIR_PREFIX = "tmp";


  String SERVICE_CORE_JAR = "yarn-service-core.jar";

  String STDOUT_AM = "serviceam-out.txt";
  String STDERR_AM = "serviceam-err.txt";

  String HADOOP_USER_NAME = "HADOOP_USER_NAME";

  String APP_CONF_DIR = "conf";
  String APP_RESOURCES_DIR = "resources";

  String APP_LIB_DIR = "lib";

  String OUT_FILE = "stdout.txt";
  String ERR_FILE = "stderr.txt";

  String CONTENT = "content";
  String PRINCIPAL = "yarn.service.am.principal";

  String UPGRADE_DIR = "upgrade";
<<<<<<< HEAD
=======
  String CONTAINER_STATE_REPORT_AS_SERVICE_STATE =
      "yarn.service.container-state-report-as-service-state";
>>>>>>> aa96f187
}<|MERGE_RESOLUTION|>--- conflicted
+++ resolved
@@ -97,9 +97,6 @@
   String PRINCIPAL = "yarn.service.am.principal";
 
   String UPGRADE_DIR = "upgrade";
-<<<<<<< HEAD
-=======
   String CONTAINER_STATE_REPORT_AS_SERVICE_STATE =
       "yarn.service.container-state-report-as-service-state";
->>>>>>> aa96f187
 }