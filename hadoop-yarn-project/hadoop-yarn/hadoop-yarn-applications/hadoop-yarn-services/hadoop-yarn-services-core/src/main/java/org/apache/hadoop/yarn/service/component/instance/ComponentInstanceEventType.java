--- conflicted
+++ resolved
@@ -23,10 +23,6 @@
   STOP,
   BECOME_READY,
   BECOME_NOT_READY,
-<<<<<<< HEAD
-  UPGRADE
-=======
   UPGRADE,
   CANCEL_UPGRADE
->>>>>>> aa96f187
 }