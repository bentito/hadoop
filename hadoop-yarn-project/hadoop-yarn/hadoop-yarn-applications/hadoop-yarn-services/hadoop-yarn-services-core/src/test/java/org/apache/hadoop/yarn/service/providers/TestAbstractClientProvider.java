/*
 * Licensed to the Apache Software Foundation (ASF) under one
 * or more contributor license agreements.  See the NOTICE file
 * distributed with this work for additional information
 * regarding copyright ownership.  The ASF licenses this file
 * to you under the Apache License, Version 2.0 (the
 * "License"); you may not use this file except in compliance
 * with the License.  You may obtain a copy of the License at
 *
 *     http://www.apache.org/licenses/LICENSE-2.0
 *
 * Unless required by applicable law or agreed to in writing, software
 * distributed under the License is distributed on an "AS IS" BASIS,
 * WITHOUT WARRANTIES OR CONDITIONS OF ANY KIND, either express or implied.
 * See the License for the specific language governing permissions and
 * limitations under the License.
 */
package org.apache.hadoop.yarn.service.providers;

import org.apache.hadoop.fs.FileStatus;
import org.apache.hadoop.fs.FileSystem;
import org.apache.hadoop.fs.Path;
import org.apache.hadoop.yarn.service.api.records.Artifact;
import org.apache.hadoop.yarn.service.api.records.ConfigFile;
import org.apache.hadoop.yarn.service.provider.AbstractClientProvider;
import org.junit.Assert;
import org.junit.Test;

import java.io.IOException;
import java.util.ArrayList;
import java.util.List;

import static org.mockito.ArgumentMatchers.any;
import static org.mockito.Mockito.mock;
import static org.mockito.Mockito.when;

/**
 * Test the AbstractClientProvider shared methods.
 */
public class TestAbstractClientProvider {
  private static final String EXCEPTION_PREFIX = "Should have thrown " +
      "exception: ";
  private static final String NO_EXCEPTION_PREFIX = "Should not have thrown " +
      "exception: ";

  private static class ClientProvider extends AbstractClientProvider {
    @Override
    public void validateArtifact(Artifact artifact, String compName,
        FileSystem fileSystem) throws IOException {
    }

    @Override
    protected void validateConfigFile(ConfigFile configFile, String compName,
        FileSystem fileSystem) throws IOException {
    }
  }

  @Test
  public void testConfigFiles() throws IOException {
    ClientProvider clientProvider = new ClientProvider();
    FileSystem mockFs = mock(FileSystem.class);
    FileStatus mockFileStatus = mock(FileStatus.class);
<<<<<<< HEAD
    when(mockFs.exists(anyObject())).thenReturn(true);
=======
    when(mockFs.exists(any())).thenReturn(true);
>>>>>>> aa96f187

    String compName = "sleeper";
    ConfigFile configFile = new ConfigFile();
    List<ConfigFile> configFiles = new ArrayList<>();
    configFiles.add(configFile);

    try {
      clientProvider.validateConfigFiles(configFiles, compName, mockFs);
      Assert.fail(EXCEPTION_PREFIX + "null file type");
    } catch (IllegalArgumentException e) {
    }

    configFile.setType(ConfigFile.TypeEnum.TEMPLATE);
    try {
      clientProvider.validateConfigFiles(configFiles, compName, mockFs);
      Assert.fail(EXCEPTION_PREFIX + "empty src_file for type template");
    } catch (IllegalArgumentException e) {
    }

    configFile.setSrcFile("srcfile");
    try {
      clientProvider.validateConfigFiles(configFiles, compName, mockFs);
      Assert.fail(EXCEPTION_PREFIX + "empty dest file");
    } catch (IllegalArgumentException e) {
    }

    configFile.setDestFile("destfile");
    try {
      clientProvider.validateConfigFiles(configFiles, compName, mockFs);
    } catch (IllegalArgumentException e) {
      Assert.fail(NO_EXCEPTION_PREFIX + e.getMessage());
    }

    configFile = new ConfigFile();
    configFile.setType(ConfigFile.TypeEnum.JSON);
    configFile.setSrcFile(null);
    configFile.setDestFile("path/destfile2");
    configFiles.add(configFile);
    try {
      clientProvider.validateConfigFiles(configFiles, compName, mockFs);
      Assert.fail(EXCEPTION_PREFIX + "dest file with multiple path elements");
    } catch (IllegalArgumentException e) {
    }

    configFile.setDestFile("/path/destfile2");
    try {
      clientProvider.validateConfigFiles(configFiles, compName, mockFs);
    } catch (IllegalArgumentException e) {
      Assert.fail(NO_EXCEPTION_PREFIX + e.getMessage());
    }

    configFile.setDestFile("destfile");
    try {
      clientProvider.validateConfigFiles(configFiles, compName, mockFs);
      Assert.fail(EXCEPTION_PREFIX + "duplicate dest file");
    } catch (IllegalArgumentException e) {
    }

    configFiles.clear();
    configFile = new ConfigFile();
    configFile.setType(ConfigFile.TypeEnum.STATIC);
    configFile.setSrcFile(null);
    configFile.setDestFile("path/destfile3");
    configFiles.add(configFile);
    try {
<<<<<<< HEAD
      clientProvider.validateConfigFiles(configFiles, mockFs);
=======
      clientProvider.validateConfigFiles(configFiles, compName, mockFs);
>>>>>>> aa96f187
      Assert.fail(EXCEPTION_PREFIX + "dest file with multiple path elements");
    } catch (IllegalArgumentException e) {
    }

    configFile.setDestFile("/path/destfile3");
    try {
<<<<<<< HEAD
      clientProvider.validateConfigFiles(configFiles, mockFs);
=======
      clientProvider.validateConfigFiles(configFiles, compName, mockFs);
>>>>>>> aa96f187
      Assert.fail(EXCEPTION_PREFIX + "src file should be specified");
    } catch (IllegalArgumentException e) {
    }

    //should succeed
    configFile.setSrcFile("srcFile");
    configFile.setDestFile("destfile3");
<<<<<<< HEAD
    clientProvider.validateConfigFiles(configFiles, mockFs);
=======
    clientProvider.validateConfigFiles(configFiles, compName, mockFs);
>>>>>>> aa96f187

    when(mockFileStatus.isDirectory()).thenReturn(true);
    when(mockFs.getFileStatus(new Path("srcFile")))
        .thenReturn(mockFileStatus).thenReturn(mockFileStatus);

    configFiles.clear();
    configFile = new ConfigFile();
    configFile.setType(ConfigFile.TypeEnum.STATIC);
    configFile.setSrcFile("srcFile");
    configFile.setDestFile("destfile3");
    configFiles.add(configFile);

    try {
<<<<<<< HEAD
      clientProvider.validateConfigFiles(configFiles, mockFs);
=======
      clientProvider.validateConfigFiles(configFiles, compName, mockFs);
>>>>>>> aa96f187
      Assert.fail(EXCEPTION_PREFIX + "src file is a directory");
    } catch (IllegalArgumentException e) {
    }
  }
}<|MERGE_RESOLUTION|>--- conflicted
+++ resolved
@@ -60,11 +60,7 @@
     ClientProvider clientProvider = new ClientProvider();
     FileSystem mockFs = mock(FileSystem.class);
     FileStatus mockFileStatus = mock(FileStatus.class);
-<<<<<<< HEAD
-    when(mockFs.exists(anyObject())).thenReturn(true);
-=======
     when(mockFs.exists(any())).thenReturn(true);
->>>>>>> aa96f187
 
     String compName = "sleeper";
     ConfigFile configFile = new ConfigFile();
@@ -130,22 +126,14 @@
     configFile.setDestFile("path/destfile3");
     configFiles.add(configFile);
     try {
-<<<<<<< HEAD
-      clientProvider.validateConfigFiles(configFiles, mockFs);
-=======
       clientProvider.validateConfigFiles(configFiles, compName, mockFs);
->>>>>>> aa96f187
       Assert.fail(EXCEPTION_PREFIX + "dest file with multiple path elements");
     } catch (IllegalArgumentException e) {
     }
 
     configFile.setDestFile("/path/destfile3");
     try {
-<<<<<<< HEAD
-      clientProvider.validateConfigFiles(configFiles, mockFs);
-=======
       clientProvider.validateConfigFiles(configFiles, compName, mockFs);
->>>>>>> aa96f187
       Assert.fail(EXCEPTION_PREFIX + "src file should be specified");
     } catch (IllegalArgumentException e) {
     }
@@ -153,11 +141,7 @@
     //should succeed
     configFile.setSrcFile("srcFile");
     configFile.setDestFile("destfile3");
-<<<<<<< HEAD
-    clientProvider.validateConfigFiles(configFiles, mockFs);
-=======
     clientProvider.validateConfigFiles(configFiles, compName, mockFs);
->>>>>>> aa96f187
 
     when(mockFileStatus.isDirectory()).thenReturn(true);
     when(mockFs.getFileStatus(new Path("srcFile")))
@@ -171,11 +155,7 @@
     configFiles.add(configFile);
 
     try {
-<<<<<<< HEAD
-      clientProvider.validateConfigFiles(configFiles, mockFs);
-=======
       clientProvider.validateConfigFiles(configFiles, compName, mockFs);
->>>>>>> aa96f187
       Assert.fail(EXCEPTION_PREFIX + "src file is a directory");
     } catch (IllegalArgumentException e) {
     }
