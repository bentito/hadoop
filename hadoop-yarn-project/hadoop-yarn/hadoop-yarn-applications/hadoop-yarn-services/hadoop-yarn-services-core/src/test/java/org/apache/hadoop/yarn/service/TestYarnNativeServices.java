--- conflicted
+++ resolved
@@ -18,10 +18,7 @@
 
 package org.apache.hadoop.yarn.service;
 
-<<<<<<< HEAD
-=======
 import com.google.common.collect.Lists;
->>>>>>> aa96f187
 import com.google.common.collect.Multimap;
 import org.apache.commons.io.FileUtils;
 import org.apache.hadoop.fs.Path;
@@ -648,189 +645,6 @@
   }
 
   @Test(timeout = 200000)
-<<<<<<< HEAD
-  public void testUpgrade() throws Exception {
-    setupInternal(NUM_NMS);
-    getConf().setBoolean(YARN_SERVICE_UPGRADE_ENABLED, true);
-    ServiceClient client = createClient(getConf());
-
-    Service service = createExampleApplication();
-    client.actionCreate(service);
-    waitForServiceToBeStable(client, service);
-
-    // upgrade the service
-    Component component = service.getComponents().iterator().next();
-    service.setState(ServiceState.UPGRADING);
-    service.setVersion("v2");
-    component.getConfiguration().getEnv().put("key1", "val1");
-    client.initiateUpgrade(service);
-
-    // wait for service to be in upgrade state
-    waitForServiceToBeInState(client, service, ServiceState.UPGRADING);
-    SliderFileSystem fs = new SliderFileSystem(getConf());
-    Service fromFs = ServiceApiUtil.loadServiceUpgrade(fs,
-        service.getName(), service.getVersion());
-    Assert.assertEquals(service.getName(), fromFs.getName());
-    Assert.assertEquals(service.getVersion(), fromFs.getVersion());
-
-    // upgrade containers
-    Service liveService = client.getStatus(service.getName());
-    client.actionUpgrade(service,
-        liveService.getComponent(component.getName()).getContainers());
-    waitForAllCompToBeReady(client, service);
-
-    // finalize the upgrade
-    client.actionStart(service.getName());
-    waitForServiceToBeStable(client, service);
-    Service active = client.getStatus(service.getName());
-    Assert.assertEquals("component not stable", ComponentState.STABLE,
-        active.getComponent(component.getName()).getState());
-    Assert.assertEquals("comp does not have new env", "val1",
-        active.getComponent(component.getName()).getConfiguration()
-            .getEnv("key1"));
-    LOG.info("Stop/destroy service {}", service);
-    client.actionStop(service.getName(), true);
-    client.actionDestroy(service.getName());
-  }
-
-  // Test to verify ANTI_AFFINITY placement policy
-  // 1. Start mini cluster with 3 NMs and scheduler placement-constraint handler
-  // 2. Create an example service with 3 containers
-  // 3. Verify no more than 1 container comes up in each of the 3 NMs
-  // 4. Flex the component to 4 containers
-  // 5. Verify that the 4th container does not even get allocated since there
-  //    are only 3 NMs
-  @Test (timeout = 200000)
-  public void testCreateServiceWithPlacementPolicy() throws Exception {
-    // We need to enable scheduler placement-constraint at the cluster level to
-    // let apps use placement policies.
-    YarnConfiguration conf = new YarnConfiguration();
-    conf.set(YarnConfiguration.RM_PLACEMENT_CONSTRAINTS_HANDLER,
-        YarnConfiguration.SCHEDULER_RM_PLACEMENT_CONSTRAINTS_HANDLER);
-    setConf(conf);
-    setupInternal(3);
-    ServiceClient client = createClient(getConf());
-    Service exampleApp = new Service();
-    exampleApp.setName("example-app");
-    exampleApp.setVersion("v1");
-    Component comp = createComponent("compa", 3L, "sleep 1000");
-    PlacementPolicy pp = new PlacementPolicy();
-    PlacementConstraint pc = new PlacementConstraint();
-    pc.setName("CA1");
-    pc.setTargetTags(Collections.singletonList("compa"));
-    pc.setScope(PlacementScope.NODE);
-    pc.setType(PlacementType.ANTI_AFFINITY);
-    pp.setConstraints(Collections.singletonList(pc));
-    comp.setPlacementPolicy(pp);
-    exampleApp.addComponent(comp);
-    client.actionCreate(exampleApp);
-    waitForServiceToBeStable(client, exampleApp);
-
-    // Check service is stable and all 3 containers are running
-    Service service = client.getStatus(exampleApp.getName());
-    Component component = service.getComponent("compa");
-    Assert.assertEquals("Service state should be STABLE", ServiceState.STABLE,
-        service.getState());
-    Assert.assertEquals("3 containers are expected to be running", 3,
-        component.getContainers().size());
-    // Prepare a map of non-AM containers for later lookup
-    Set<String> nonAMContainerIdSet = new HashSet<>();
-    for (Container cont : component.getContainers()) {
-      nonAMContainerIdSet.add(cont.getId());
-    }
-
-    // Verify that no more than 1 non-AM container came up on each of the 3 NMs
-    Set<String> hosts = new HashSet<>();
-    ApplicationReport report = client.getYarnClient()
-        .getApplicationReport(ApplicationId.fromString(exampleApp.getId()));
-    GetContainersRequest req = GetContainersRequest
-        .newInstance(report.getCurrentApplicationAttemptId());
-    ResourceManager rm = getYarnCluster().getResourceManager();
-    for (ContainerReport contReport : rm.getClientRMService().getContainers(req)
-        .getContainerList()) {
-      if (!nonAMContainerIdSet
-          .contains(contReport.getContainerId().toString())) {
-        continue;
-      }
-      if (hosts.contains(contReport.getNodeHttpAddress())) {
-        Assert.fail("Container " + contReport.getContainerId()
-            + " came up in the same host as another container.");
-      } else {
-        hosts.add(contReport.getNodeHttpAddress());
-      }
-    }
-
-    // Flex compa up to 5, which is more containers than the no of NMs
-    Map<String, Long> compCounts = new HashMap<>();
-    compCounts.put("compa", 5L);
-    exampleApp.getComponent("compa").setNumberOfContainers(5L);
-    client.flexByRestService(exampleApp.getName(), compCounts);
-    try {
-      // 10 secs is enough for the container to be started. The down side of
-      // this test is that it has to wait that long. Setting a higher wait time
-      // will add to the total time taken by tests to run.
-      waitForServiceToBeStable(client, exampleApp, 10000);
-      Assert.fail("Service should not be in a stable state. It should throw "
-          + "a timeout exception.");
-    } catch (Exception e) {
-      // Check that service state is not STABLE and only 3 containers are
-      // running and the fourth one should not get allocated.
-      service = client.getStatus(exampleApp.getName());
-      component = service.getComponent("compa");
-      Assert.assertNotEquals("Service state should not be STABLE",
-          ServiceState.STABLE, service.getState());
-      Assert.assertEquals("Component state should be FLEXING",
-          ComponentState.FLEXING, component.getState());
-      Assert.assertEquals("3 containers are expected to be running", 3,
-          component.getContainers().size());
-    }
-
-    // Flex compa down to 4 now, which is still more containers than the no of
-    // NMs. This tests the usecase that flex down does not kill any of the
-    // currently running containers since the required number of containers are
-    // still higher than the currently running number of containers. However,
-    // component state will still be FLEXING and service state not STABLE.
-    compCounts = new HashMap<>();
-    compCounts.put("compa", 4L);
-    exampleApp.getComponent("compa").setNumberOfContainers(4L);
-    client.flexByRestService(exampleApp.getName(), compCounts);
-    try {
-      // 10 secs is enough for the container to be started. The down side of
-      // this test is that it has to wait that long. Setting a higher wait time
-      // will add to the total time taken by tests to run.
-      waitForServiceToBeStable(client, exampleApp, 10000);
-      Assert.fail("Service should not be in a stable state. It should throw "
-          + "a timeout exception.");
-    } catch (Exception e) {
-      // Check that service state is not STABLE and only 3 containers are
-      // running and the fourth one should not get allocated.
-      service = client.getStatus(exampleApp.getName());
-      component = service.getComponent("compa");
-      Assert.assertNotEquals("Service state should not be STABLE",
-          ServiceState.STABLE, service.getState());
-      Assert.assertEquals("Component state should be FLEXING",
-          ComponentState.FLEXING, component.getState());
-      Assert.assertEquals("3 containers are expected to be running", 3,
-          component.getContainers().size());
-    }
-
-    // Finally flex compa down to 3, which is exactly the number of containers
-    // currently running. This will bring the component and service states to
-    // STABLE.
-    compCounts = new HashMap<>();
-    compCounts.put("compa", 3L);
-    exampleApp.getComponent("compa").setNumberOfContainers(3L);
-    client.flexByRestService(exampleApp.getName(), compCounts);
-    waitForServiceToBeStable(client, exampleApp);
-
-    LOG.info("Stop/destroy service {}", exampleApp);
-    client.actionStop(exampleApp.getName(), true);
-    client.actionDestroy(exampleApp.getName());
-  }
-
-  @Test(timeout = 200000)
-=======
->>>>>>> aa96f187
   public void testAMSigtermDoesNotKillApplication() throws Exception {
     runAMSignalTest(SignalContainerCommand.GRACEFUL_SHUTDOWN);
   }
@@ -918,11 +732,8 @@
     YarnConfiguration conf = new YarnConfiguration();
     conf.set(YarnConfiguration.RM_PLACEMENT_CONSTRAINTS_HANDLER,
         YarnConfiguration.SCHEDULER_RM_PLACEMENT_CONSTRAINTS_HANDLER);
-<<<<<<< HEAD
-=======
     conf.setInt(YarnConfiguration.RM_MAX_COMPLETED_APPLICATIONS,
         YarnConfiguration.DEFAULT_RM_MAX_COMPLETED_APPLICATIONS);
->>>>>>> aa96f187
     setConf(conf);
     setupInternal(3);
     ServiceClient client = createClient(getConf());
@@ -1058,22 +869,13 @@
   private void checkCompInstancesInOrder(ServiceClient client,
       Service exampleApp) throws IOException, YarnException,
       TimeoutException, InterruptedException {
-<<<<<<< HEAD
-=======
     waitForContainers(client, exampleApp);
->>>>>>> aa96f187
     Service service = client.getStatus(exampleApp.getName());
     for (Component comp : service.getComponents()) {
       checkEachCompInstancesInOrder(comp, exampleApp.getName());
     }
   }
 
-<<<<<<< HEAD
-  private void checkEachCompInstancesInOrder(Component component, String
-      serviceName) throws TimeoutException, InterruptedException {
-    long expectedNumInstances = component.getNumberOfContainers();
-    Assert.assertEquals(expectedNumInstances, component.getContainers().size());
-=======
   private void waitForContainers(ServiceClient client, Service exampleApp)
       throws TimeoutException, InterruptedException {
     GenericTestUtils.waitFor(() -> {
@@ -1093,7 +895,6 @@
 
   private void checkEachCompInstancesInOrder(Component component, String
       serviceName) throws TimeoutException, InterruptedException {
->>>>>>> aa96f187
     TreeSet<String> instances = new TreeSet<>();
     for (Container container : component.getContainers()) {
       instances.add(container.getComponentInstanceName());
@@ -1111,12 +912,6 @@
 
     int i = 0;
     for (String s : instances) {
-<<<<<<< HEAD
-      Assert.assertEquals(component.getName() + "-" + i, s);
-      i++;
-    }
-  }
-=======
       assertThat(s).isEqualTo(component.getName() + "-" + i);
       i++;
     }
@@ -1186,5 +981,4 @@
     Assert.assertEquals(ServiceState.STABLE, client.getStatus(
         exampleApp.getName()).getState());
   }
->>>>>>> aa96f187
 }