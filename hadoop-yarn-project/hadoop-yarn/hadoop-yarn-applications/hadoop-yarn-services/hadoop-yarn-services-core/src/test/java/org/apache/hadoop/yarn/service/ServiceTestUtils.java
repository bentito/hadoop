--- conflicted
+++ resolved
@@ -18,10 +18,7 @@
 
 package org.apache.hadoop.yarn.service;
 
-<<<<<<< HEAD
-=======
 import com.fasterxml.jackson.databind.PropertyNamingStrategy;
->>>>>>> aa96f187
 import com.google.common.base.Throwables;
 import com.google.common.collect.HashMultimap;
 import com.google.common.collect.Multimap;
@@ -54,10 +51,6 @@
 import org.apache.hadoop.yarn.service.utils.SliderFileSystem;
 import org.apache.hadoop.yarn.util.LinuxResourceCalculatorPlugin;
 import org.apache.hadoop.yarn.util.ProcfsBasedProcessTree;
-<<<<<<< HEAD
-import org.codehaus.jackson.map.PropertyNamingStrategy;
-=======
->>>>>>> aa96f187
 import org.junit.rules.TestWatcher;
 import org.junit.runner.Description;
 import org.slf4j.Logger;
@@ -69,13 +62,8 @@
 import java.io.IOException;
 import java.io.OutputStream;
 import java.net.URL;
-<<<<<<< HEAD
-import java.nio.file.Paths;
-import java.util.ArrayList;
-=======
 import java.nio.file.Files;
 import java.nio.file.Paths;
->>>>>>> aa96f187
 import java.util.List;
 import java.util.Map;
 import java.util.concurrent.TimeoutException;
@@ -130,20 +118,6 @@
     exampleApp.setName(serviceName);
     exampleApp.setVersion("v1");
     exampleApp.addComponent(
-<<<<<<< HEAD
-        createComponent("terminating-comp1", 2, "sleep " + "1000",
-            Component.RestartPolicyEnum.NEVER, null));
-    exampleApp.addComponent(
-        createComponent("terminating-comp2", 2, "sleep 1000",
-            Component.RestartPolicyEnum.ON_FAILURE, new ArrayList<String>() {{
-                add("terminating-comp1");
-            }}));
-    exampleApp.addComponent(
-        createComponent("terminating-comp3", 2, "sleep 1000",
-            Component.RestartPolicyEnum.ON_FAILURE, new ArrayList<String>() {{
-                add("terminating-comp2");
-            }}));
-=======
         createComponent("terminating-comp1", 2, "sleep 1000",
             Component.RestartPolicyEnum.NEVER, null));
     exampleApp.addComponent(
@@ -169,7 +143,6 @@
     exampleApp.addComponent(
         createComponent("terminating-comp2", 2, "sleep 60000",
             Component.RestartPolicyEnum.ON_FAILURE, null));
->>>>>>> aa96f187
 
     return exampleApp;
   }
@@ -435,18 +408,12 @@
           description.getClassName(), description.getMethodName());
       conf.set(YARN_SERVICE_BASE_PATH, serviceBasePath.toString());
       try {
-<<<<<<< HEAD
-        fs = new SliderFileSystem(conf);
-      } catch (IOException e) {
-        Throwables.propagate(e);
-=======
         Files.createDirectories(serviceBasePath);
         fs = new SliderFileSystem(conf);
         fs.setAppDir(new Path(serviceBasePath.toString()));
       } catch (IOException e) {
         Throwables.throwIfUnchecked(e);
         throw new RuntimeException(e);
->>>>>>> aa96f187
       }
     }
 
@@ -573,15 +540,12 @@
     waitForServiceToBeInState(client, exampleApp, ServiceState.STARTED);
   }
 
-<<<<<<< HEAD
-=======
   protected void waitForServiceToBeExpressUpgrading(ServiceClient client,
       Service exampleApp) throws TimeoutException, InterruptedException {
     waitForServiceToBeInState(client, exampleApp,
         ServiceState.EXPRESS_UPGRADING);
   }
 
->>>>>>> aa96f187
   protected void waitForServiceToBeInState(ServiceClient client,
       Service exampleApp, ServiceState desiredState) throws TimeoutException,
       InterruptedException {
@@ -602,10 +566,6 @@
     GenericTestUtils.waitFor(() -> {
       try {
         Service retrievedApp = client.getStatus(exampleApp.getName());
-<<<<<<< HEAD
-        System.out.println(retrievedApp);
-=======
->>>>>>> aa96f187
         return retrievedApp.getState() == desiredState;
       } catch (Exception e) {
         e.printStackTrace();
