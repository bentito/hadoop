<?xml version="1.0"?>
<!--
  Licensed under the Apache License, Version 2.0 (the "License");
  you may not use this file except in compliance with the License.
  You may obtain a copy of the License at

    http://www.apache.org/licenses/LICENSE-2.0

  Unless required by applicable law or agreed to in writing, software
  distributed under the License is distributed on an "AS IS" BASIS,
  WITHOUT WARRANTIES OR CONDITIONS OF ANY KIND, either express or implied.
  See the License for the specific language governing permissions and
  limitations under the License. See accompanying LICENSE file.
-->
<project xmlns="http://maven.apache.org/POM/4.0.0"
         xmlns:xsi="http://www.w3.org/2001/XMLSchema-instance"
         xsi:schemaLocation="http://maven.apache.org/POM/4.0.0
                      https://maven.apache.org/xsd/maven-4.0.0.xsd">
    <parent>
        <artifactId>hadoop-yarn-applications</artifactId>
        <groupId>org.apache.hadoop</groupId>
<<<<<<< HEAD
        <version>3.1.1</version>
=======
        <version>3.3.0</version>
>>>>>>> aa96f187
    </parent>
    <modelVersion>4.0.0</modelVersion>
    <artifactId>hadoop-yarn-services</artifactId>
    <name>Apache Hadoop YARN Services</name>
    <packaging>pom</packaging>

    <properties>
        <hadoop.common.build.dir>${basedir}/../../../../hadoop-common-project/hadoop-common/target</hadoop.common.build.dir>
    </properties>

    <!-- Do not add dependencies here, add them to the POM of the leaf module -->

    <modules>
        <module>hadoop-yarn-services-core</module>
        <module>hadoop-yarn-services-api</module>
    </modules>
</project><|MERGE_RESOLUTION|>--- conflicted
+++ resolved
@@ -19,11 +19,7 @@
     <parent>
         <artifactId>hadoop-yarn-applications</artifactId>
         <groupId>org.apache.hadoop</groupId>
-<<<<<<< HEAD
-        <version>3.1.1</version>
-=======
         <version>3.3.0</version>
->>>>>>> aa96f187
     </parent>
     <modelVersion>4.0.0</modelVersion>
     <artifactId>hadoop-yarn-services</artifactId>
