--- conflicted
+++ resolved
@@ -620,38 +620,6 @@
       final Param<?,?>... parameters) throws IOException {
     //initialize URI path and query
 
-<<<<<<< HEAD
-    Path encodedFSPath = fspath;
-    if (fspath != null) {
-      URI fspathUri = fspath.toUri();
-      String fspathUriDecoded = fspathUri.getPath();
-      boolean pathAlreadyEncoded = false;
-      try {
-        fspathUriDecoded = URLDecoder.decode(fspathUri.getPath(), "UTF-8");
-        pathAlreadyEncoded = true;
-      } catch (IllegalArgumentException ex) {
-        LOG.trace("Cannot decode URL encoded file", ex);
-      }
-      String[] fspathItems = fspathUriDecoded.split("/");
-
-      if (fspathItems.length > 0) {
-        StringBuilder fsPathEncodedItems = new StringBuilder();
-        for (String fsPathItem : fspathItems) {
-          fsPathEncodedItems.append("/");
-          if (fsPathItem.matches(SPECIAL_FILENAME_CHARACTERS_REGEX) ||
-              pathAlreadyEncoded) {
-            fsPathEncodedItems.append(URLEncoder.encode(fsPathItem, "UTF-8"));
-          } else {
-            fsPathEncodedItems.append(fsPathItem);
-          }
-        }
-        encodedFSPath = new Path(fspathUri.getScheme(),
-                fspathUri.getAuthority(), fsPathEncodedItems.substring(1));
-      }
-    }
-
-=======
->>>>>>> aa96f187
     final String path = PATH_PREFIX
         + (fspath == null? "/": makeQualified(fspath).toUri().getRawPath());
     final String query = op.toQueryString()
