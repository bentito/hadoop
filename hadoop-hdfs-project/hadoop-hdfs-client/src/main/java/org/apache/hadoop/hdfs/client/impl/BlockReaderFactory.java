/**
 * Licensed to the Apache Software Foundation (ASF) under one
 * or more contributor license agreements.  See the NOTICE file
 * distributed with this work for additional information
 * regarding copyright ownership.  The ASF licenses this file
 * to you under the Apache License, Version 2.0 (the
 * "License"); you may not use this file except in compliance
 * with the License.  You may obtain a copy of the License at
 *
 *     http://www.apache.org/licenses/LICENSE-2.0
 *
 * Unless required by applicable law or agreed to in writing, software
 * distributed under the License is distributed on an "AS IS" BASIS,
 * WITHOUT WARRANTIES OR CONDITIONS OF ANY KIND, either express or implied.
 * See the License for the specific language governing permissions and
 * limitations under the License.
 */
package org.apache.hadoop.hdfs.client.impl;

import static org.apache.hadoop.hdfs.client.HdfsClientConfigKeys.DFS_DOMAIN_SOCKET_DISABLE_INTERVAL_SECOND_KEY;
import static org.apache.hadoop.hdfs.protocol.proto.DataTransferProtos.ShortCircuitFdResponse.USE_RECEIPT_VERIFICATION;

import java.io.BufferedOutputStream;
import java.io.DataInputStream;
import java.io.DataOutputStream;
import java.io.FileInputStream;
import java.io.IOException;
import java.lang.reflect.Constructor;
import java.net.InetSocketAddress;
import java.util.List;

import com.google.common.io.ByteArrayDataOutput;
import com.google.common.io.ByteStreams;
import org.apache.commons.lang3.mutable.MutableBoolean;
import org.apache.hadoop.classification.InterfaceAudience;
import org.apache.hadoop.conf.Configuration;
import org.apache.hadoop.fs.StorageType;
import org.apache.hadoop.hdfs.BlockReader;
import org.apache.hadoop.hdfs.ClientContext;
import org.apache.hadoop.hdfs.DFSClient;
import org.apache.hadoop.hdfs.DFSInputStream;
import org.apache.hadoop.hdfs.DFSUtilClient;
import org.apache.hadoop.hdfs.ExtendedBlockId;
import org.apache.hadoop.hdfs.RemotePeerFactory;
import org.apache.hadoop.hdfs.ReplicaAccessor;
import org.apache.hadoop.hdfs.ReplicaAccessorBuilder;
import org.apache.hadoop.hdfs.client.impl.DfsClientConf.ShortCircuitConf;
import org.apache.hadoop.hdfs.net.DomainPeer;
import org.apache.hadoop.hdfs.net.Peer;
import org.apache.hadoop.hdfs.protocol.DatanodeInfo;
import org.apache.hadoop.hdfs.protocol.ExtendedBlock;
import org.apache.hadoop.hdfs.protocol.datatransfer.InvalidEncryptionKeyException;
import org.apache.hadoop.hdfs.protocol.datatransfer.Sender;
import org.apache.hadoop.hdfs.protocol.proto.DataTransferProtos.BlockOpResponseProto;
import org.apache.hadoop.hdfs.protocolPB.PBHelperClient;
import org.apache.hadoop.hdfs.security.token.block.BlockTokenIdentifier;
import org.apache.hadoop.hdfs.security.token.block.InvalidBlockTokenException;
import org.apache.hadoop.hdfs.server.datanode.CachingStrategy;
import org.apache.hadoop.hdfs.shortcircuit.DomainSocketFactory;
import org.apache.hadoop.hdfs.shortcircuit.ShortCircuitCache;
import org.apache.hadoop.hdfs.shortcircuit.ShortCircuitCache.ShortCircuitReplicaCreator;
import org.apache.hadoop.hdfs.shortcircuit.ShortCircuitReplica;
import org.apache.hadoop.hdfs.shortcircuit.ShortCircuitReplicaInfo;
import org.apache.hadoop.hdfs.shortcircuit.ShortCircuitShm.Slot;
import org.apache.hadoop.hdfs.shortcircuit.ShortCircuitShm.SlotId;
import org.apache.hadoop.hdfs.util.IOUtilsClient;
import org.apache.hadoop.ipc.RemoteException;
import org.apache.hadoop.net.unix.DomainSocket;
import org.apache.hadoop.security.AccessControlException;
import org.apache.hadoop.security.UserGroupInformation;
import org.apache.hadoop.security.token.SecretManager.InvalidToken;
import org.apache.hadoop.security.token.Token;
import org.apache.hadoop.util.PerformanceAdvisory;
import org.apache.hadoop.util.Time;

import com.google.common.annotations.VisibleForTesting;
import com.google.common.base.Preconditions;

import org.slf4j.Logger;
import org.slf4j.LoggerFactory;


/**
 * Utility class to create BlockReader implementations.
 */
@InterfaceAudience.Private
public class BlockReaderFactory implements ShortCircuitReplicaCreator {
  static final Logger LOG = LoggerFactory.getLogger(BlockReaderFactory.class);
  private static final int SMALL_BUFFER_SIZE = 512;

  public static class FailureInjector {
    public void injectRequestFileDescriptorsFailure() throws IOException {
      // do nothing
    }
    public boolean getSupportsReceiptVerification() {
      return true;
    }
  }

  @VisibleForTesting
  static ShortCircuitReplicaCreator
      createShortCircuitReplicaInfoCallback = null;

  private final DfsClientConf conf;

  /**
   * Injects failures into specific operations during unit tests.
   */
  private static FailureInjector failureInjector = new FailureInjector();

  /**
   * The file name, for logging and debugging purposes.
   */
  private String fileName;

  /**
   * The block ID and block pool ID to use.
   */
  private ExtendedBlock block;

  /**
   * The block token to use for security purposes.
   */
  private Token<BlockTokenIdentifier> token;

  /**
   * The offset within the block to start reading at.
   */
  private long startOffset;

  /**
   * If false, we won't try to verify the block checksum.
   */
  private boolean verifyChecksum;

  /**
   * The name of this client.
   */
  private String clientName;

  /**
   * The DataNode we're talking to.
   */
  private DatanodeInfo datanode;

  /**
   * StorageType of replica on DataNode.
   */
  private StorageType storageType;

  /**
   * If false, we won't try short-circuit local reads.
   */
  private boolean allowShortCircuitLocalReads;

  /**
   * The ClientContext to use for things like the PeerCache.
   */
  private ClientContext clientContext;

  /**
   * Number of bytes to read. Must be set to a non-negative value.
   */
  private long length = -1;

  /**
   * Caching strategy to use when reading the block.
   */
  private CachingStrategy cachingStrategy;

  /**
   * Socket address to use to connect to peer.
   */
  private InetSocketAddress inetSocketAddress;

  /**
   * Remote peer factory to use to create a peer, if needed.
   */
  private RemotePeerFactory remotePeerFactory;

  /**
   * UserGroupInformation to use for legacy block reader local objects,
   * if needed.
   */
  private UserGroupInformation userGroupInformation;

  /**
   * Configuration to use for legacy block reader local objects, if needed.
   */
  private Configuration configuration;

  /**
   * Information about the domain socket path we should use to connect to the
   * local peer-- or null if we haven't examined the local domain socket.
   */
  private DomainSocketFactory.PathInfo pathInfo;

  /**
   * The remaining number of times that we'll try to pull a socket out of the
   * cache.
   */
  private int remainingCacheTries;

  public BlockReaderFactory(DfsClientConf conf) {
    this.conf = conf;
    this.remainingCacheTries = conf.getNumCachedConnRetry();
  }

  public BlockReaderFactory setFileName(String fileName) {
    this.fileName = fileName;
    return this;
  }

  public BlockReaderFactory setBlock(ExtendedBlock block) {
    this.block = block;
    return this;
  }

  public BlockReaderFactory setBlockToken(Token<BlockTokenIdentifier> token) {
    this.token = token;
    return this;
  }

  public BlockReaderFactory setStartOffset(long startOffset) {
    this.startOffset = startOffset;
    return this;
  }

  public BlockReaderFactory setVerifyChecksum(boolean verifyChecksum) {
    this.verifyChecksum = verifyChecksum;
    return this;
  }

  public BlockReaderFactory setClientName(String clientName) {
    this.clientName = clientName;
    return this;
  }

  public BlockReaderFactory setDatanodeInfo(DatanodeInfo datanode) {
    this.datanode = datanode;
    return this;
  }

  public BlockReaderFactory setStorageType(StorageType storageType) {
    this.storageType = storageType;
    return this;
  }

  public BlockReaderFactory setAllowShortCircuitLocalReads(
      boolean allowShortCircuitLocalReads) {
    this.allowShortCircuitLocalReads = allowShortCircuitLocalReads;
    return this;
  }

  public BlockReaderFactory setClientCacheContext(
      ClientContext clientContext) {
    this.clientContext = clientContext;
    return this;
  }

  public BlockReaderFactory setLength(long length) {
    this.length = length;
    return this;
  }

  public BlockReaderFactory setCachingStrategy(
      CachingStrategy cachingStrategy) {
    this.cachingStrategy = cachingStrategy;
    return this;
  }

  public BlockReaderFactory setInetSocketAddress (
      InetSocketAddress inetSocketAddress) {
    this.inetSocketAddress = inetSocketAddress;
    return this;
  }

  public BlockReaderFactory setUserGroupInformation(
      UserGroupInformation userGroupInformation) {
    this.userGroupInformation = userGroupInformation;
    return this;
  }

  public BlockReaderFactory setRemotePeerFactory(
      RemotePeerFactory remotePeerFactory) {
    this.remotePeerFactory = remotePeerFactory;
    return this;
  }

  public BlockReaderFactory setConfiguration(
      Configuration configuration) {
    this.configuration = configuration;
    return this;
  }

  @VisibleForTesting
  public static void setFailureInjectorForTesting(FailureInjector injector) {
    failureInjector = injector;
  }

  /**
   * Build a BlockReader with the given options.
   *
   * This function will do the best it can to create a block reader that meets
   * all of our requirements.  We prefer short-circuit block readers
   * (BlockReaderLocal and BlockReaderLocalLegacy) over remote ones, since the
   * former avoid the overhead of socket communication.  If short-circuit is
   * unavailable, our next fallback is data transfer over UNIX domain sockets,
   * if dfs.client.domain.socket.data.traffic has been enabled.  If that doesn't
   * work, we will try to create a remote block reader that operates over TCP
   * sockets.
   *
   * There are a few caches that are important here.
   *
   * The ShortCircuitCache stores file descriptor objects which have been passed
   * from the DataNode.
   *
   * The DomainSocketFactory stores information about UNIX domain socket paths
   * that we not been able to use in the past, so that we don't waste time
   * retrying them over and over.  (Like all the caches, it does have a timeout,
   * though.)
   *
   * The PeerCache stores peers that we have used in the past.  If we can reuse
   * one of these peers, we avoid the overhead of re-opening a socket.  However,
   * if the socket has been timed out on the remote end, our attempt to reuse
   * the socket may end with an IOException.  For that reason, we limit our
   * attempts at socket reuse to dfs.client.cached.conn.retry times.  After
   * that, we create new sockets.  This avoids the problem where a thread tries
   * to talk to a peer that it hasn't talked to in a while, and has to clean out
   * every entry in a socket cache full of stale entries.
   *
   * @return The new BlockReader.  We will not return null.
   *
   * @throws InvalidToken
   *             If the block token was invalid.
   *         InvalidEncryptionKeyException
   *             If the encryption key was invalid.
   *         Other IOException
   *             If there was another problem.
   */
  public BlockReader build() throws IOException {
    Preconditions.checkNotNull(configuration);
    Preconditions
        .checkState(length >= 0, "Length must be set to a non-negative value");
    BlockReader reader = tryToCreateExternalBlockReader();
    if (reader != null) {
      return reader;
    }
    final ShortCircuitConf scConf = conf.getShortCircuitConf();
    try {
      if (scConf.isShortCircuitLocalReads() && allowShortCircuitLocalReads) {
        if (clientContext.getUseLegacyBlockReaderLocal()) {
          reader = getLegacyBlockReaderLocal();
          if (reader != null) {
            LOG.trace("{}: returning new legacy block reader local.", this);
            return reader;
          }
        } else {
          reader = getBlockReaderLocal();
          if (reader != null) {
            LOG.trace("{}: returning new block reader local.", this);
            return reader;
          }
        }
      }
      if (scConf.isDomainSocketDataTraffic()) {
        reader = getRemoteBlockReaderFromDomain();
        if (reader != null) {
          LOG.trace("{}: returning new remote block reader using UNIX domain "
              + "socket on {}", this, pathInfo.getPath());
          return reader;
        }
      }
    } catch (IOException e) {
      LOG.debug("Block read failed. Getting remote block reader using TCP", e);
    }
    Preconditions.checkState(!DFSInputStream.tcpReadsDisabledForTesting,
        "TCP reads were disabled for testing, but we failed to " +
        "do a non-TCP read.");
    return getRemoteBlockReaderFromTcp();
  }

  private BlockReader tryToCreateExternalBlockReader() {
    List<Class<? extends ReplicaAccessorBuilder>> clses =
        conf.getReplicaAccessorBuilderClasses();
    for (Class<? extends ReplicaAccessorBuilder> cls : clses) {
      try {
        ByteArrayDataOutput bado = ByteStreams.newDataOutput();
        token.write(bado);
        byte tokenBytes[] = bado.toByteArray();

        Constructor<? extends ReplicaAccessorBuilder> ctor =
            cls.getConstructor();
        ReplicaAccessorBuilder builder = ctor.newInstance();
        long visibleLength = startOffset + length;
        ReplicaAccessor accessor = builder.
            setAllowShortCircuitReads(allowShortCircuitLocalReads).
            setBlock(block.getBlockId(), block.getBlockPoolId()).
            setGenerationStamp(block.getGenerationStamp()).
            setBlockAccessToken(tokenBytes).
            setClientName(clientName).
            setConfiguration(configuration).
            setFileName(fileName).
            setVerifyChecksum(verifyChecksum).
            setVisibleLength(visibleLength).
            build();
        if (accessor == null) {
          LOG.trace("{}: No ReplicaAccessor created by {}",
              this, cls.getName());
        } else {
          return new ExternalBlockReader(accessor, visibleLength, startOffset);
        }
      } catch (Throwable t) {
        LOG.warn("Failed to construct new object of type " +
            cls.getName(), t);
      }
    }
    return null;
  }


  /**
   * Get {@link BlockReaderLocalLegacy} for short circuited local reads.
   * This block reader implements the path-based style of local reads
   * first introduced in HDFS-2246.
   */
  private BlockReader getLegacyBlockReaderLocal() throws IOException {
    LOG.trace("{}: trying to construct BlockReaderLocalLegacy", this);
    if (!DFSUtilClient.isLocalAddress(inetSocketAddress)) {
      LOG.trace("{}: can't construct BlockReaderLocalLegacy because the address"
          + "{} is not local", this, inetSocketAddress);
      return null;
    }
    if (clientContext.getDisableLegacyBlockReaderLocal()) {
      PerformanceAdvisory.LOG.debug("{}: can't construct " +
          "BlockReaderLocalLegacy because " +
          "disableLegacyBlockReaderLocal is set.", this);
      return null;
    }
    IOException ioe;
    try {
      return BlockReaderLocalLegacy.newBlockReader(conf,
          userGroupInformation, configuration, fileName, block, token,
          datanode, startOffset, length, storageType);
    } catch (RemoteException remoteException) {
      ioe = remoteException.unwrapRemoteException(
                InvalidToken.class, AccessControlException.class);
    } catch (IOException e) {
      ioe = e;
    }
    if ((!(ioe instanceof AccessControlException)) &&
        isSecurityException(ioe)) {
      // Handle security exceptions.
      // We do not handle AccessControlException here, since
      // BlockReaderLocalLegacy#newBlockReader uses that exception to indicate
      // that the user is not in dfs.block.local-path-access.user, a condition
      // which requires us to disable legacy SCR.
      throw ioe;
    }
    LOG.warn(this + ": error creating legacy BlockReaderLocal.  " +
        "Disabling legacy local reads.", ioe);
    clientContext.setDisableLegacyBlockReaderLocal();
    return null;
  }

  private BlockReader getBlockReaderLocal() throws IOException {
    LOG.trace("{}: trying to construct a BlockReaderLocal for short-circuit "
        + " reads.", this);
    if (pathInfo == null) {
      pathInfo = clientContext.getDomainSocketFactory()
          .getPathInfo(inetSocketAddress, conf.getShortCircuitConf());
    }
    if (!pathInfo.getPathState().getUsableForShortCircuit()) {
      PerformanceAdvisory.LOG.debug("{}: {} is not usable for short circuit; " +
              "giving up on BlockReaderLocal.", this, pathInfo);
      return null;
    }
    ShortCircuitCache cache = clientContext.getShortCircuitCache();
    ExtendedBlockId key = new ExtendedBlockId(block.getBlockId(),
        block.getBlockPoolId());
    ShortCircuitReplicaInfo info = cache.fetchOrCreate(key, this);
    InvalidToken exc = info.getInvalidTokenException();
    if (exc != null) {
      LOG.trace("{}: got InvalidToken exception while trying to construct "
          + "BlockReaderLocal via {}", this, pathInfo.getPath());
      throw exc;
    }
    if (info.getReplica() == null) {
      PerformanceAdvisory.LOG.debug("{}: failed to get " +
          "ShortCircuitReplica. Cannot construct " +
          "BlockReaderLocal via {}", this, pathInfo.getPath());
      return null;
    }
    return new BlockReaderLocal.Builder(conf.getShortCircuitConf()).
        setFilename(fileName).
        setBlock(block).
        setStartOffset(startOffset).
        setShortCircuitReplica(info.getReplica()).
        setVerifyChecksum(verifyChecksum).
        setCachingStrategy(cachingStrategy).
        setStorageType(storageType).
        build();
  }

  /**
   * Fetch a pair of short-circuit block descriptors from a local DataNode.
   *
   * @return    Null if we could not communicate with the datanode,
   *            a new ShortCircuitReplicaInfo object otherwise.
   *            ShortCircuitReplicaInfo objects may contain either an
   *            InvalidToken exception, or a ShortCircuitReplica object ready to
   *            use.
   */
  @Override
  public ShortCircuitReplicaInfo createShortCircuitReplicaInfo() {
    if (createShortCircuitReplicaInfoCallback != null) {
      ShortCircuitReplicaInfo info =
          createShortCircuitReplicaInfoCallback.createShortCircuitReplicaInfo();
      if (info != null) return info;
    }
    LOG.trace("{}: trying to create ShortCircuitReplicaInfo.", this);
    BlockReaderPeer curPeer;
    while (true) {
      curPeer = nextDomainPeer();
      if (curPeer == null) break;
      if (curPeer.fromCache) remainingCacheTries--;
      DomainPeer peer = (DomainPeer)curPeer.peer;
      Slot slot = null;
      ShortCircuitCache cache = clientContext.getShortCircuitCache();
      try {
        MutableBoolean usedPeer = new MutableBoolean(false);
        slot = cache.allocShmSlot(datanode, peer, usedPeer,
            new ExtendedBlockId(block.getBlockId(), block.getBlockPoolId()),
            clientName);
        if (usedPeer.booleanValue()) {
          LOG.trace("{}: allocShmSlot used up our previous socket {}.  "
              + "Allocating a new one...", this, peer.getDomainSocket());
          curPeer = nextDomainPeer();
          if (curPeer == null) break;
          peer = (DomainPeer)curPeer.peer;
        }
        ShortCircuitReplicaInfo info = requestFileDescriptors(peer, slot);
        clientContext.getPeerCache().put(datanode, peer);
        return info;
      } catch (IOException e) {
        if (slot != null) {
          cache.freeSlot(slot);
        }
        if (curPeer.fromCache) {
          // Handle an I/O error we got when using a cached socket.
          // These are considered less serious, because the socket may be stale.
          LOG.debug("{}: closing stale domain peer {}", this, peer, e);
          IOUtilsClient.cleanupWithLogger(LOG, peer);
        } else {
          // Handle an I/O error we got when using a newly created socket.
          // We temporarily disable the domain socket path for a few minutes in
          // this case, to prevent wasting more time on it.
          LOG.warn(this + ": I/O error requesting file descriptors.  " +
              "Disabling domain socket " + peer.getDomainSocket(), e);
          IOUtilsClient.cleanupWithLogger(LOG, peer);
          clientContext.getDomainSocketFactory()
              .disableDomainSocketPath(pathInfo.getPath());
          return null;
        }
      }
    }
    return null;
  }

  /**
   * Request file descriptors from a DomainPeer.
   *
   * @param peer   The peer to use for communication.
   * @param slot   If non-null, the shared memory slot to associate with the
   *               new ShortCircuitReplica.
   *
   * @return  A ShortCircuitReplica object if we could communicate with the
   *          datanode; null, otherwise.
   * @throws  IOException If we encountered an I/O exception while communicating
   *          with the datanode.
   */
  private ShortCircuitReplicaInfo requestFileDescriptors(DomainPeer peer,
          Slot slot) throws IOException {
    ShortCircuitCache cache = clientContext.getShortCircuitCache();
    final DataOutputStream out =
        new DataOutputStream(new BufferedOutputStream(peer.getOutputStream(), SMALL_BUFFER_SIZE));
    SlotId slotId = slot == null ? null : slot.getSlotId();
    new Sender(out).requestShortCircuitFds(block, token, slotId, 1,
        failureInjector.getSupportsReceiptVerification());
    DataInputStream in = new DataInputStream(peer.getInputStream());
    BlockOpResponseProto resp = BlockOpResponseProto.parseFrom(
        PBHelperClient.vintPrefixed(in));
    DomainSocket sock = peer.getDomainSocket();
    failureInjector.injectRequestFileDescriptorsFailure();
    switch (resp.getStatus()) {
    case SUCCESS:
      byte buf[] = new byte[1];
      FileInputStream[] fis = new FileInputStream[2];
      sock.recvFileInputStreams(fis, buf, 0, buf.length);
      ShortCircuitReplica replica = null;
      try {
        if (fis[0] == null || fis[1] == null) {
          throw new IOException("the datanode " + datanode + " failed to " +
              "pass a file descriptor (might have reached open file limit).");
        }

        ExtendedBlockId key =
            new ExtendedBlockId(block.getBlockId(), block.getBlockPoolId());
        if (buf[0] == USE_RECEIPT_VERIFICATION.getNumber()) {
          LOG.trace("Sending receipt verification byte for slot {}", slot);
          sock.getOutputStream().write(0);
        }
        replica = new ShortCircuitReplica(key, fis[0], fis[1], cache,
            Time.monotonicNow(), slot);
        return new ShortCircuitReplicaInfo(replica);
      } catch (IOException e) {
        // This indicates an error reading from disk, or a format error.  Since
        // it's not a socket communication problem, we return null rather than
        // throwing an exception.
        LOG.warn(this + ": error creating ShortCircuitReplica.", e);
        return null;
      } finally {
        if (replica == null) {
          IOUtilsClient.cleanupWithLogger(DFSClient.LOG, fis[0], fis[1]);
        }
      }
    case ERROR_UNSUPPORTED:
      if (!resp.hasShortCircuitAccessVersion()) {
        LOG.warn("short-circuit read access is disabled for " +
            "DataNode " + datanode + ".  reason: " + resp.getMessage());
        clientContext.getDomainSocketFactory()
            .disableShortCircuitForPath(pathInfo.getPath());
      } else {
        LOG.warn("short-circuit read access for the file " +
            fileName + " is disabled for DataNode " + datanode +
            ".  reason: " + resp.getMessage());
      }
      return null;
    case ERROR_ACCESS_TOKEN:
      String msg = "access control error while " +
          "attempting to set up short-circuit access to " +
          fileName + resp.getMessage();
      LOG.debug("{}:{}", this, msg);
      return new ShortCircuitReplicaInfo(new InvalidToken(msg));
    default:
      final long expiration =
          clientContext.getDomainSocketFactory().getPathExpireSeconds();
      String disableMsg = "disabled temporarily for " + expiration + " seconds";
      if (expiration == 0) {
        disableMsg = "not disabled";
      }
      LOG.warn("{}: unknown response code {} while attempting to set up "
              + "short-circuit access. {}. Short-circuit read for "
              + "DataNode {} is {} based on {}.",
          this, resp.getStatus(), resp.getMessage(), datanode,
          disableMsg, DFS_DOMAIN_SOCKET_DISABLE_INTERVAL_SECOND_KEY);
      clientContext.getDomainSocketFactory()
          .disableShortCircuitForPath(pathInfo.getPath());
      return null;
    }
  }

  /**
   * Get a BlockReaderRemote that communicates over a UNIX domain socket.
   *
   * @return The new BlockReader, or null if we failed to create the block
   * reader.
   *
   * @throws InvalidToken    If the block token was invalid.
   * Potentially other security-related execptions.
   */
  private BlockReader getRemoteBlockReaderFromDomain() throws IOException {
    if (pathInfo == null) {
      pathInfo = clientContext.getDomainSocketFactory()
          .getPathInfo(inetSocketAddress, conf.getShortCircuitConf());
    }
    if (!pathInfo.getPathState().getUsableForDataTransfer()) {
      PerformanceAdvisory.LOG.debug("{}: not trying to create a " +
          "remote block reader because the UNIX domain socket at {}" +
           " is not usable.", this, pathInfo);
      return null;
    }
    LOG.trace("{}: trying to create a remote block reader from the UNIX domain "
        + "socket at {}", this, pathInfo.getPath());

    while (true) {
      BlockReaderPeer curPeer = nextDomainPeer();
      if (curPeer == null) break;
      if (curPeer.fromCache) remainingCacheTries--;
      DomainPeer peer = (DomainPeer)curPeer.peer;
      BlockReader blockReader = null;
      try {
        blockReader = getRemoteBlockReader(peer);
        return blockReader;
      } catch (IOException ioe) {
        IOUtilsClient.cleanupWithLogger(LOG, peer);
        if (isSecurityException(ioe)) {
          LOG.trace("{}: got security exception while constructing a remote "
                  + " block reader from the unix domain socket at {}",
              this, pathInfo.getPath(), ioe);
          throw ioe;
        }
        if (curPeer.fromCache) {
          // Handle an I/O error we got when using a cached peer.  These are
          // considered less serious because the underlying socket may be stale.
          LOG.debug("Closed potentially stale domain peer {}", peer, ioe);
        } else {
          // Handle an I/O error we got when using a newly created domain peer.
          // We temporarily disable the domain socket path for a few minutes in
          // this case, to prevent wasting more time on it.
          LOG.warn("I/O error constructing remote block reader.  Disabling " +
              "domain socket " + peer.getDomainSocket(), ioe);
          clientContext.getDomainSocketFactory()
              .disableDomainSocketPath(pathInfo.getPath());
          return null;
        }
      } finally {
        if (blockReader == null) {
          IOUtilsClient.cleanupWithLogger(LOG, peer);
        }
      }
    }
    return null;
  }

  /**
   * Get a BlockReaderRemote that communicates over a TCP socket.
   *
   * @return The new BlockReader.  We will not return null, but instead throw
   *         an exception if this fails.
   *
   * @throws InvalidToken
   *             If the block token was invalid.
   *         InvalidEncryptionKeyException
   *             If the encryption key was invalid.
   *         Other IOException
   *             If there was another problem.
   */
  private BlockReader getRemoteBlockReaderFromTcp() throws IOException {
    LOG.trace("{}: trying to create a remote block reader from a TCP socket",
        this);
    BlockReader blockReader = null;
    while (true) {
      BlockReaderPeer curPeer = null;
      Peer peer = null;
      try {
        curPeer = nextTcpPeer();
        if (curPeer.fromCache) remainingCacheTries--;
        peer = curPeer.peer;
        blockReader = getRemoteBlockReader(peer);
        return blockReader;
      } catch (IOException ioe) {
        if (isSecurityException(ioe)) {
          LOG.trace("{}: got security exception while constructing a remote "
              + "block reader from {}", this, peer, ioe);
          throw ioe;
        }
        if ((curPeer != null) && curPeer.fromCache) {
          // Handle an I/O error we got when using a cached peer.  These are
          // considered less serious, because the underlying socket may be
          // stale.
          LOG.debug("Closed potentially stale remote peer {}", peer, ioe);
        } else {
          // Handle an I/O error we got when using a newly created peer.
          LOG.warn("I/O error constructing remote block reader.", ioe);
          throw ioe;
        }
      } finally {
        if (blockReader == null) {
          IOUtilsClient.cleanupWithLogger(LOG, peer);
        }
      }
    }
  }

  public static class BlockReaderPeer {
    final Peer peer;
    final boolean fromCache;

    BlockReaderPeer(Peer peer, boolean fromCache) {
      this.peer = peer;
      this.fromCache = fromCache;
    }
  }

  /**
   * Get the next DomainPeer-- either from the cache or by creating it.
   *
   * @return the next DomainPeer, or null if we could not construct one.
   */
  private BlockReaderPeer nextDomainPeer() {
    if (remainingCacheTries > 0) {
      Peer peer = clientContext.getPeerCache().get(datanode, true);
      if (peer != null) {
        LOG.trace("nextDomainPeer: reusing existing peer {}", peer);
        return new BlockReaderPeer(peer, true);
      }
    }
    DomainSocket sock = clientContext.getDomainSocketFactory().
        createSocket(pathInfo, conf.getSocketTimeout());
    if (sock == null) return null;
    return new BlockReaderPeer(new DomainPeer(sock), false);
  }

  /**
   * Get the next TCP-based peer-- either from the cache or by creating it.
   *
   * @return the next Peer, or null if we could not construct one.
   *
   * @throws IOException  If there was an error while constructing the peer
   *                      (such as an InvalidEncryptionKeyException)
   */
  private BlockReaderPeer nextTcpPeer() throws IOException {
    if (remainingCacheTries > 0) {
      Peer peer = clientContext.getPeerCache().get(datanode, false);
      if (peer != null) {
        LOG.trace("nextTcpPeer: reusing existing peer {}", peer);
        return new BlockReaderPeer(peer, true);
      }
    }
    try {
      Peer peer = remotePeerFactory.newConnectedPeer(inetSocketAddress, token,
          datanode);
      LOG.trace("nextTcpPeer: created newConnectedPeer {}", peer);
      return new BlockReaderPeer(peer, false);
    } catch (IOException e) {
      LOG.trace("nextTcpPeer: failed to create newConnectedPeer connected to"
          + "{}", datanode);
      throw e;
    }
  }

  /**
   * Determine if an exception is security-related.
   *
   * We need to handle these exceptions differently than other IOExceptions.
   * They don't indicate a communication problem.  Instead, they mean that there
   * is some action the client needs to take, such as refetching block tokens,
   * renewing encryption keys, etc.
   *
   * @param ioe    The exception
   * @return       True only if the exception is security-related.
   */
  private static boolean isSecurityException(IOException ioe) {
    return (ioe instanceof InvalidToken) ||
            (ioe instanceof InvalidEncryptionKeyException) ||
            (ioe instanceof InvalidBlockTokenException) ||
            (ioe instanceof AccessControlException);
  }

  @SuppressWarnings("deprecation")
  private BlockReader getRemoteBlockReader(Peer peer) throws IOException {
    int networkDistance = clientContext.getNetworkDistance(datanode);
    return BlockReaderRemote.newBlockReader(
        fileName, block, token, startOffset, length,
        verifyChecksum, clientName, peer, datanode,
        clientContext.getPeerCache(), cachingStrategy,
<<<<<<< HEAD
        networkDistance);
=======
        networkDistance, configuration);
>>>>>>> aa96f187
  }

  @Override
  public String toString() {
    return "BlockReaderFactory(fileName=" + fileName + ", block=" + block + ")";
  }

  /**
   * File name to print when accessing a block directly (from servlets)
   * @param s Address of the block location
   * @param poolId Block pool ID of the block
   * @param blockId Block ID of the block
   * @return string that has a file name for debug purposes
   */
  public static String getFileName(final InetSocketAddress s,
      final String poolId, final long blockId) {
    return s.toString() + ":" + poolId + ":" + blockId;
  }
}<|MERGE_RESOLUTION|>--- conflicted
+++ resolved
@@ -855,11 +855,7 @@
         fileName, block, token, startOffset, length,
         verifyChecksum, clientName, peer, datanode,
         clientContext.getPeerCache(), cachingStrategy,
-<<<<<<< HEAD
-        networkDistance);
-=======
         networkDistance, configuration);
->>>>>>> aa96f187
   }
 
   @Override
