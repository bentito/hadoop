<?xml version="1.0" encoding="UTF-8"?>
<!--
  Licensed under the Apache License, Version 2.0 (the "License");
  you may not use this file except in compliance with the License.
  You may obtain a copy of the License at

    http://www.apache.org/licenses/LICENSE-2.0

  Unless required by applicable law or agreed to in writing, software
  distributed under the License is distributed on an "AS IS" BASIS,
  WITHOUT WARRANTIES OR CONDITIONS OF ANY KIND, either express or implied.
  See the License for the specific language governing permissions and
  limitations under the License. See accompanying LICENSE file.
-->
<project xmlns="http://maven.apache.org/POM/4.0.0"
xmlns:xsi="http://www.w3.org/2001/XMLSchema-instance"
xsi:schemaLocation="http://maven.apache.org/POM/4.0.0
https://maven.apache.org/xsd/maven-4.0.0.xsd">
  <modelVersion>4.0.0</modelVersion>
  <parent>
    <groupId>org.apache.hadoop</groupId>
    <artifactId>hadoop-project-dist</artifactId>
<<<<<<< HEAD
    <version>3.1.1</version>
    <relativePath>../../hadoop-project-dist</relativePath>
  </parent>
  <artifactId>hadoop-hdfs-native-client</artifactId>
  <version>3.1.1</version>
=======
    <version>3.3.0</version>
    <relativePath>../../hadoop-project-dist</relativePath>
  </parent>
  <artifactId>hadoop-hdfs-native-client</artifactId>
  <version>3.3.0</version>
>>>>>>> aa96f187
  <description>Apache Hadoop HDFS Native Client</description>
  <name>Apache Hadoop HDFS Native Client</name>
  <packaging>jar</packaging>

  <properties>
    <require.fuse>false</require.fuse>
    <require.libwebhdfs>false</require.libwebhdfs>
    <require.valgrind>false</require.valgrind>
    <native_ctest_args></native_ctest_args>
    <native_cmake_args></native_cmake_args>
    <native_make_args></native_make_args>
    <hadoop.component>hdfs</hadoop.component>
  </properties>

  <dependencies>
    <dependency>
      <groupId>org.apache.hadoop</groupId>
      <artifactId>hadoop-hdfs-client</artifactId>
      <scope>provided</scope>
    </dependency>
    <dependency>
      <groupId>org.apache.hadoop</groupId>
      <artifactId>hadoop-common</artifactId>
      <scope>test</scope>
    </dependency>
    <dependency>
      <groupId>org.apache.hadoop</groupId>
      <artifactId>hadoop-common</artifactId>
      <type>test-jar</type>
      <scope>test</scope>
    </dependency>
    <dependency>
      <groupId>org.apache.hadoop</groupId>
      <artifactId>hadoop-hdfs</artifactId>
      <scope>test</scope>
    </dependency>
    <dependency>
      <groupId>org.apache.hadoop</groupId>
      <artifactId>hadoop-hdfs</artifactId>
      <type>test-jar</type>
      <scope>test</scope>
    </dependency>
    <dependency>
      <groupId>org.mockito</groupId>
      <artifactId>mockito-core</artifactId>
      <scope>test</scope>
    </dependency>
    <dependency>
      <groupId>junit</groupId>
      <artifactId>junit</artifactId>
      <scope>test</scope>
    </dependency>
  </dependencies>

  <build>
    <plugins>
      <plugin>
        <groupId>org.apache.rat</groupId>
        <artifactId>apache-rat-plugin</artifactId>
        <configuration>
          <excludes>
            <exclude>src/main/native/*</exclude>
            <exclude>src/main/native/config/*</exclude>
            <exclude>src/main/native/m4/*</exclude>
            <exclude>src/main/native/fuse-dfs/util/tree.h</exclude>
            <exclude>src/main/native/libhdfspp/third_party/**</exclude>
            <exclude>src/contrib/**</exclude>
          </excludes>
        </configuration>
      </plugin>
    </plugins>
  </build>
  <profiles>
    <profile>
      <id>native-win</id>
      <activation>
        <activeByDefault>false</activeByDefault>
        <os>
          <family>windows</family>
        </os>
      </activation>
      <properties>
        <runningWithNative>true</runningWithNative>
      </properties>
      <build>
        <plugins>
          <plugin>
            <groupId>org.apache.maven.plugins</groupId>
            <artifactId>maven-enforcer-plugin</artifactId>
            <executions>
              <execution>
                <id>enforce-os</id>
                <goals>
                  <goal>enforce</goal>
                </goals>
                <configuration>
                  <rules>
                    <requireOS>
                      <family>windows</family>
                      <message>native-win build only supported on Windows</message>
                    </requireOS>
                  </rules>
                  <fail>true</fail>
                </configuration>
              </execution>
            </executions>
          </plugin>
          <plugin>
            <groupId>org.apache.maven.plugins</groupId>
            <artifactId>maven-antrun-plugin</artifactId>
            <executions>
              <execution>
                <id>make</id>
                <phase>compile</phase>
                <goals>
                  <goal>run</goal>
                </goals>
                <configuration>
                  <target>
                    <mkdir dir="${project.build.directory}/native"/>
                    <exec executable="cmake" dir="${project.build.directory}/native"
                          failonerror="true">
<<<<<<< HEAD
                      <arg line="${basedir}/src/ -DGENERATED_JAVAH=${project.build.directory}/native/javah -DJVM_ARCH_DATA_MODEL=${sun.arch.data.model} -DREQUIRE_FUSE=${require.fuse} -A '${env.PLATFORM}'"/>
=======
                      <arg line="${basedir}/src/ -DGENERATED_JAVAH=${project.build.directory}/native/javah -DJVM_ARCH_DATA_MODEL=${sun.arch.data.model} -DHADOOP_BUILD=1 -DREQUIRE_FUSE=${require.fuse} -DREQUIRE_VALGRIND=${require.valgrind} -A '${env.PLATFORM}'"/>
                      <arg line="${native_cmake_args}"/>
>>>>>>> aa96f187
                    </exec>
                    <exec executable="msbuild" dir="${project.build.directory}/native"
                          failonerror="true">
                      <arg line="ALL_BUILD.vcxproj /nologo /p:Configuration=RelWithDebInfo /p:LinkIncremental=false"/>
                      <arg line="${native_make_args}"/>
                    </exec>
                    <!-- Copy for inclusion in distribution. -->
                    <copy todir="${project.build.directory}/bin">
                      <fileset dir="${project.build.directory}/native/bin/RelWithDebInfo"/>
                    </copy>
                  </target>
                </configuration>
              </execution>
              <execution>
                <id>native_tests</id>
                <phase>test</phase>
                <goals><goal>run</goal></goals>
                <configuration>
                  <skip>${skipTests}</skip>
                  <target>
                    <property name="compile_classpath" refid="maven.compile.classpath"/>
                    <property name="test_classpath" refid="maven.test.classpath"/>
                    <exec executable="ctest" failonerror="true" dir="${project.build.directory}/native">
                      <arg line="--output-on-failure"/>
                      <arg line="${native_ctest_args}"/>
                      <env key="CLASSPATH" value="${test_classpath}:${compile_classpath}"/>
                      <!-- HADOOP_HOME required to find winutils. -->
                      <env key="HADOOP_HOME" value="${hadoop.common.build.dir}"/>
                      <!-- Make sure hadoop.dll and jvm.dll are on PATH. -->
                      <env key="PATH" value="${env.PATH};${hadoop.common.build.dir}/bin;${java.home}/jre/bin/server;${java.home}/bin/server"/>
                      <!-- Make sure libhadoop.so is on LD_LIBRARY_PATH. -->
                      <env key="LD_LIBRARY_PATH" value="${env.LD_LIBRARY_PATH}:${project.build.directory}/native/target/usr/local/lib:${hadoop.common.build.dir}/native/target/usr/local/lib"/>
                    </exec>
                  </target>
                </configuration>
              </execution>
            </executions>
          </plugin>
        </plugins>
      </build>
    </profile>
    <profile>
      <id>native</id>
      <activation>
        <activeByDefault>false</activeByDefault>
      </activation>
      <properties>
        <runningWithNative>true</runningWithNative>
      </properties>
      <build>
        <plugins>
          <plugin>
            <groupId>org.apache.hadoop</groupId>
            <artifactId>hadoop-maven-plugins</artifactId>
            <executions>
              <execution>
                <id>cmake-compile</id>
                <phase>compile</phase>
                <goals><goal>cmake-compile</goal></goals>
                <configuration>
                  <source>${basedir}/src</source>
                  <vars>
                    <GENERATED_JAVAH>${project.build.directory}/native/javah</GENERATED_JAVAH>
                    <JVM_ARCH_DATA_MODEL>${sun.arch.data.model}</JVM_ARCH_DATA_MODEL>
                    <REQUIRE_FUSE>${require.fuse}</REQUIRE_FUSE>
                    <REQUIRE_VALGRIND>${require.valgrind}</REQUIRE_VALGRIND>
                    <HADOOP_BUILD>1</HADOOP_BUILD>
                    <REQUIRE_LIBWEBHDFS>${require.libwebhdfs}</REQUIRE_LIBWEBHDFS>
                    <REQUIRE_OPENSSL>${require.openssl}</REQUIRE_OPENSSL>
                    <CUSTOM_OPENSSL_PREFIX>${openssl.prefix}</CUSTOM_OPENSSL_PREFIX>
                    <CUSTOM_OPENSSL_LIB>${openssl.lib}</CUSTOM_OPENSSL_LIB>
                    <CUSTOM_OPENSSL_INCLUDE>${openssl.include}</CUSTOM_OPENSSL_INCLUDE>
                  </vars>
                  <output>${project.build.directory}</output>
                </configuration>
              </execution>
            </executions>
          </plugin>
          <plugin>
            <groupId>org.apache.maven.plugins</groupId>
            <artifactId>maven-antrun-plugin</artifactId>
            <executions>
              <execution>
                <id>native_tests</id>
                <phase>test</phase>
                <goals><goal>run</goal></goals>
                <configuration>
                  <skip>${skipTests}</skip>
                  <target>
                    <property name="compile_classpath" refid="maven.compile.classpath"/>
                    <property name="test_classpath" refid="maven.test.classpath"/>
                    <exec executable="ctest" failonerror="true" dir="${project.build.directory}/">
                      <arg line="--output-on-failure"/>
                      <arg line="${native_ctest_args}"/>
                      <env key="LIBHDFS_OPTS" value="${env.LIBHDFS_OPTS} -Xcheck:jni"/>
                      <env key="CLASSPATH" value="${test_classpath}:${compile_classpath}"/>
                      <!-- Make sure libhadoop.so is on LD_LIBRARY_PATH. -->
                      <env key="LD_LIBRARY_PATH" value="${env.LD_LIBRARY_PATH}:${project.build.directory}/native/target/usr/local/lib:${hadoop.common.build.dir}/native/target/usr/local/lib"/>
                      <env key="DYLD_LIBRARY_PATH" value="${env.DYLD_LIBRARY_PATH}:${project.build.directory}/native/target/usr/local/lib:${hadoop.common.build.dir}/native/target/usr/local/lib"/>
                    </exec>
                  </target>
                </configuration>
              </execution>
            </executions>
          </plugin>
        </plugins>
      </build>
    </profile>
    <profile>
      <id>native-clang</id>
      <activation>
        <activeByDefault>false</activeByDefault>
      </activation>
      <properties>
        <runningWithNative>true</runningWithNative>
      </properties>
      <build>
        <plugins>
          <plugin>
            <groupId>org.apache.hadoop</groupId>
            <artifactId>hadoop-maven-plugins</artifactId>
            <executions>
              <execution>
                <id>cmake-compile-clang</id>
                <phase>compile</phase>
                <goals><goal>cmake-compile</goal></goals>
                <configuration>
                  <source>${basedir}/src</source>
                  <vars>
                    <CMAKE_C_COMPILER>clang</CMAKE_C_COMPILER>
                    <CMAKE_CXX_COMPILER>clang++</CMAKE_CXX_COMPILER>
                    <GENERATED_JAVAH>${project.build.directory}/native/javah</GENERATED_JAVAH>
                    <JVM_ARCH_DATA_MODEL>${sun.arch.data.model}</JVM_ARCH_DATA_MODEL>
                    <REQUIRE_FUSE>${require.fuse}</REQUIRE_FUSE>
                    <REQUIRE_VALGRIND>${require.valgrind}</REQUIRE_VALGRIND>
                    <HADOOP_BUILD>1</HADOOP_BUILD>
                    <REQUIRE_LIBWEBHDFS>${require.libwebhdfs}</REQUIRE_LIBWEBHDFS>
                    <REQUIRE_OPENSSL>${require.openssl}</REQUIRE_OPENSSL>
                    <CUSTOM_OPENSSL_PREFIX>${openssl.prefix}</CUSTOM_OPENSSL_PREFIX>
                    <CUSTOM_OPENSSL_LIB>${openssl.lib}</CUSTOM_OPENSSL_LIB>
                    <CUSTOM_OPENSSL_INCLUDE>${openssl.include}</CUSTOM_OPENSSL_INCLUDE>
                  </vars>
                  <output>${project.build.directory}/clang</output>
                </configuration>
              </execution>
            </executions>
          </plugin>
          <plugin>
            <groupId>org.apache.maven.plugins</groupId>
            <artifactId>maven-antrun-plugin</artifactId>
            <executions>
              <execution>
                <id>native_tests_clang</id>
                <phase>test</phase>
                <goals><goal>run</goal></goals>
                <configuration>
                  <skip>${skipTests}</skip>
                  <target>
                    <property name="compile_classpath" refid="maven.compile.classpath"/>
                    <property name="test_classpath" refid="maven.test.classpath"/>
                    <exec executable="ctest" failonerror="true" dir="${project.build.directory}/clang">
                      <arg line="--output-on-failure"/>
                      <arg line="${native_ctest_args}"/>
                      <env key="CLASSPATH" value="${test_classpath}:${compile_classpath}"/>
                      <!-- Make sure libhadoop.so is on LD_LIBRARY_PATH. -->
                      <env key="LD_LIBRARY_PATH" value="${env.LD_LIBRARY_PATH}:${project.build.directory}/clang/target/usr/local/lib:${hadoop.common.build.dir}/native/target/usr/local/lib"/>
                      <env key="DYLD_LIBRARY_PATH" value="${env.DYLD_LIBRARY_PATH}:${project.build.directory}/clang/target/usr/local/lib:${hadoop.common.build.dir}/native/target/usr/local/lib"/>
                    </exec>
                  </target>
                </configuration>
              </execution>
            </executions>
          </plugin>
        </plugins>
      </build>
    </profile>
  </profiles>
</project><|MERGE_RESOLUTION|>--- conflicted
+++ resolved
@@ -20,19 +20,11 @@
   <parent>
     <groupId>org.apache.hadoop</groupId>
     <artifactId>hadoop-project-dist</artifactId>
-<<<<<<< HEAD
-    <version>3.1.1</version>
-    <relativePath>../../hadoop-project-dist</relativePath>
-  </parent>
-  <artifactId>hadoop-hdfs-native-client</artifactId>
-  <version>3.1.1</version>
-=======
     <version>3.3.0</version>
     <relativePath>../../hadoop-project-dist</relativePath>
   </parent>
   <artifactId>hadoop-hdfs-native-client</artifactId>
   <version>3.3.0</version>
->>>>>>> aa96f187
   <description>Apache Hadoop HDFS Native Client</description>
   <name>Apache Hadoop HDFS Native Client</name>
   <packaging>jar</packaging>
@@ -155,12 +147,8 @@
                     <mkdir dir="${project.build.directory}/native"/>
                     <exec executable="cmake" dir="${project.build.directory}/native"
                           failonerror="true">
-<<<<<<< HEAD
-                      <arg line="${basedir}/src/ -DGENERATED_JAVAH=${project.build.directory}/native/javah -DJVM_ARCH_DATA_MODEL=${sun.arch.data.model} -DREQUIRE_FUSE=${require.fuse} -A '${env.PLATFORM}'"/>
-=======
                       <arg line="${basedir}/src/ -DGENERATED_JAVAH=${project.build.directory}/native/javah -DJVM_ARCH_DATA_MODEL=${sun.arch.data.model} -DHADOOP_BUILD=1 -DREQUIRE_FUSE=${require.fuse} -DREQUIRE_VALGRIND=${require.valgrind} -A '${env.PLATFORM}'"/>
                       <arg line="${native_cmake_args}"/>
->>>>>>> aa96f187
                     </exec>
                     <exec executable="msbuild" dir="${project.build.directory}/native"
                           failonerror="true">
