<?xml version="1.0" encoding="UTF-8"?>
<!--
  Licensed under the Apache License, Version 2.0 (the "License");
  you may not use this file except in compliance with the License.
  You may obtain a copy of the License at

    http://www.apache.org/licenses/LICENSE-2.0

  Unless required by applicable law or agreed to in writing, software
  distributed under the License is distributed on an "AS IS" BASIS,
  WITHOUT WARRANTIES OR CONDITIONS OF ANY KIND, either express or implied.
  See the License for the specific language governing permissions and
  limitations under the License. See accompanying LICENSE file.
-->
<project xmlns="http://maven.apache.org/POM/4.0.0"
xmlns:xsi="http://www.w3.org/2001/XMLSchema-instance"
xsi:schemaLocation="http://maven.apache.org/POM/4.0.0
https://maven.apache.org/xsd/maven-4.0.0.xsd">
  <modelVersion>4.0.0</modelVersion>
  <parent>
    <groupId>org.apache.hadoop</groupId>
    <artifactId>hadoop-project-dist</artifactId>
<<<<<<< HEAD
    <version>3.1.1</version>
    <relativePath>../../hadoop-project-dist</relativePath>
  </parent>
  <artifactId>hadoop-hdfs</artifactId>
  <version>3.1.1</version>
=======
    <version>3.3.0</version>
    <relativePath>../../hadoop-project-dist</relativePath>
  </parent>
  <artifactId>hadoop-hdfs</artifactId>
  <version>3.3.0</version>
>>>>>>> aa96f187
  <description>Apache Hadoop HDFS</description>
  <name>Apache Hadoop HDFS</name>
  <packaging>jar</packaging>

  <properties>
    <hadoop.component>hdfs</hadoop.component>
    <is.hadoop.component>true</is.hadoop.component>
  </properties>

  <dependencies>
    <dependency>
      <groupId>org.apache.hadoop</groupId>
      <artifactId>hadoop-annotations</artifactId>
      <scope>provided</scope>
    </dependency>
    <dependency>
      <groupId>org.apache.hadoop</groupId>
      <artifactId>hadoop-auth</artifactId>
      <scope>provided</scope>
    </dependency>
    <dependency>
      <groupId>org.apache.hadoop</groupId>
      <artifactId>hadoop-common</artifactId>
      <scope>provided</scope>
    </dependency>
    <dependency>
      <groupId>org.apache.hadoop</groupId>
      <artifactId>hadoop-common</artifactId>
      <scope>test</scope>
      <type>test-jar</type>
    </dependency>
    <dependency>
      <groupId>org.apache.hadoop</groupId>
      <artifactId>hadoop-hdfs-client</artifactId>
      <scope>provided</scope>
    </dependency>
    <dependency>
      <groupId>org.apache.zookeeper</groupId>
      <artifactId>zookeeper</artifactId>
      <type>test-jar</type>
      <scope>test</scope>
    </dependency>
    <dependency>
      <groupId>com.google.guava</groupId>
      <artifactId>guava</artifactId>
      <scope>compile</scope>
    </dependency>
    <dependency>
      <groupId>org.eclipse.jetty</groupId>
      <artifactId>jetty-server</artifactId>
      <scope>compile</scope>
    </dependency>
    <dependency>
      <groupId>org.eclipse.jetty</groupId>
      <artifactId>jetty-util</artifactId>
      <scope>compile</scope>
    </dependency>
    <dependency>
      <groupId>org.eclipse.jetty</groupId>
      <artifactId>jetty-util-ajax</artifactId>
      <scope>compile</scope>
    </dependency>
    <dependency>
      <groupId>com.sun.jersey</groupId>
      <artifactId>jersey-core</artifactId>
      <scope>compile</scope>
    </dependency>
    <dependency>
      <groupId>com.sun.jersey</groupId>
      <artifactId>jersey-server</artifactId>
      <scope>compile</scope>
    </dependency>
    <dependency>
      <groupId>commons-cli</groupId>
      <artifactId>commons-cli</artifactId>
      <scope>compile</scope>
    </dependency>
    <dependency>
      <groupId>commons-codec</groupId>
      <artifactId>commons-codec</artifactId>
      <scope>compile</scope>
    </dependency>
    <dependency>
      <groupId>commons-io</groupId>
      <artifactId>commons-io</artifactId>
      <scope>compile</scope>
    </dependency>
    <dependency>
      <groupId>commons-logging</groupId>
      <artifactId>commons-logging</artifactId>
      <scope>compile</scope>
    </dependency>
    <dependency>
      <groupId>commons-daemon</groupId>
      <artifactId>commons-daemon</artifactId>
      <scope>compile</scope>
    </dependency>
    <dependency>
      <groupId>log4j</groupId>
      <artifactId>log4j</artifactId>
      <scope>compile</scope>
    </dependency>
    <dependency>
      <groupId>com.google.protobuf</groupId>
      <artifactId>protobuf-java</artifactId>
      <scope>compile</scope>
    </dependency>
    <dependency>
      <groupId>javax.servlet</groupId>
      <artifactId>javax.servlet-api</artifactId>
      <scope>compile</scope>
    </dependency>
    <dependency>
      <groupId>com.google.code.findbugs</groupId>
      <artifactId>findbugs</artifactId>
      <version>3.0.1</version>
      <scope>provided</scope>
      <exclusions>
        <exclusion>
          <groupId>xml-apis</groupId>
          <artifactId>xml-apis</artifactId>
        </exclusion>
      </exclusions>
    </dependency>

    <dependency>
      <groupId>junit</groupId>
      <artifactId>junit</artifactId>
      <scope>test</scope>
    </dependency>
    <dependency>
      <groupId>org.apache.hadoop</groupId>
      <artifactId>hadoop-minikdc</artifactId>
      <scope>test</scope>
    </dependency>
    <dependency>
      <groupId>org.mockito</groupId>
      <artifactId>mockito-core</artifactId>
      <scope>test</scope>
    </dependency>
    <dependency>
      <groupId>org.slf4j</groupId>
      <artifactId>slf4j-log4j12</artifactId>
      <scope>provided</scope>
    </dependency>
    <dependency>
      <groupId>io.netty</groupId>
      <artifactId>netty</artifactId>
      <scope>compile</scope>
    </dependency>
    <dependency>
      <groupId>io.netty</groupId>
      <artifactId>netty-all</artifactId>
      <scope>compile</scope>
    </dependency>
    <dependency>
      <groupId>org.apache.htrace</groupId>
      <artifactId>htrace-core4</artifactId>
    </dependency>
    <dependency>
      <groupId>org.apache.hadoop</groupId>
      <artifactId>hadoop-kms</artifactId>
      <scope>test</scope>
    </dependency>
    <dependency>
      <groupId>org.apache.hadoop</groupId>
      <artifactId>hadoop-kms</artifactId>
      <type>test-jar</type>
      <scope>test</scope>
    </dependency>
    <dependency>
      <groupId>${leveldbjni.group}</groupId>
      <artifactId>leveldbjni-all</artifactId>
    </dependency>
    <!-- 'mvn dependency:analyze' fails to detect use of this dependency -->
    <dependency>
      <groupId>org.bouncycastle</groupId>
      <artifactId>bcprov-jdk15on</artifactId>
      <scope>test</scope>
    </dependency>
    <dependency>
      <groupId>com.fasterxml.jackson.core</groupId>
      <artifactId>jackson-databind</artifactId>
    </dependency>
    <dependency>
      <groupId>org.apache.curator</groupId>
      <artifactId>curator-test</artifactId>
      <scope>test</scope>
    </dependency>
    <dependency>
        <groupId>org.assertj</groupId>
        <artifactId>assertj-core</artifactId>
        <scope>test</scope>
    </dependency>
  </dependencies>

  <build>
    <plugins>
      <plugin>
        <groupId>org.apache.maven.plugins</groupId>
        <artifactId>maven-surefire-plugin</artifactId>
        <configuration>
          <systemPropertyVariables>
            <runningWithNative>${runningWithNative}</runningWithNative>
          </systemPropertyVariables>
          <properties>
            <property>
              <name>listener</name>
              <value>org.apache.hadoop.test.TimedOutTestsListener</value>
            </property>
          </properties>
        </configuration>
      </plugin>
      <plugin>
        <groupId>org.apache.maven.plugins</groupId>
        <artifactId>maven-antrun-plugin</artifactId>
        <configuration>
          <skipTests>false</skipTests>
        </configuration>
        <executions>
          <execution>
            <id>create-web-xmls</id>
            <phase>compile</phase>
            <goals>
              <goal>run</goal>
            </goals>
            <configuration>
              <target>
                <copy file="${basedir}/src/main/webapps/proto-web.xml"
                      tofile="${project.build.directory}/webapps/hdfs/WEB-INF/web.xml"
                      filtering="true"/>
                <copy file="${basedir}/src/main/webapps/proto-web.xml"
                      tofile="${project.build.directory}/webapps/secondary/WEB-INF/web.xml"
                      filtering="true"/>
                <copy file="${basedir}/src/main/webapps/proto-web.xml"
                      tofile="${project.build.directory}/webapps/datanode/WEB-INF/web.xml"
                      filtering="true"/>
                <copy file="${basedir}/src/main/webapps/proto-web.xml"
                      tofile="${project.build.directory}/webapps/journal/WEB-INF/web.xml"
                      filtering="true"/>
                <copy file="${basedir}/src/main/webapps/proto-web.xml"
                      tofile="${project.build.directory}/webapps/nfs3/WEB-INF/web.xml"
                      filtering="true"/>
                <copy toDir="${project.build.directory}/webapps">
                  <fileset dir="${basedir}/src/main/webapps">
                    <exclude name="**/proto-web.xml"/>
                  </fileset>
                </copy>
                <replace dir="${project.build.directory}/webapps" value="${release-year}">
                  <include name="**/*.html"/>
                  <replacetoken>{release-year-token}</replacetoken>
                </replace>
              </target>
            </configuration>
          </execution>
          <execution>
            <id>create-log-dir</id>
            <phase>process-test-resources</phase>
            <goals>
              <goal>run</goal>
            </goals>
            <configuration>
              <target>
                <delete dir="${test.build.data}"/>
                <mkdir dir="${test.build.data}"/>
                <mkdir dir="${hadoop.log.dir}"/>

                <copy todir="${project.build.directory}/test-classes/webapps">
                  <fileset dir="${project.build.directory}/webapps">
                    <exclude name="proto-*-web.xml"/>
                    <exclude name="**/proto-web.xml"/>
                  </fileset>
                </copy>
              </target>
            </configuration>
          </execution>
          <execution>
            <phase>pre-site</phase>
            <goals>
              <goal>run</goal>
            </goals>
            <configuration>
              <tasks>
                <copy file="src/main/resources/hdfs-default.xml" todir="src/site/resources"/>
                <copy file="src/main/xsl/configuration.xsl" todir="src/site/resources"/>
              </tasks>
            </configuration>
          </execution>
        </executions>
      </plugin>
      <plugin>
        <groupId>org.xolstice.maven.plugins</groupId>
        <artifactId>protobuf-maven-plugin</artifactId>
        <executions>
          <execution>
            <id>src-compile-protoc</id>
            <configuration>
              <skip>false</skip>
              <additionalProtoPathElements>
                <additionalProtoPathElement>
                  ${basedir}/../../hadoop-common-project/hadoop-common/src/main/proto
                </additionalProtoPathElement>
                <additionalProtoPathElement>
                  ${basedir}/../hadoop-hdfs-client/src/main/proto
                </additionalProtoPathElement>
              </additionalProtoPathElements>
            </configuration>
          </execution>
        </executions>
      </plugin>
      <plugin>
        <groupId>com.google.code.maven-replacer-plugin</groupId>
        <artifactId>replacer</artifactId>
        <executions>
          <execution>
            <id>replace-generated-sources</id>
            <configuration>
<<<<<<< HEAD
              <protocVersion>${protobuf.version}</protocVersion>
              <protocCommand>${protoc.path}</protocCommand>
              <imports>
                <param>${basedir}/../../hadoop-common-project/hadoop-common/src/main/proto</param>
                <param>${basedir}/../hadoop-hdfs-client/src/main/proto</param>
                <param>${basedir}/src/main/proto</param>
              </imports>
              <source>
                <directory>${basedir}/src/main/proto</directory>
                <includes>
                  <include>HdfsServer.proto</include>
                  <include>DatanodeProtocol.proto</include>
                  <include>DatanodeLifelineProtocol.proto</include>
                  <include>HAZKInfo.proto</include>
                  <include>InterDatanodeProtocol.proto</include>
                  <include>JournalProtocol.proto</include>
                  <include>NamenodeProtocol.proto</include>
                  <include>QJournalProtocol.proto</include>
                  <include>editlog.proto</include>
                  <include>fsimage.proto</include>
                  <include>AliasMapProtocol.proto</include>
                  <include>InterQJournalProtocol.proto</include>
                </includes>
              </source>
=======
              <skip>false</skip>
>>>>>>> aa96f187
            </configuration>
          </execution>
          <execution>
            <id>replace-sources</id>
            <configuration>
              <skip>false</skip>
              <excludes>
                <exclude>**/DFSUtil.java</exclude>
              </excludes>
            </configuration>
          </execution>
          <execution>
            <id>replace-test-sources</id>
            <configuration>
              <skip>false</skip>
            </configuration>
          </execution>
        </executions>
      </plugin>
      <plugin>
        <groupId>org.apache.hadoop</groupId>
        <artifactId>hadoop-maven-plugins</artifactId>
        <executions>
          <execution>
            <id>resource-gz</id>
            <phase>generate-resources</phase>
            <goals>
              <goal>resource-gz</goal>
            </goals>
            <configuration>
              <inputDirectory>${basedir}/src/main/webapps/static</inputDirectory>
              <outputDirectory>${basedir}/target/webapps/static</outputDirectory>
              <extensions>js,css</extensions>
            </configuration>
          </execution>
        </executions>
      </plugin>
      <plugin>
        <groupId>org.apache.maven.plugins</groupId>
        <artifactId>maven-javadoc-plugin</artifactId>
        <configuration>
          <excludePackageNames>org.apache.hadoop.hdfs.protocol.proto</excludePackageNames>
        </configuration>
      </plugin>
      <plugin>
        <groupId>org.apache.rat</groupId>
        <artifactId>apache-rat-plugin</artifactId>
        <configuration>
          <excludes>
            <exclude>.gitattributes</exclude>
            <exclude>.idea/**</exclude>
            <exclude>src/main/conf/*</exclude>
            <exclude>dev-support/findbugsExcludeFile.xml</exclude>
            <exclude>dev-support/checkstyle*</exclude>
            <exclude>dev-support/jdiff/**</exclude>
            <exclude>dev-support/*tests</exclude>
            <exclude>src/test/empty-file</exclude>
            <exclude>src/test/all-tests</exclude>
            <exclude>src/test/resources/*.tgz</exclude>
            <exclude>src/test/resources/data*</exclude>
            <exclude>**/*.json</exclude>
            <exclude>src/test/resources/editsStored*</exclude>
            <exclude>src/test/resources/empty-file</exclude>
            <exclude>src/main/webapps/datanode/robots.txt</exclude>
            <exclude>src/main/webapps/hdfs/robots.txt</exclude>
            <exclude>src/main/webapps/journal/robots.txt</exclude>
            <exclude>src/main/webapps/secondary/robots.txt</exclude>
            <exclude>src/contrib/**</exclude>
            <exclude>src/site/resources/images/*</exclude>
<<<<<<< HEAD
            <exclude>src/main/webapps/static/bootstrap-3.3.7/**</exclude>
            <exclude>src/main/webapps/static/moment.min.js</exclude>
            <exclude>src/main/webapps/static/dust-full-2.0.0.min.js</exclude>
            <exclude>src/main/webapps/static/dust-helpers-1.1.1.min.js</exclude>
            <exclude>src/main/webapps/static/jquery-3.3.1.min.js</exclude>
=======
            <exclude>src/main/webapps/static/bootstrap-3.4.1/**</exclude>
            <exclude>src/main/webapps/static/moment.min.js</exclude>
            <exclude>src/main/webapps/static/dust-full-2.0.0.min.js</exclude>
            <exclude>src/main/webapps/static/dust-helpers-1.1.1.min.js</exclude>
            <exclude>src/main/webapps/static/jquery-3.4.1.min.js</exclude>
>>>>>>> aa96f187
            <exclude>src/main/webapps/static/jquery.dataTables.min.js</exclude>
            <exclude>src/main/webapps/static/json-bignum.js</exclude>
            <exclude>src/main/webapps/static/dataTables.bootstrap.css</exclude>
            <exclude>src/main/webapps/static/dataTables.bootstrap.js</exclude>
            <exclude>src/main/webapps/static/d3-v4.1.1.min.js</exclude>
            <exclude>src/test/resources/diskBalancer/data-cluster-3node-3disk.json</exclude>
          </excludes>
        </configuration>
      </plugin>
      <plugin>
        <artifactId>maven-clean-plugin</artifactId>
        <configuration>
          <filesets>
            <fileset>
              <directory>src/site/resources</directory>
              <includes>
                <include>configuration.xsl</include>
                <include>hdfs-default.xml</include>
              </includes>
              <followSymlinks>false</followSymlinks>
            </fileset>
          </filesets>
        </configuration>
      </plugin>
    </plugins>
  </build>

  <profiles>
    <profile>
      <id>parallel-tests</id>
      <build>
        <plugins>
          <plugin>
            <groupId>org.apache.hadoop</groupId>
            <artifactId>hadoop-maven-plugins</artifactId>
            <executions>
              <execution>
                <id>parallel-tests-createdir</id>
                <goals>
                  <goal>parallel-tests-createdir</goal>
                </goals>
              </execution>
            </executions>
          </plugin>
          <plugin>
            <groupId>org.apache.maven.plugins</groupId>
            <artifactId>maven-surefire-plugin</artifactId>
            <configuration>
              <testFailureIgnore>${ignoreTestFailure}</testFailureIgnore>
              <forkCount>${testsThreadCount}</forkCount>
              <reuseForks>false</reuseForks>
              <argLine>${maven-surefire-plugin.argLine} -DminiClusterDedicatedDirs=true</argLine>
              <systemPropertyVariables>
                <testsThreadCount>${testsThreadCount}</testsThreadCount>
                <test.build.data>${test.build.data}/${surefire.forkNumber}</test.build.data>
                <test.build.dir>${test.build.dir}/${surefire.forkNumber}</test.build.dir>
                <hadoop.tmp.dir>${hadoop.tmp.dir}/${surefire.forkNumber}</hadoop.tmp.dir>

                <!-- This is intentionally the same directory for all JUnit -->
                <!-- forks, for use in the very rare situation that -->
                <!-- concurrent tests need to coordinate, such as using lock -->
                <!-- files. -->
                <test.build.shared.data>${test.build.data}</test.build.shared.data>

                <!-- Due to a Maven quirk, setting this to just -->
                <!-- surefire.forkNumber won't do the parameter substitution. -->
                <!-- Putting a prefix in front of it like "fork-" makes it -->
                <!-- work. -->
                <test.unique.fork.id>fork-${surefire.forkNumber}</test.unique.fork.id>
              </systemPropertyVariables>
            </configuration>
          </plugin>
        </plugins>
      </build>
    </profile>

    <!-- profile to test shell code -->
    <profile>
      <id>shelltest</id>
      <activation>
        <property>
          <name>!skipTests</name>
        </property>
      </activation>
      <build>
        <plugins>
          <plugin>
            <artifactId>maven-antrun-plugin</artifactId>
            <executions>
                <execution>
                    <id>hdfs-test-bats-driver</id>
                    <phase>test</phase>
                    <goals>
                        <goal>run</goal>
                    </goals>
                    <configuration>
                      <target>
                          <exec dir="src/test/scripts"
                           executable="bash"
                           failonerror="true">
                           <arg value="./run-bats.sh" />
                         </exec>
                      </target>
                    </configuration>
                </execution>
            </executions>
          </plugin>
        </plugins>
      </build>
    </profile>
    <profile>
      <id>java9</id>
      <activation>
        <jdk>[9,)</jdk>
      </activation>
      <build>
        <plugins>
          <plugin>
            <artifactId>maven-compiler-plugin</artifactId>
            <configuration>
              <testExcludes>
                <testExclude>org/apache/hadoop/hdfs/TestDFSClientFailover.java</testExclude>
              </testExcludes>
            </configuration>
          </plugin>
        </plugins>
      </build>
    </profile>
  </profiles>
</project><|MERGE_RESOLUTION|>--- conflicted
+++ resolved
@@ -20,19 +20,11 @@
   <parent>
     <groupId>org.apache.hadoop</groupId>
     <artifactId>hadoop-project-dist</artifactId>
-<<<<<<< HEAD
-    <version>3.1.1</version>
-    <relativePath>../../hadoop-project-dist</relativePath>
-  </parent>
-  <artifactId>hadoop-hdfs</artifactId>
-  <version>3.1.1</version>
-=======
     <version>3.3.0</version>
     <relativePath>../../hadoop-project-dist</relativePath>
   </parent>
   <artifactId>hadoop-hdfs</artifactId>
   <version>3.3.0</version>
->>>>>>> aa96f187
   <description>Apache Hadoop HDFS</description>
   <name>Apache Hadoop HDFS</name>
   <packaging>jar</packaging>
@@ -350,34 +342,7 @@
           <execution>
             <id>replace-generated-sources</id>
             <configuration>
-<<<<<<< HEAD
-              <protocVersion>${protobuf.version}</protocVersion>
-              <protocCommand>${protoc.path}</protocCommand>
-              <imports>
-                <param>${basedir}/../../hadoop-common-project/hadoop-common/src/main/proto</param>
-                <param>${basedir}/../hadoop-hdfs-client/src/main/proto</param>
-                <param>${basedir}/src/main/proto</param>
-              </imports>
-              <source>
-                <directory>${basedir}/src/main/proto</directory>
-                <includes>
-                  <include>HdfsServer.proto</include>
-                  <include>DatanodeProtocol.proto</include>
-                  <include>DatanodeLifelineProtocol.proto</include>
-                  <include>HAZKInfo.proto</include>
-                  <include>InterDatanodeProtocol.proto</include>
-                  <include>JournalProtocol.proto</include>
-                  <include>NamenodeProtocol.proto</include>
-                  <include>QJournalProtocol.proto</include>
-                  <include>editlog.proto</include>
-                  <include>fsimage.proto</include>
-                  <include>AliasMapProtocol.proto</include>
-                  <include>InterQJournalProtocol.proto</include>
-                </includes>
-              </source>
-=======
               <skip>false</skip>
->>>>>>> aa96f187
             </configuration>
           </execution>
           <execution>
@@ -447,19 +412,11 @@
             <exclude>src/main/webapps/secondary/robots.txt</exclude>
             <exclude>src/contrib/**</exclude>
             <exclude>src/site/resources/images/*</exclude>
-<<<<<<< HEAD
-            <exclude>src/main/webapps/static/bootstrap-3.3.7/**</exclude>
-            <exclude>src/main/webapps/static/moment.min.js</exclude>
-            <exclude>src/main/webapps/static/dust-full-2.0.0.min.js</exclude>
-            <exclude>src/main/webapps/static/dust-helpers-1.1.1.min.js</exclude>
-            <exclude>src/main/webapps/static/jquery-3.3.1.min.js</exclude>
-=======
             <exclude>src/main/webapps/static/bootstrap-3.4.1/**</exclude>
             <exclude>src/main/webapps/static/moment.min.js</exclude>
             <exclude>src/main/webapps/static/dust-full-2.0.0.min.js</exclude>
             <exclude>src/main/webapps/static/dust-helpers-1.1.1.min.js</exclude>
             <exclude>src/main/webapps/static/jquery-3.4.1.min.js</exclude>
->>>>>>> aa96f187
             <exclude>src/main/webapps/static/jquery.dataTables.min.js</exclude>
             <exclude>src/main/webapps/static/json-bignum.js</exclude>
             <exclude>src/main/webapps/static/dataTables.bootstrap.css</exclude>
