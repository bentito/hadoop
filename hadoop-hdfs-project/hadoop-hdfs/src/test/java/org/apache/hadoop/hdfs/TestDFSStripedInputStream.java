--- conflicted
+++ resolved
@@ -59,11 +59,7 @@
 import static org.junit.Assert.assertNull;
 import static org.junit.Assert.assertTrue;
 import static org.junit.Assert.fail;
-<<<<<<< HEAD
-import static org.mockito.Matchers.anyLong;
-=======
 import static org.mockito.ArgumentMatchers.anyLong;
->>>>>>> aa96f187
 import static org.mockito.Mockito.doThrow;
 import static org.mockito.Mockito.spy;
 
@@ -568,8 +564,6 @@
     }
   }
 
-<<<<<<< HEAD
-=======
   @Test
   public void testReadWhenLastIncompleteCellComeInToDecodeAlignedStripe()
       throws IOException {
@@ -614,7 +608,6 @@
     }
   }
 
->>>>>>> aa96f187
   /**
    * Empties the pool for the specified buffer type, for the current ecPolicy.
    * <p>
@@ -634,8 +627,6 @@
       }
     }
   }
-<<<<<<< HEAD
-=======
 
   @Test
   public void testUnbuffer() throws Exception {
@@ -673,5 +664,4 @@
       assertNull(in.parityBuf);
       in.close();
   }
->>>>>>> aa96f187
 }