--- conflicted
+++ resolved
@@ -17,10 +17,7 @@
  */
 package org.apache.hadoop.hdfs.server.datanode;
 
-<<<<<<< HEAD
-=======
 import static org.apache.hadoop.hdfs.protocol.Block.BLOCK_FILE_PREFIX;
->>>>>>> aa96f187
 import static org.apache.hadoop.util.Shell.getMemlockLimit;
 import static org.hamcrest.MatcherAssert.assertThat;
 import static org.hamcrest.core.Is.is;
@@ -111,11 +108,7 @@
     CONF.setInt(DFSConfigKeys.DFS_BYTES_PER_CHECKSUM_KEY, 1);
     CONF.setLong(DFSConfigKeys.DFS_HEARTBEAT_INTERVAL_KEY, 1L);
     CONF.setLong(DFSConfigKeys.DFS_DATANODE_MAX_LOCKED_MEMORY_KEY,
-<<<<<<< HEAD
-                 getMemlockLimit(Long.MAX_VALUE));
-=======
         getMemlockLimit(Long.MAX_VALUE));
->>>>>>> aa96f187
   }
 
   @Before
