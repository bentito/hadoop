--- conflicted
+++ resolved
@@ -94,12 +94,8 @@
 
   private static final String NAME_DIR = MiniDFSCluster.getBaseDirectory() + "name-0-1";
 
-<<<<<<< HEAD
-  private static final Log LOG = LogFactory.getLog(TestEditLogRace.class);
-=======
   private static final Logger LOG =
       LoggerFactory.getLogger(TestEditLogRace.class);
->>>>>>> aa96f187
 
   // This test creates NUM_THREADS threads and each thread continuously writes
   // transactions
