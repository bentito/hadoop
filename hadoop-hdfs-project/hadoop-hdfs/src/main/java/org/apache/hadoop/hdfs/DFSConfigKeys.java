/**
 * Licensed to the Apache Software Foundation (ASF) under one
 * or more contributor license agreements.  See the NOTICE file
 * distributed with this work for additional information
 * regarding copyright ownership.  The ASF licenses this file
 * to you under the Apache License, Version 2.0 (the
 * "License"); you may not use this file except in compliance
 * with the License.  You may obtain a copy of the License at
 *
 *     http://www.apache.org/licenses/LICENSE-2.0
 *
 * Unless required by applicable law or agreed to in writing, software
 * distributed under the License is distributed on an "AS IS" BASIS,
 * WITHOUT WARRANTIES OR CONDITIONS OF ANY KIND, either express or implied.
 * See the License for the specific language governing permissions and
 * limitations under the License.
 */

package org.apache.hadoop.hdfs;

import org.apache.hadoop.classification.InterfaceAudience;
import org.apache.hadoop.fs.CommonConfigurationKeys;
import org.apache.hadoop.hdfs.client.HdfsClientConfigKeys;
import org.apache.hadoop.hdfs.net.DFSNetworkTopology;
import org.apache.hadoop.hdfs.protocol.HdfsConstants;
import org.apache.hadoop.hdfs.protocol.HdfsConstants.StoragePolicySatisfierMode;
import org.apache.hadoop.hdfs.server.blockmanagement.BlockPlacementPolicyDefault;
import org.apache.hadoop.hdfs.server.blockmanagement.BlockPlacementPolicyRackFaultTolerant;
import org.apache.hadoop.hdfs.server.datanode.fsdataset.impl.RamDiskReplicaLruTracker;
import org.apache.hadoop.hdfs.server.datanode.fsdataset.impl.ReservedSpaceCalculator;
<<<<<<< HEAD
=======
import org.apache.hadoop.hdfs.web.URLConnectionFactory;
>>>>>>> aa96f187
import org.apache.hadoop.http.HttpConfig;

import java.util.concurrent.TimeUnit;

/** 
 * This class contains constants for configuration keys and default values
 * used in hdfs.
 */
@InterfaceAudience.Private
public class DFSConfigKeys extends CommonConfigurationKeys {
  public static final String  DFS_BLOCK_SIZE_KEY =
      HdfsClientConfigKeys.DFS_BLOCK_SIZE_KEY;
  public static final long    DFS_BLOCK_SIZE_DEFAULT =
      HdfsClientConfigKeys.DFS_BLOCK_SIZE_DEFAULT;
  public static final String  DFS_REPLICATION_KEY =
      HdfsClientConfigKeys.DFS_REPLICATION_KEY;
  public static final short   DFS_REPLICATION_DEFAULT =
      HdfsClientConfigKeys.DFS_REPLICATION_DEFAULT;

  public static final String  DFS_STREAM_BUFFER_SIZE_KEY = "dfs.stream-buffer-size";
  public static final int     DFS_STREAM_BUFFER_SIZE_DEFAULT = 4096;
  public static final String  DFS_BYTES_PER_CHECKSUM_KEY =
      HdfsClientConfigKeys.DFS_BYTES_PER_CHECKSUM_KEY;
  public static final int     DFS_BYTES_PER_CHECKSUM_DEFAULT =
      HdfsClientConfigKeys.DFS_BYTES_PER_CHECKSUM_DEFAULT;
  @Deprecated
  public static final String  DFS_USER_HOME_DIR_PREFIX_KEY =
      HdfsClientConfigKeys.DFS_USER_HOME_DIR_PREFIX_KEY;
  @Deprecated
  public static final String  DFS_USER_HOME_DIR_PREFIX_DEFAULT =
      HdfsClientConfigKeys.DFS_USER_HOME_DIR_PREFIX_DEFAULT;
  public static final String  DFS_CHECKSUM_TYPE_KEY = HdfsClientConfigKeys
      .DFS_CHECKSUM_TYPE_KEY;
  public static final String  DFS_CHECKSUM_TYPE_DEFAULT =
      HdfsClientConfigKeys.DFS_CHECKSUM_TYPE_DEFAULT;
  @Deprecated
  public static final String DFS_WEBHDFS_ACL_PERMISSION_PATTERN_KEY =
      HdfsClientConfigKeys.DFS_WEBHDFS_ACL_PERMISSION_PATTERN_KEY;
  @Deprecated
  public static final String DFS_WEBHDFS_ACL_PERMISSION_PATTERN_DEFAULT =
      HdfsClientConfigKeys.DFS_WEBHDFS_ACL_PERMISSION_PATTERN_DEFAULT;
  public static final String  DFS_WEBHDFS_NETTY_LOW_WATERMARK =
      "dfs.webhdfs.netty.low.watermark";
  public static final int  DFS_WEBHDFS_NETTY_LOW_WATERMARK_DEFAULT = 32768;
  public static final String  DFS_WEBHDFS_NETTY_HIGH_WATERMARK =
      "dfs.webhdfs.netty.high.watermark";
  public static final int  DFS_WEBHDFS_NETTY_HIGH_WATERMARK_DEFAULT = 65535;
  public static final String  DFS_WEBHDFS_UGI_EXPIRE_AFTER_ACCESS_KEY =
      "dfs.webhdfs.ugi.expire.after.access";
  public static final int     DFS_WEBHDFS_UGI_EXPIRE_AFTER_ACCESS_DEFAULT =
      10*60*1000; //10 minutes
  public static final String DFS_WEBHDFS_USE_IPC_CALLQ =
      "dfs.webhdfs.use.ipc.callq";
  public static final boolean DFS_WEBHDFS_USE_IPC_CALLQ_DEFAULT = true;

  // HA related configuration
  public static final String  DFS_DATANODE_RESTART_REPLICA_EXPIRY_KEY = "dfs.datanode.restart.replica.expiration";
  public static final long    DFS_DATANODE_RESTART_REPLICA_EXPIRY_DEFAULT = 50;
  public static final String  DFS_NAMENODE_BACKUP_ADDRESS_KEY =
      HdfsClientConfigKeys.DeprecatedKeys.DFS_NAMENODE_BACKUP_ADDRESS_KEY;
  public static final String  DFS_NAMENODE_BACKUP_ADDRESS_DEFAULT = "localhost:50100";
  public static final String  DFS_NAMENODE_BACKUP_HTTP_ADDRESS_KEY =
      HdfsClientConfigKeys.DeprecatedKeys.DFS_NAMENODE_BACKUP_HTTP_ADDRESS_KEY;
  public static final String  DFS_NAMENODE_BACKUP_HTTP_ADDRESS_DEFAULT = "0.0.0.0:50105";
  public static final String  DFS_NAMENODE_BACKUP_SERVICE_RPC_ADDRESS_KEY = "dfs.namenode.backup.dnrpc-address";
  public static final String DFS_PROVIDED_ALIASMAP_INMEMORY_RPC_ADDRESS =
      HdfsClientConfigKeys.DFS_PROVIDED_ALIASMAP_INMEMORY_RPC_ADDRESS;
  public static final String DFS_PROVIDED_ALIASMAP_INMEMORY_RPC_ADDRESS_DEFAULT = "0.0.0.0:50200";
  public static final String DFS_PROVIDED_ALIASMAP_INMEMORY_RPC_BIND_HOST = "dfs.provided.aliasmap.inmemory.rpc.bind-host";

  public static final String DFS_PROVIDED_ALIASMAP_INMEMORY_LEVELDB_DIR = "dfs.provided.aliasmap.inmemory.leveldb.dir";
  public static final String DFS_PROVIDED_ALIASMAP_INMEMORY_BATCH_SIZE = "dfs.provided.aliasmap.inmemory.batch-size";
  public static final int DFS_PROVIDED_ALIASMAP_INMEMORY_BATCH_SIZE_DEFAULT = 500;
  public static final String DFS_PROVIDED_ALIASMAP_INMEMORY_ENABLED = "dfs.provided.aliasmap.inmemory.enabled";
  public static final boolean DFS_PROVIDED_ALIASMAP_INMEMORY_ENABLED_DEFAULT = false;
  public static final String DFS_PROVIDED_ALIASMAP_INMEMORY_SERVER_LOG = "dfs.provided.aliasmap.inmemory.server.log";
  public static final boolean DFS_PROVIDED_ALIASMAP_INMEMORY_SERVER_LOG_DEFAULT = false;

  public static final String  DFS_DATANODE_BALANCE_BANDWIDTHPERSEC_KEY =
      HdfsClientConfigKeys.DeprecatedKeys.DFS_DATANODE_BALANCE_BANDWIDTHPERSEC_KEY;
  public static final long    DFS_DATANODE_BALANCE_BANDWIDTHPERSEC_DEFAULT =
      100 * 1024*1024;
  public static final String  DFS_DATANODE_BALANCE_MAX_NUM_CONCURRENT_MOVES_KEY
      = "dfs.datanode.balance.max.concurrent.moves";
  public static final int
      DFS_DATANODE_BALANCE_MAX_NUM_CONCURRENT_MOVES_DEFAULT = 100;
  public static final String DFS_DATANODE_DATA_TRANSFER_BANDWIDTHPERSEC_KEY =
      "dfs.datanode.data.transfer.bandwidthPerSec";
  public static final long DFS_DATANODE_DATA_TRANSFER_BANDWIDTHPERSEC_DEFAULT =
      0; // A value of zero indicates no limit
  public static final String DFS_DATANODE_DATA_WRITE_BANDWIDTHPERSEC_KEY =
      "dfs.datanode.data.write.bandwidthPerSec";
  // A value of zero indicates no limit
  public static final long DFS_DATANODE_DATA_WRITE_BANDWIDTHPERSEC_DEFAULT = 0;
  @Deprecated
  public static final String  DFS_DATANODE_READAHEAD_BYTES_KEY =
      HdfsClientConfigKeys.DFS_DATANODE_READAHEAD_BYTES_KEY;
  @Deprecated
  public static final long    DFS_DATANODE_READAHEAD_BYTES_DEFAULT =
      HdfsClientConfigKeys.DFS_DATANODE_READAHEAD_BYTES_DEFAULT;
  public static final String  DFS_DATANODE_DROP_CACHE_BEHIND_WRITES_KEY = "dfs.datanode.drop.cache.behind.writes";
  public static final boolean DFS_DATANODE_DROP_CACHE_BEHIND_WRITES_DEFAULT = false;
  public static final String  DFS_DATANODE_SYNC_BEHIND_WRITES_KEY = "dfs.datanode.sync.behind.writes";
  public static final boolean DFS_DATANODE_SYNC_BEHIND_WRITES_DEFAULT = false;
  public static final String  DFS_DATANODE_SYNC_BEHIND_WRITES_IN_BACKGROUND_KEY = "dfs.datanode.sync.behind.writes.in.background";
  public static final boolean DFS_DATANODE_SYNC_BEHIND_WRITES_IN_BACKGROUND_DEFAULT = false;
  public static final String  DFS_DATANODE_DROP_CACHE_BEHIND_READS_KEY = "dfs.datanode.drop.cache.behind.reads";
  public static final boolean DFS_DATANODE_DROP_CACHE_BEHIND_READS_DEFAULT = false;
  public static final String  DFS_DATANODE_USE_DN_HOSTNAME = "dfs.datanode.use.datanode.hostname";
  public static final boolean DFS_DATANODE_USE_DN_HOSTNAME_DEFAULT = false;
  public static final String  DFS_DATANODE_MAX_LOCKED_MEMORY_KEY = "dfs.datanode.max.locked.memory";
  public static final long    DFS_DATANODE_MAX_LOCKED_MEMORY_DEFAULT = 0;
  public static final String  DFS_DATANODE_FSDATASETCACHE_MAX_THREADS_PER_VOLUME_KEY = "dfs.datanode.fsdatasetcache.max.threads.per.volume";
  public static final int     DFS_DATANODE_FSDATASETCACHE_MAX_THREADS_PER_VOLUME_DEFAULT = 4;
  public static final String  DFS_DATANODE_LAZY_WRITER_INTERVAL_SEC = "dfs.datanode.lazywriter.interval.sec";
  public static final int     DFS_DATANODE_LAZY_WRITER_INTERVAL_DEFAULT_SEC = 60;
  public static final String  DFS_DATANODE_RAM_DISK_REPLICA_TRACKER_KEY = "dfs.datanode.ram.disk.replica.tracker";
  public static final Class<RamDiskReplicaLruTracker>  DFS_DATANODE_RAM_DISK_REPLICA_TRACKER_DEFAULT = RamDiskReplicaLruTracker.class;
  public static final String  DFS_DATANODE_NETWORK_COUNTS_CACHE_MAX_SIZE_KEY = "dfs.datanode.network.counts.cache.max.size";
  public static final int     DFS_DATANODE_NETWORK_COUNTS_CACHE_MAX_SIZE_DEFAULT = Integer.MAX_VALUE;
  public static final String DFS_DATANODE_NON_LOCAL_LAZY_PERSIST =
      "dfs.datanode.non.local.lazy.persist";
  public static final boolean DFS_DATANODE_NON_LOCAL_LAZY_PERSIST_DEFAULT =
      false;
  public static final String DFS_DATANODE_FIXED_VOLUME_SIZE_KEY =
      "dfs.datanode.fixed.volume.size";
  public static final boolean DFS_DATANODE_FIXED_VOLUME_SIZE_DEFAULT = false;
  public static final String  DFS_DATANODE_REPLICA_CACHE_ROOT_DIR_KEY =
      "dfs.datanode.replica.cache.root.dir";
  public static final String DFS_DATANODE_REPLICA_CACHE_EXPIRY_TIME_KEY =
      "dfs.datanode.replica.cache.expiry.time";
  public static final long DFS_DATANODE_REPLICA_CACHE_EXPIRY_TIME_DEFAULT =
      300000;

  // This setting is for testing/internal use only.
  public static final String  DFS_DATANODE_DUPLICATE_REPLICA_DELETION = "dfs.datanode.duplicate.replica.deletion";
  public static final boolean DFS_DATANODE_DUPLICATE_REPLICA_DELETION_DEFAULT = true;

  public static final String DFS_DN_CACHED_DFSUSED_CHECK_INTERVAL_MS =
      "dfs.datanode.cached-dfsused.check.interval.ms";
  public static final long DFS_DN_CACHED_DFSUSED_CHECK_INTERVAL_DEFAULT_MS =
      600000;

  public static final String  DFS_NAMENODE_PATH_BASED_CACHE_BLOCK_MAP_ALLOCATION_PERCENT =
      "dfs.namenode.path.based.cache.block.map.allocation.percent";
  public static final float    DFS_NAMENODE_PATH_BASED_CACHE_BLOCK_MAP_ALLOCATION_PERCENT_DEFAULT = 0.25f;

  public static final int     DFS_NAMENODE_HTTP_PORT_DEFAULT =
      HdfsClientConfigKeys.DFS_NAMENODE_HTTP_PORT_DEFAULT;
  public static final String  DFS_NAMENODE_HTTP_ADDRESS_KEY =
      HdfsClientConfigKeys.DFS_NAMENODE_HTTP_ADDRESS_KEY;
  public static final String  DFS_NAMENODE_HTTP_ADDRESS_DEFAULT = "0.0.0.0:" + DFS_NAMENODE_HTTP_PORT_DEFAULT;
  public static final String  DFS_NAMENODE_HTTP_BIND_HOST_KEY = "dfs.namenode.http-bind-host";
  public static final String  DFS_NAMENODE_RPC_ADDRESS_KEY =
      HdfsClientConfigKeys.DFS_NAMENODE_RPC_ADDRESS_KEY;
  public static final String  DFS_NAMENODE_RPC_BIND_HOST_KEY = "dfs.namenode.rpc-bind-host";
  public static final String  DFS_NAMENODE_SERVICE_RPC_ADDRESS_KEY = "dfs.namenode.servicerpc-address";
  public static final String  DFS_NAMENODE_SERVICE_RPC_BIND_HOST_KEY = "dfs.namenode.servicerpc-bind-host";
  public static final String  DFS_NAMENODE_LIFELINE_RPC_ADDRESS_KEY =
      "dfs.namenode.lifeline.rpc-address";
  public static final String  DFS_NAMENODE_LIFELINE_RPC_BIND_HOST_KEY =
      "dfs.namenode.lifeline.rpc-bind-host";
  public static final String  DFS_NAMENODE_MAX_OBJECTS_KEY =
      HdfsClientConfigKeys.DeprecatedKeys.DFS_NAMENODE_MAX_OBJECTS_KEY;
  public static final long    DFS_NAMENODE_MAX_OBJECTS_DEFAULT = 0;
  public static final String  DFS_NAMENODE_SAFEMODE_EXTENSION_KEY =
      HdfsClientConfigKeys.DeprecatedKeys.DFS_NAMENODE_SAFEMODE_EXTENSION_KEY;
  public static final int     DFS_NAMENODE_SAFEMODE_EXTENSION_DEFAULT = 30000;
  public static final String  DFS_NAMENODE_SAFEMODE_THRESHOLD_PCT_KEY =
      HdfsClientConfigKeys.DeprecatedKeys.DFS_NAMENODE_SAFEMODE_THRESHOLD_PCT_KEY;
  public static final float   DFS_NAMENODE_SAFEMODE_THRESHOLD_PCT_DEFAULT = 0.999f;
  // set this to a slightly smaller value than
  // DFS_NAMENODE_SAFEMODE_THRESHOLD_PCT_DEFAULT to populate
  // needed replication queues before exiting safe mode
  public static final String  DFS_NAMENODE_REPL_QUEUE_THRESHOLD_PCT_KEY =
      "dfs.namenode.replqueue.threshold-pct";
  public static final String  DFS_NAMENODE_SAFEMODE_MIN_DATANODES_KEY = "dfs.namenode.safemode.min.datanodes";
  public static final int     DFS_NAMENODE_SAFEMODE_MIN_DATANODES_DEFAULT = 0;
  public static final String  DFS_NAMENODE_SECONDARY_HTTP_ADDRESS_KEY =
      HdfsClientConfigKeys.DeprecatedKeys.DFS_NAMENODE_SECONDARY_HTTP_ADDRESS_KEY;
  public static final String  DFS_NAMENODE_SECONDARY_HTTP_ADDRESS_DEFAULT =
      "0.0.0.0:9868";
  public static final String  DFS_NAMENODE_SECONDARY_HTTPS_ADDRESS_KEY = "dfs.namenode.secondary.https-address";
  public static final String  DFS_NAMENODE_SECONDARY_HTTPS_ADDRESS_DEFAULT =
      "0.0.0.0:9869";
  public static final String  DFS_NAMENODE_CHECKPOINT_QUIET_MULTIPLIER_KEY = "dfs.namenode.checkpoint.check.quiet-multiplier";
  public static final double  DFS_NAMENODE_CHECKPOINT_QUIET_MULTIPLIER_DEFAULT = 1.5;
  public static final String  DFS_NAMENODE_CHECKPOINT_CHECK_PERIOD_KEY = "dfs.namenode.checkpoint.check.period";
  public static final long    DFS_NAMENODE_CHECKPOINT_CHECK_PERIOD_DEFAULT = 60;
  public static final String  DFS_NAMENODE_CHECKPOINT_PERIOD_KEY =
      HdfsClientConfigKeys.DeprecatedKeys.DFS_NAMENODE_CHECKPOINT_PERIOD_KEY;
  public static final long    DFS_NAMENODE_CHECKPOINT_PERIOD_DEFAULT = 3600;
  public static final String  DFS_NAMENODE_CHECKPOINT_TXNS_KEY = "dfs.namenode.checkpoint.txns";
  public static final long    DFS_NAMENODE_CHECKPOINT_TXNS_DEFAULT = 1000000;
  public static final String  DFS_NAMENODE_CHECKPOINT_MAX_RETRIES_KEY = "dfs.namenode.checkpoint.max-retries";
  public static final int     DFS_NAMENODE_CHECKPOINT_MAX_RETRIES_DEFAULT = 3;
  public static final String  DFS_NAMENODE_MISSING_CHECKPOINT_PERIODS_BEFORE_SHUTDOWN_KEY = "dfs.namenode.missing.checkpoint.periods.before.shutdown";
  public static final int     DFS_NAMENODE_MISSING_CHECKPOINT_PERIODS_BEFORE_SHUTDOWN_DEFAULT = 3;
  public static final String  DFS_NAMENODE_HEARTBEAT_RECHECK_INTERVAL_KEY =
      HdfsClientConfigKeys.DeprecatedKeys.DFS_NAMENODE_HEARTBEAT_RECHECK_INTERVAL_KEY;
  public static final int     DFS_NAMENODE_HEARTBEAT_RECHECK_INTERVAL_DEFAULT = 5*60*1000;
  public static final String  DFS_NAMENODE_TOLERATE_HEARTBEAT_MULTIPLIER_KEY = "dfs.namenode.tolerate.heartbeat.multiplier";
  public static final int     DFS_NAMENODE_TOLERATE_HEARTBEAT_MULTIPLIER_DEFAULT = 4;
  public static final String  DFS_NAMENODE_ACCESSTIME_PRECISION_KEY =
      HdfsClientConfigKeys.DeprecatedKeys.DFS_NAMENODE_ACCESSTIME_PRECISION_KEY;
  public static final long    DFS_NAMENODE_ACCESSTIME_PRECISION_DEFAULT = 3600000;
  public static final String DFS_NAMENODE_REDUNDANCY_CONSIDERLOAD_KEY =
      HdfsClientConfigKeys.DeprecatedKeys.DFS_NAMENODE_REDUNDANCY_CONSIDERLOAD_KEY;
  public static final boolean DFS_NAMENODE_REDUNDANCY_CONSIDERLOAD_DEFAULT =
      true;
  public static final String  DFS_NAMENODE_READ_CONSIDERLOAD_KEY =
      "dfs.namenode.read.considerLoad";
  public static final boolean DFS_NAMENODE_READ_CONSIDERLOAD_DEFAULT =
      false;
  public static final String  DFS_NAMENODE_REDUNDANCY_CONSIDERLOAD_FACTOR =
      "dfs.namenode.redundancy.considerLoad.factor";
  public static final double
      DFS_NAMENODE_REDUNDANCY_CONSIDERLOAD_FACTOR_DEFAULT = 2.0;
  public static final String DFS_NAMENODE_REDUNDANCY_INTERVAL_SECONDS_KEY =
      HdfsClientConfigKeys.DeprecatedKeys.DFS_NAMENODE_REDUNDANCY_INTERVAL_SECONDS_KEY;
  public static final int DFS_NAMENODE_REDUNDANCY_INTERVAL_SECONDS_DEFAULT = 3;
  public static final String DFS_NAMENODE_REDUNDANCY_QUEUE_RESTART_ITERATIONS =
      "dfs.namenode.redundancy.queue.restart.iterations";
  public static final int
      DFS_NAMENODE_REDUNDANCY_QUEUE_RESTART_ITERATIONS_DEFAULT = 2400;
  public static final String  DFS_NAMENODE_REPLICATION_MIN_KEY =
      HdfsClientConfigKeys.DeprecatedKeys.DFS_NAMENODE_REPLICATION_MIN_KEY;
  public static final int     DFS_NAMENODE_REPLICATION_MIN_DEFAULT = 1;
  public static final String  DFS_NAMENODE_FILE_CLOSE_NUM_COMMITTED_ALLOWED_KEY
      = "dfs.namenode.file.close.num-committed-allowed";
  public static final int     DFS_NAMENODE_FILE_CLOSE_NUM_COMMITTED_ALLOWED_DEFAULT
      = 0;
  public static final String  DFS_NAMENODE_STRIPE_MIN_KEY = "dfs.namenode.stripe.min";
  public static final int     DFS_NAMENODE_STRIPE_MIN_DEFAULT = 1;
  public static final String  DFS_NAMENODE_SAFEMODE_REPLICATION_MIN_KEY =
      "dfs.namenode.safemode.replication.min";

  public static final String  DFS_NAMENODE_RECONSTRUCTION_PENDING_TIMEOUT_SEC_KEY =
      "dfs.namenode.reconstruction.pending.timeout-sec";
  public static final int
      DFS_NAMENODE_RECONSTRUCTION_PENDING_TIMEOUT_SEC_DEFAULT = 300;

  public static final String  DFS_NAMENODE_MAINTENANCE_REPLICATION_MIN_KEY =
      "dfs.namenode.maintenance.replication.min";
  public static final int     DFS_NAMENODE_MAINTENANCE_REPLICATION_MIN_DEFAULT
      = 1;

  public static final String  DFS_NAMENODE_MAX_CORRUPT_FILE_BLOCKS_RETURNED_KEY = "dfs.namenode.max-corrupt-file-blocks-returned";
  public static final int     DFS_NAMENODE_MAX_CORRUPT_FILE_BLOCKS_RETURNED_DEFAULT = 100;

  public static final String  DFS_NAMENODE_REPLICATION_MAX_STREAMS_KEY =
      HdfsClientConfigKeys.DeprecatedKeys.DFS_NAMENODE_REPLICATION_MAX_STREAMS_KEY;
  public static final int     DFS_NAMENODE_REPLICATION_MAX_STREAMS_DEFAULT = 2;
  public static final String  DFS_NAMENODE_REPLICATION_STREAMS_HARD_LIMIT_KEY = "dfs.namenode.replication.max-streams-hard-limit";
  public static final int     DFS_NAMENODE_REPLICATION_STREAMS_HARD_LIMIT_DEFAULT = 4;
  public static final String DFS_NAMENODE_STORAGEINFO_DEFRAGMENT_INTERVAL_MS_KEY
      = "dfs.namenode.storageinfo.defragment.interval.ms";
  public static final int
      DFS_NAMENODE_STORAGEINFO_DEFRAGMENT_INTERVAL_MS_DEFAULT = 10 * 60 * 1000;
  public static final String DFS_NAMENODE_STORAGEINFO_DEFRAGMENT_TIMEOUT_MS_KEY
      = "dfs.namenode.storageinfo.defragment.timeout.ms";
  public static final int
      DFS_NAMENODE_STORAGEINFO_DEFRAGMENT_TIMEOUT_MS_DEFAULT = 4;
  public static final String DFS_NAMENODE_STORAGEINFO_DEFRAGMENT_RATIO_KEY
      = "dfs.namenode.storageinfo.defragment.ratio";
  public static final double
      DFS_NAMENODE_STORAGEINFO_DEFRAGMENT_RATIO_DEFAULT = 0.75;
  public static final String DFS_NAMENODE_BLOCKREPORT_QUEUE_SIZE_KEY
      = "dfs.namenode.blockreport.queue.size";
  public static final int    DFS_NAMENODE_BLOCKREPORT_QUEUE_SIZE_DEFAULT
      = 1024;
  public static final String DFS_NAMENODE_BLOCKREPORT_MAX_LOCK_HOLD_TIME
      = "dfs.namenode.blockreport.max.lock.hold.time";
  public static final long
      DFS_NAMENODE_BLOCKREPORT_MAX_LOCK_HOLD_TIME_DEFAULT = 4;

  public static final String
      DFS_NAMENODE_CORRUPT_BLOCK_DELETE_IMMEDIATELY_ENABLED =
      "dfs.namenode.corrupt.block.delete.immediately.enabled";
  public static final boolean
      DFS_NAMENODE_CORRUPT_BLOCK_DELETE_IMMEDIATELY_ENABLED_DEFAULT = true;

  @Deprecated
  public static final String  DFS_WEBHDFS_USER_PATTERN_KEY =
      HdfsClientConfigKeys.DFS_WEBHDFS_USER_PATTERN_KEY;
  @Deprecated
  public static final String  DFS_WEBHDFS_USER_PATTERN_DEFAULT =
      HdfsClientConfigKeys.DFS_WEBHDFS_USER_PATTERN_DEFAULT;
  public static final String  DFS_PERMISSIONS_ENABLED_KEY =
      HdfsClientConfigKeys.DeprecatedKeys.DFS_PERMISSIONS_ENABLED_KEY;
  public static final String  DFS_PERMISSIONS_CONTENT_SUMMARY_SUBACCESS_KEY
      = "dfs.permissions.ContentSummary.subAccess";
  public static final boolean DFS_PERMISSIONS_CONTENT_SUMMARY_SUBACCESS_DEFAULT
      = false;
  public static final boolean DFS_PERMISSIONS_ENABLED_DEFAULT = true;
  public static final String  DFS_PERMISSIONS_SUPERUSERGROUP_KEY =
      HdfsClientConfigKeys.DeprecatedKeys.DFS_PERMISSIONS_SUPERUSERGROUP_KEY;
  public static final String  DFS_PERMISSIONS_SUPERUSERGROUP_DEFAULT = "supergroup";
  public static final String DFS_PERMISSIONS_ALLOW_OWNER_SET_QUOTA_KEY
      = "dfs.permissions.allow.owner.set.quota";
  public static final boolean DFS_PERMISSIONS_ALLOW_OWNER_SET_QUOTA_DEFAULT
      = false;
  public static final String  DFS_NAMENODE_ACLS_ENABLED_KEY = "dfs.namenode.acls.enabled";
  public static final boolean DFS_NAMENODE_ACLS_ENABLED_DEFAULT = true;
  public static final String DFS_NAMENODE_POSIX_ACL_INHERITANCE_ENABLED_KEY =
      "dfs.namenode.posix.acl.inheritance.enabled";
  public static final boolean
      DFS_NAMENODE_POSIX_ACL_INHERITANCE_ENABLED_DEFAULT = true;
  public static final String DFS_REFORMAT_DISABLED = "dfs.reformat.disabled";
  public static final boolean DFS_REFORMAT_DISABLED_DEFAULT = false;

  public static final String  DFS_NAMENODE_XATTRS_ENABLED_KEY = "dfs.namenode.xattrs.enabled";
  public static final boolean DFS_NAMENODE_XATTRS_ENABLED_DEFAULT = true;
  public static final String  DFS_ADMIN = "dfs.cluster.administrators";
  public static final String  DFS_SERVER_HTTPS_KEYSTORE_RESOURCE_KEY = "dfs.https.server.keystore.resource";
  public static final String  DFS_SERVER_HTTPS_KEYSTORE_RESOURCE_DEFAULT = "ssl-server.xml";
  public static final String  DFS_SERVER_HTTPS_KEYPASSWORD_KEY = "ssl.server.keystore.keypassword";
  public static final String  DFS_SERVER_HTTPS_KEYSTORE_PASSWORD_KEY = "ssl.server.keystore.password";
  public static final String  DFS_SERVER_HTTPS_KEYSTORE_LOCATION_KEY = "ssl.server.keystore.location";
  public static final String  DFS_SERVER_HTTPS_TRUSTSTORE_LOCATION_KEY = "ssl.server.truststore.location";
  public static final String  DFS_SERVER_HTTPS_TRUSTSTORE_PASSWORD_KEY = "ssl.server.truststore.password";
  public static final String  DFS_NAMENODE_NAME_DIR_RESTORE_KEY =
      HdfsClientConfigKeys.DeprecatedKeys.DFS_NAMENODE_NAME_DIR_RESTORE_KEY;
  public static final boolean DFS_NAMENODE_NAME_DIR_RESTORE_DEFAULT = false;
  public static final String  DFS_NAMENODE_SUPPORT_ALLOW_FORMAT_KEY = "dfs.namenode.support.allow.format";
  public static final boolean DFS_NAMENODE_SUPPORT_ALLOW_FORMAT_DEFAULT = true;
  public static final String  DFS_NAMENODE_NUM_CHECKPOINTS_RETAINED_KEY = "dfs.namenode.num.checkpoints.retained";
  public static final int     DFS_NAMENODE_NUM_CHECKPOINTS_RETAINED_DEFAULT = 2;
  public static final String  DFS_NAMENODE_NUM_EXTRA_EDITS_RETAINED_KEY = "dfs.namenode.num.extra.edits.retained";
  public static final int     DFS_NAMENODE_NUM_EXTRA_EDITS_RETAINED_DEFAULT = 1000000; //1M
  public static final String  DFS_NAMENODE_MAX_EXTRA_EDITS_SEGMENTS_RETAINED_KEY = "dfs.namenode.max.extra.edits.segments.retained";
  public static final int     DFS_NAMENODE_MAX_EXTRA_EDITS_SEGMENTS_RETAINED_DEFAULT = 10000; // 10k
  public static final String  DFS_NAMENODE_MIN_SUPPORTED_DATANODE_VERSION_KEY = "dfs.namenode.min.supported.datanode.version";
  public static final String  DFS_NAMENODE_MIN_SUPPORTED_DATANODE_VERSION_DEFAULT = "2.1.0-beta";

  public static final String  DFS_NAMENODE_EDITS_DIR_MINIMUM_KEY = "dfs.namenode.edits.dir.minimum";
  public static final int     DFS_NAMENODE_EDITS_DIR_MINIMUM_DEFAULT = 1;
  public static final String  DFS_NAMENODE_QUOTA_INIT_THREADS_KEY = "dfs.namenode.quota.init-threads";
  public static final int     DFS_NAMENODE_QUOTA_INIT_THREADS_DEFAULT = 4;

  public static final String  DFS_NAMENODE_EDIT_LOG_AUTOROLL_MULTIPLIER_THRESHOLD = "dfs.namenode.edit.log.autoroll.multiplier.threshold";
  public static final float
      DFS_NAMENODE_EDIT_LOG_AUTOROLL_MULTIPLIER_THRESHOLD_DEFAULT = 0.5f;
  public static final String  DFS_NAMENODE_EDIT_LOG_AUTOROLL_CHECK_INTERVAL_MS = "dfs.namenode.edit.log.autoroll.check.interval.ms";
  public static final int     DFS_NAMENODE_EDIT_LOG_AUTOROLL_CHECK_INTERVAL_MS_DEFAULT = 5*60*1000;

  public static final String  DFS_NAMENODE_LAZY_PERSIST_FILE_SCRUB_INTERVAL_SEC = "dfs.namenode.lazypersist.file.scrub.interval.sec";
  public static final int     DFS_NAMENODE_LAZY_PERSIST_FILE_SCRUB_INTERVAL_SEC_DEFAULT = 5 * 60;
  
  public static final String  DFS_NAMENODE_EDITS_NOEDITLOGCHANNELFLUSH = "dfs.namenode.edits.noeditlogchannelflush";
  public static final boolean DFS_NAMENODE_EDITS_NOEDITLOGCHANNELFLUSH_DEFAULT = false;

  public static final String  DFS_NAMENODE_EDITS_ASYNC_LOGGING =
      "dfs.namenode.edits.asynclogging";
  public static final boolean DFS_NAMENODE_EDITS_ASYNC_LOGGING_DEFAULT = true;

  public static final String DFS_NAMENODE_PROVIDED_ENABLED = "dfs.namenode.provided.enabled";
  public static final boolean DFS_NAMENODE_PROVIDED_ENABLED_DEFAULT = false;

  public static final String DFS_PROVIDER_STORAGEUUID = "dfs.provided.storage.id";
  public static final String DFS_PROVIDER_STORAGEUUID_DEFAULT =  "DS-PROVIDED";
  public static final String DFS_PROVIDED_ALIASMAP_CLASS = "dfs.provided.aliasmap.class";
  public static final String DFS_PROVIDED_ALIASMAP_LOAD_RETRIES = "dfs.provided.aliasmap.load.retries";

  public static final String DFS_PROVIDED_ALIASMAP_TEXT_DELIMITER = "dfs.provided.aliasmap.text.delimiter";
  public static final String DFS_PROVIDED_ALIASMAP_TEXT_DELIMITER_DEFAULT = ",";

  public static final String DFS_PROVIDED_ALIASMAP_TEXT_READ_FILE = "dfs.provided.aliasmap.text.read.file";
  public static final String DFS_PROVIDED_ALIASMAP_TEXT_READ_FILE_DEFAULT = "file:///tmp/blocks.csv";

  public static final String DFS_PROVIDED_ALIASMAP_TEXT_CODEC = "dfs.provided.aliasmap.text.codec";
  public static final String DFS_PROVIDED_ALIASMAP_TEXT_WRITE_DIR = "dfs.provided.aliasmap.text.write.dir";
  public static final String DFS_PROVIDED_ALIASMAP_TEXT_WRITE_DIR_DEFAULT = "file:///tmp/";

  public static final String DFS_PROVIDED_ALIASMAP_LEVELDB_PATH = "dfs.provided.aliasmap.leveldb.path";
  public static final String DFS_PROVIDED_ACLS_IMPORT_ENABLED =
      "dfs.provided.acls.import.enabled";
  public static final boolean DFS_PROVIDED_ACLS_IMPORT_ENABLED_DEFAULT = false;

  public static final String  DFS_LIST_LIMIT = "dfs.ls.limit";
  public static final int     DFS_LIST_LIMIT_DEFAULT = 1000;
  public static final String  DFS_NAMENODE_BATCHED_LISTING_LIMIT = "dfs.batched.ls.limit";
  public static final int     DFS_NAMENODE_BATCHED_LISTING_LIMIT_DEFAULT = 100;
  public static final String  DFS_CONTENT_SUMMARY_LIMIT_KEY = "dfs.content-summary.limit";
  public static final int     DFS_CONTENT_SUMMARY_LIMIT_DEFAULT = 5000;
  public static final String  DFS_CONTENT_SUMMARY_SLEEP_MICROSEC_KEY = "dfs.content-summary.sleep-microsec";
  public static final long    DFS_CONTENT_SUMMARY_SLEEP_MICROSEC_DEFAULT = 500;
  public static final String  DFS_DATANODE_FAILED_VOLUMES_TOLERATED_KEY = "dfs.datanode.failed.volumes.tolerated";
  public static final int     DFS_DATANODE_FAILED_VOLUMES_TOLERATED_DEFAULT = 0;
  public static final String
      DFS_DATANODE_VOLUMES_REPLICA_ADD_THREADPOOL_SIZE_KEY =
      "dfs.datanode.volumes.replica-add.threadpool.size";
  public static final String  DFS_DATANODE_SYNCONCLOSE_KEY = "dfs.datanode.synconclose";
  public static final boolean DFS_DATANODE_SYNCONCLOSE_DEFAULT = false;
  public static final String  DFS_DATANODE_SOCKET_REUSE_KEEPALIVE_KEY = "dfs.datanode.socket.reuse.keepalive";
  public static final int     DFS_DATANODE_SOCKET_REUSE_KEEPALIVE_DEFAULT = 4000;
  public static final String  DFS_DATANODE_OOB_TIMEOUT_KEY = "dfs.datanode.oob.timeout-ms";
  public static final String  DFS_DATANODE_OOB_TIMEOUT_DEFAULT = "1500,0,0,0"; // OOB_TYPE1, OOB_TYPE2, OOB_TYPE3, OOB_TYPE4

  public static final String DFS_DATANODE_CACHE_REVOCATION_TIMEOUT_MS = "dfs.datanode.cache.revocation.timeout.ms";
  public static final long DFS_DATANODE_CACHE_REVOCATION_TIMEOUT_MS_DEFAULT = 900000L;

  public static final String DFS_DATANODE_CACHE_REVOCATION_POLLING_MS = "dfs.datanode.cache.revocation.polling.ms";
  public static final long DFS_DATANODE_CACHE_REVOCATION_POLLING_MS_DEFAULT = 500L;

  // Multiple dirs separated by "," are acceptable.
  public static final String DFS_DATANODE_PMEM_CACHE_DIRS_KEY =
      "dfs.datanode.pmem.cache.dirs";
  public static final String DFS_DATANODE_PMEM_CACHE_DIRS_DEFAULT = "";
  public static final String  DFS_DATANODE_PMEM_CACHE_RECOVERY_KEY =
      "dfs.datanode.pmem.cache.recovery";
  public static final boolean DFS_DATANODE_PMEM_CACHE_RECOVERY_DEFAULT =
      true;

  public static final String DFS_DATANODE_PROCESS_COMMANDS_THRESHOLD_KEY =
      "dfs.datanode.processcommands.threshold";
  public static final long DFS_DATANODE_PROCESS_COMMANDS_THRESHOLD_DEFAULT =
      TimeUnit.SECONDS.toMillis(2);

  public static final String DFS_NAMENODE_DATANODE_REGISTRATION_IP_HOSTNAME_CHECK_KEY = "dfs.namenode.datanode.registration.ip-hostname-check";
  public static final boolean DFS_NAMENODE_DATANODE_REGISTRATION_IP_HOSTNAME_CHECK_DEFAULT = true;

  public static final String  DFS_NAMENODE_LIST_CACHE_POOLS_NUM_RESPONSES =
      "dfs.namenode.list.cache.pools.num.responses";
  public static final int     DFS_NAMENODE_LIST_CACHE_POOLS_NUM_RESPONSES_DEFAULT = 100;
  public static final String  DFS_NAMENODE_LIST_CACHE_DIRECTIVES_NUM_RESPONSES =
      "dfs.namenode.list.cache.directives.num.responses";
  public static final int     DFS_NAMENODE_LIST_CACHE_DIRECTIVES_NUM_RESPONSES_DEFAULT = 100;
  public static final String  DFS_NAMENODE_PATH_BASED_CACHE_REFRESH_INTERVAL_MS =
      "dfs.namenode.path.based.cache.refresh.interval.ms";
  public static final long    DFS_NAMENODE_PATH_BASED_CACHE_REFRESH_INTERVAL_MS_DEFAULT = 30000L;
  public static final String  DFS_NAMENODE_CACHING_ENABLED_KEY =
      "dfs.namenode.caching.enabled";
  public static final boolean DFS_NAMENODE_CACHING_ENABLED_DEFAULT = true;

  /** Pending period of block deletion since NameNode startup */
  public static final String  DFS_NAMENODE_STARTUP_DELAY_BLOCK_DELETION_SEC_KEY = "dfs.namenode.startup.delay.block.deletion.sec";
  public static final long    DFS_NAMENODE_STARTUP_DELAY_BLOCK_DELETION_SEC_DEFAULT = 0L;

  /** Block deletion increment. */
  public static final String DFS_NAMENODE_BLOCK_DELETION_INCREMENT_KEY =
      "dfs.namenode.block.deletion.increment";
  public static final int DFS_NAMENODE_BLOCK_DELETION_INCREMENT_DEFAULT = 1000;

  public static final String DFS_NAMENODE_SNAPSHOT_CAPTURE_OPENFILES =
      HdfsClientConfigKeys.DFS_NAMENODE_SNAPSHOT_CAPTURE_OPENFILES;
  public static final boolean DFS_NAMENODE_SNAPSHOT_CAPTURE_OPENFILES_DEFAULT =
      HdfsClientConfigKeys.DFS_NAMENODE_SNAPSHOT_CAPTURE_OPENFILES_DEFAULT;

  public static final String DFS_NAMENODE_SNAPSHOT_SKIP_CAPTURE_ACCESSTIME_ONLY_CHANGE = "dfs.namenode.snapshot.skip.capture.accesstime-only-change";
  public static final boolean DFS_NAMENODE_SNAPSHOT_SKIP_CAPTURE_ACCESSTIME_ONLY_CHANGE_DEFAULT = false;

  public static final String
      DFS_NAMENODE_SNAPSHOT_DIFF_ALLOW_SNAP_ROOT_DESCENDANT =
      "dfs.namenode.snapshotdiff.allow.snap-root-descendant";
  public static final boolean
      DFS_NAMENODE_SNAPSHOT_DIFF_ALLOW_SNAP_ROOT_DESCENDANT_DEFAULT =
      true;

  public static final String
      DFS_NAMENODE_SNAPSHOT_DIFF_LISTING_LIMIT  =
      "dfs.namenode.snapshotdiff.listing.limit";
  public static final int
      DFS_NAMENODE_SNAPSHOT_DIFF_LISTING_LIMIT_DEFAULT = 1000;

  public static final String DFS_NAMENODE_SNAPSHOT_MAX_LIMIT =
      "dfs.namenode.snapshot.max.limit";

  public static final int DFS_NAMENODE_SNAPSHOT_MAX_LIMIT_DEFAULT = 65536;
  public static final String DFS_NAMENODE_SNAPSHOT_SKIPLIST_SKIP_INTERVAL =
      "dfs.namenode.snapshot.skiplist.interval";
  public static final int DFS_NAMENODE_SNAPSHOT_SKIPLIST_SKIP_INTERVAL_DEFAULT =
      10;
  public static final String DFS_NAMENODE_SNAPSHOT_SKIPLIST_MAX_LEVELS =
      "dfs.namenode.snapshot.skiplist.max.levels";
  public static final int
      DFS_NAMENODE_SNAPSHOT_SKIPLIST_MAX_SKIP_LEVELS_DEFAULT = 0;

  // Whether to enable datanode's stale state detection and usage for reads
  public static final String DFS_NAMENODE_AVOID_STALE_DATANODE_FOR_READ_KEY = "dfs.namenode.avoid.read.stale.datanode";
  public static final boolean DFS_NAMENODE_AVOID_STALE_DATANODE_FOR_READ_DEFAULT = false;
  // Whether to enable datanode's stale state detection and usage for writes
  public static final String DFS_NAMENODE_AVOID_STALE_DATANODE_FOR_WRITE_KEY = "dfs.namenode.avoid.write.stale.datanode";
  public static final boolean DFS_NAMENODE_AVOID_STALE_DATANODE_FOR_WRITE_DEFAULT = false;
  // enable and disable logging datanode staleness. Disabled by default.
  public static final String DFS_NAMENODE_ENABLE_LOG_STALE_DATANODE_KEY =
      "dfs.namenode.enable.log.stale.datanode";
  public static final boolean DFS_NAMENODE_ENABLE_LOG_STALE_DATANODE_DEFAULT =
      false;
  // The default value of the time interval for marking datanodes as stale
  public static final String DFS_NAMENODE_STALE_DATANODE_INTERVAL_KEY = "dfs.namenode.stale.datanode.interval";
  public static final long DFS_NAMENODE_STALE_DATANODE_INTERVAL_DEFAULT = 30 * 1000; // 30s
  // The stale interval cannot be too small since otherwise this may cause too frequent churn on stale states. 
  // This value uses the times of heartbeat interval to define the minimum value for stale interval.  
  public static final String DFS_NAMENODE_STALE_DATANODE_MINIMUM_INTERVAL_KEY = "dfs.namenode.stale.datanode.minimum.interval";
  public static final int DFS_NAMENODE_STALE_DATANODE_MINIMUM_INTERVAL_DEFAULT = 3; // i.e. min_interval is 3 * heartbeat_interval = 9s
  
  // When the percentage of stale datanodes reaches this ratio,
  // allow writing to stale nodes to prevent hotspots.
  public static final String DFS_NAMENODE_USE_STALE_DATANODE_FOR_WRITE_RATIO_KEY = "dfs.namenode.write.stale.datanode.ratio";
  public static final float DFS_NAMENODE_USE_STALE_DATANODE_FOR_WRITE_RATIO_DEFAULT = 0.5f;

  // Number of blocks to rescan for each iteration of postponedMisreplicatedBlocks.
  public static final String DFS_NAMENODE_BLOCKS_PER_POSTPONEDBLOCKS_RESCAN_KEY = "dfs.namenode.blocks.per.postponedblocks.rescan";
  public static final long DFS_NAMENODE_BLOCKS_PER_POSTPONEDBLOCKS_RESCAN_KEY_DEFAULT = 10000;

  // Replication monitoring related keys
  public static final String DFS_NAMENODE_INVALIDATE_WORK_PCT_PER_ITERATION =
      "dfs.namenode.invalidate.work.pct.per.iteration";
  public static final float DFS_NAMENODE_INVALIDATE_WORK_PCT_PER_ITERATION_DEFAULT = 0.32f;
  public static final String DFS_NAMENODE_REPLICATION_WORK_MULTIPLIER_PER_ITERATION =
      "dfs.namenode.replication.work.multiplier.per.iteration";
  public static final int DFS_NAMENODE_REPLICATION_WORK_MULTIPLIER_PER_ITERATION_DEFAULT = 2;

  //Delegation token related keys
  public static final String  DFS_NAMENODE_DELEGATION_KEY_UPDATE_INTERVAL_KEY = "dfs.namenode.delegation.key.update-interval";
  public static final long    DFS_NAMENODE_DELEGATION_KEY_UPDATE_INTERVAL_DEFAULT = 24*60*60*1000; // 1 day
  public static final String  DFS_NAMENODE_DELEGATION_TOKEN_RENEW_INTERVAL_KEY = "dfs.namenode.delegation.token.renew-interval";
  public static final long    DFS_NAMENODE_DELEGATION_TOKEN_RENEW_INTERVAL_DEFAULT = 24*60*60*1000;  // 1 day
  public static final String  DFS_NAMENODE_DELEGATION_TOKEN_MAX_LIFETIME_KEY = "dfs.namenode.delegation.token.max-lifetime";
  public static final long    DFS_NAMENODE_DELEGATION_TOKEN_MAX_LIFETIME_DEFAULT = 7*24*60*60*1000; // 7 days
  public static final String  DFS_NAMENODE_DELEGATION_TOKEN_ALWAYS_USE_KEY = "dfs.namenode.delegation.token.always-use"; // for tests
  public static final boolean DFS_NAMENODE_DELEGATION_TOKEN_ALWAYS_USE_DEFAULT = false;

  //Filesystem limit keys
  public static final String  DFS_NAMENODE_MAX_COMPONENT_LENGTH_KEY = "dfs.namenode.fs-limits.max-component-length";
  public static final int     DFS_NAMENODE_MAX_COMPONENT_LENGTH_DEFAULT = 255;
  public static final String  DFS_NAMENODE_MAX_DIRECTORY_ITEMS_KEY = "dfs.namenode.fs-limits.max-directory-items";
  public static final int     DFS_NAMENODE_MAX_DIRECTORY_ITEMS_DEFAULT = 1024*1024;
  public static final String  DFS_NAMENODE_MIN_BLOCK_SIZE_KEY = "dfs.namenode.fs-limits.min-block-size";
  public static final long    DFS_NAMENODE_MIN_BLOCK_SIZE_DEFAULT = 1024*1024;
  public static final String  DFS_NAMENODE_MAX_BLOCKS_PER_FILE_KEY = "dfs.namenode.fs-limits.max-blocks-per-file";
  public static final long    DFS_NAMENODE_MAX_BLOCKS_PER_FILE_DEFAULT = 10*1000;
  public static final String  DFS_NAMENODE_MAX_XATTRS_PER_INODE_KEY = "dfs.namenode.fs-limits.max-xattrs-per-inode";
  public static final int     DFS_NAMENODE_MAX_XATTRS_PER_INODE_DEFAULT = 32;
  public static final String  DFS_NAMENODE_MAX_XATTR_SIZE_KEY = "dfs.namenode.fs-limits.max-xattr-size";
  public static final int     DFS_NAMENODE_MAX_XATTR_SIZE_DEFAULT = 16384;
  public static final int     DFS_NAMENODE_MAX_XATTR_SIZE_HARD_LIMIT = 32768;

  public static final String  DFS_NAMENODE_LEASE_RECHECK_INTERVAL_MS_KEY =
      "dfs.namenode.lease-recheck-interval-ms";
  public static final long    DFS_NAMENODE_LEASE_RECHECK_INTERVAL_MS_DEFAULT =
      2000;
  public static final String
      DFS_NAMENODE_MAX_LOCK_HOLD_TO_RELEASE_LEASE_MS_KEY =
      "dfs.namenode.max-lock-hold-to-release-lease-ms";
  public static final long
      DFS_NAMENODE_MAX_LOCK_HOLD_TO_RELEASE_LEASE_MS_DEFAULT = 25;

  public static final String DFS_NAMENODE_FSLOCK_FAIR_KEY =
      "dfs.namenode.fslock.fair";
  public static final boolean DFS_NAMENODE_FSLOCK_FAIR_DEFAULT = true;

  public static final String  DFS_NAMENODE_LOCK_DETAILED_METRICS_KEY =
      "dfs.namenode.lock.detailed-metrics.enabled";
  public static final boolean DFS_NAMENODE_LOCK_DETAILED_METRICS_DEFAULT =
      false;
  // Threshold for how long namenode locks must be held for the
  // event to be logged
  public static final String  DFS_NAMENODE_WRITE_LOCK_REPORTING_THRESHOLD_MS_KEY =
      "dfs.namenode.write-lock-reporting-threshold-ms";
  public static final long    DFS_NAMENODE_WRITE_LOCK_REPORTING_THRESHOLD_MS_DEFAULT = 5000L;
  public static final String  DFS_NAMENODE_READ_LOCK_REPORTING_THRESHOLD_MS_KEY =
      "dfs.namenode.read-lock-reporting-threshold-ms";
  public static final long    DFS_NAMENODE_READ_LOCK_REPORTING_THRESHOLD_MS_DEFAULT = 5000L;
  // Threshold for how long the lock warnings must be suppressed
  public static final String DFS_LOCK_SUPPRESS_WARNING_INTERVAL_KEY =
      "dfs.lock.suppress.warning.interval";
  public static final long DFS_LOCK_SUPPRESS_WARNING_INTERVAL_DEFAULT =
      10000; //ms
  public static final String DFS_DATANODE_LOCK_FAIR_KEY =
      "dfs.datanode.lock.fair";
  public static final boolean DFS_DATANODE_LOCK_FAIR_DEFAULT = true;
  public static final String  DFS_DATANODE_LOCK_REPORTING_THRESHOLD_MS_KEY =
      "dfs.datanode.lock-reporting-threshold-ms";
  public static final long
      DFS_DATANODE_LOCK_REPORTING_THRESHOLD_MS_DEFAULT = 300L;

  public static final String  DFS_UPGRADE_DOMAIN_FACTOR = "dfs.namenode.upgrade.domain.factor";
  public static final int DFS_UPGRADE_DOMAIN_FACTOR_DEFAULT = DFS_REPLICATION_DEFAULT;

  //Following keys have no defaults
  public static final String  DFS_DATANODE_DATA_DIR_KEY =
      HdfsClientConfigKeys.DeprecatedKeys.DFS_DATANODE_DATA_DIR_KEY;
  public static final int     DFS_NAMENODE_HTTPS_PORT_DEFAULT =
      HdfsClientConfigKeys.DFS_NAMENODE_HTTPS_PORT_DEFAULT;
  public static final String  DFS_NAMENODE_HTTPS_ADDRESS_KEY =
      HdfsClientConfigKeys.DFS_NAMENODE_HTTPS_ADDRESS_KEY;
  public static final String  DFS_NAMENODE_HTTPS_BIND_HOST_KEY = "dfs.namenode.https-bind-host";
  public static final String  DFS_NAMENODE_HTTPS_ADDRESS_DEFAULT = "0.0.0.0:" + DFS_NAMENODE_HTTPS_PORT_DEFAULT;
  public static final String  DFS_NAMENODE_NAME_DIR_KEY =
      HdfsClientConfigKeys.DeprecatedKeys.DFS_NAMENODE_NAME_DIR_KEY;
  public static final String DFS_NAMENODE_NAME_DIR_PERMISSION_KEY =
      "dfs.namenode.storage.dir.perm";
  public static final String DFS_NAMENODE_NAME_DIR_PERMISSION_DEFAULT =
      "700";
  public static final String  DFS_NAMENODE_EDITS_DIR_KEY =
      HdfsClientConfigKeys.DeprecatedKeys.DFS_NAMENODE_EDITS_DIR_KEY;
  public static final String  DFS_NAMENODE_SHARED_EDITS_DIR_KEY = "dfs.namenode.shared.edits.dir";
  public static final String  DFS_NAMENODE_EDITS_PLUGIN_PREFIX = "dfs.namenode.edits.journal-plugin";
  public static final String  DFS_NAMENODE_EDITS_DIR_REQUIRED_KEY = "dfs.namenode.edits.dir.required";
  public static final String  DFS_NAMENODE_EDITS_DIR_DEFAULT = "file:///tmp/hadoop/dfs/name";
  public static final String  DFS_METRICS_SESSION_ID_KEY =
      HdfsClientConfigKeys.DeprecatedKeys.DFS_METRICS_SESSION_ID_KEY;
  public static final String  DFS_METRICS_PERCENTILES_INTERVALS_KEY = "dfs.metrics.percentiles.intervals";

  public static final String  DFS_DATANODE_PEER_STATS_ENABLED_KEY =
      "dfs.datanode.peer.stats.enabled";
  public static final boolean DFS_DATANODE_PEER_STATS_ENABLED_DEFAULT = false;
  public static final String
          DFS_DATANODE_PEER_METRICS_MIN_OUTLIER_DETECTION_SAMPLES_KEY =
      "dfs.datanode.peer.metrics.min.outlier.detection.samples";
  public static final long
          DFS_DATANODE_PEER_METRICS_MIN_OUTLIER_DETECTION_SAMPLES_DEFAULT =
      1000;
  public static final String  DFS_DATANODE_HOST_NAME_KEY =
      HdfsClientConfigKeys.DeprecatedKeys.DFS_DATANODE_HOST_NAME_KEY;
  public static final String  DFS_NAMENODE_CHECKPOINT_DIR_KEY =
      HdfsClientConfigKeys.DeprecatedKeys.DFS_NAMENODE_CHECKPOINT_DIR_KEY;
  public static final String  DFS_NAMENODE_CHECKPOINT_EDITS_DIR_KEY =
      HdfsClientConfigKeys.DeprecatedKeys.DFS_NAMENODE_CHECKPOINT_EDITS_DIR_KEY;
  public static final String  DFS_NAMENODE_HOSTS_PROVIDER_CLASSNAME_KEY =
      "dfs.namenode.hosts.provider.classname";
  public static final String  DFS_HOSTS = "dfs.hosts";
  public static final String  DFS_HOSTS_EXCLUDE = "dfs.hosts.exclude";
  public static final String  DFS_NAMENODE_AUDIT_LOGGERS_KEY = "dfs.namenode.audit.loggers";
  public static final String  DFS_NAMENODE_DEFAULT_AUDIT_LOGGER_NAME = "default";
  public static final String  DFS_NAMENODE_AUDIT_LOG_TOKEN_TRACKING_ID_KEY = "dfs.namenode.audit.log.token.tracking.id";
  public static final boolean DFS_NAMENODE_AUDIT_LOG_TOKEN_TRACKING_ID_DEFAULT = false;
  public static final String  DFS_NAMENODE_AUDIT_LOG_ASYNC_KEY = "dfs.namenode.audit.log.async";
  public static final boolean DFS_NAMENODE_AUDIT_LOG_ASYNC_DEFAULT = false;
  public static final String  DFS_NAMENODE_AUDIT_LOG_DEBUG_CMDLIST = "dfs.namenode.audit.log.debug.cmdlist";
  public static final String  DFS_NAMENODE_METRICS_LOGGER_PERIOD_SECONDS_KEY =
      "dfs.namenode.metrics.logger.period.seconds";
  public static final int     DFS_NAMENODE_METRICS_LOGGER_PERIOD_SECONDS_DEFAULT =
      600;
  public static final String DFS_DATANODE_METRICS_LOGGER_PERIOD_SECONDS_KEY =
      "dfs.datanode.metrics.logger.period.seconds";
  public static final int DFS_DATANODE_METRICS_LOGGER_PERIOD_SECONDS_DEFAULT =
      600;
  /**
   * The maximum number of getBlocks RPCs data movement utilities can make to
   * a NameNode per second. Values <= 0 disable throttling. This affects
   * anything that uses a NameNodeConnector, i.e., the Balancer, Mover,
   * and StoragePolicySatisfier.
   */
  public static final String  DFS_NAMENODE_GETBLOCKS_MAX_QPS_KEY = "dfs.namenode.get-blocks.max-qps";
  public static final int     DFS_NAMENODE_GETBLOCKS_MAX_QPS_DEFAULT = 20;

  public static final String  DFS_BALANCER_MOVEDWINWIDTH_KEY = "dfs.balancer.movedWinWidth";
  public static final long    DFS_BALANCER_MOVEDWINWIDTH_DEFAULT = 5400*1000L;
  public static final String  DFS_BALANCER_MOVERTHREADS_KEY = "dfs.balancer.moverThreads";
  public static final int     DFS_BALANCER_MOVERTHREADS_DEFAULT = 1000;
  public static final String  DFS_BALANCER_DISPATCHERTHREADS_KEY = "dfs.balancer.dispatcherThreads";
  public static final int     DFS_BALANCER_DISPATCHERTHREADS_DEFAULT = 200;
  public static final String  DFS_BALANCER_MAX_SIZE_TO_MOVE_KEY = "dfs.balancer.max-size-to-move";
  public static final long    DFS_BALANCER_MAX_SIZE_TO_MOVE_DEFAULT = 10L*1024*1024*1024;
  public static final String  DFS_BALANCER_GETBLOCKS_SIZE_KEY = "dfs.balancer.getBlocks.size";
  public static final long    DFS_BALANCER_GETBLOCKS_SIZE_DEFAULT = 2L*1024*1024*1024; // 2GB
  public static final String  DFS_BALANCER_GETBLOCKS_MIN_BLOCK_SIZE_KEY = "dfs.balancer.getBlocks.min-block-size";
  public static final long    DFS_BALANCER_GETBLOCKS_MIN_BLOCK_SIZE_DEFAULT = 10L*1024*1024; // 10MB
  public static final String  DFS_BALANCER_KEYTAB_ENABLED_KEY = "dfs.balancer.keytab.enabled";
  public static final boolean DFS_BALANCER_KEYTAB_ENABLED_DEFAULT = false;
  public static final String  DFS_BALANCER_ADDRESS_KEY = "dfs.balancer.address";
  public static final String  DFS_BALANCER_ADDRESS_DEFAULT= "0.0.0.0:0";
  public static final String  DFS_BALANCER_KEYTAB_FILE_KEY = "dfs.balancer.keytab.file";
  public static final String  DFS_BALANCER_KERBEROS_PRINCIPAL_KEY = "dfs.balancer.kerberos.principal";
  public static final String  DFS_BALANCER_BLOCK_MOVE_TIMEOUT = "dfs.balancer.block-move.timeout";
  public static final int     DFS_BALANCER_BLOCK_MOVE_TIMEOUT_DEFAULT = 0;
  public static final String  DFS_BALANCER_MAX_NO_MOVE_INTERVAL_KEY = "dfs.balancer.max-no-move-interval";
  public static final int     DFS_BALANCER_MAX_NO_MOVE_INTERVAL_DEFAULT = 60*1000; // One minute
  public static final String  DFS_BALANCER_MAX_ITERATION_TIME_KEY = "dfs.balancer.max-iteration-time";
  public static final long    DFS_BALANCER_MAX_ITERATION_TIME_DEFAULT = 20 * 60 * 1000L; // 20 mins
<<<<<<< HEAD

=======
  public static final String  DFS_BALANCER_SERVICE_INTERVAL_KEY = "dfs.balancer.service.interval";
  public static final long    DFS_BALANCER_SERVICE_INTERVAL_DEFAULT = TimeUnit.MINUTES.toMillis(5); //5 mins
  public static final String  DFS_BALANCER_SERVICE_RETRIES_ON_EXCEPTION = "dfs.balancer.service.retries.on.exception";
  public static final int     DFS_BALANCER_SERVICE_RETRIES_ON_EXCEPTION_DEFAULT = 5;
>>>>>>> aa96f187

  public static final String  DFS_MOVER_MOVEDWINWIDTH_KEY = "dfs.mover.movedWinWidth";
  public static final long    DFS_MOVER_MOVEDWINWIDTH_DEFAULT = 5400*1000L;
  public static final String  DFS_MOVER_MOVERTHREADS_KEY = "dfs.mover.moverThreads";
  public static final int     DFS_MOVER_MOVERTHREADS_DEFAULT = 1000;
  public static final String  DFS_MOVER_RETRY_MAX_ATTEMPTS_KEY = "dfs.mover.retry.max.attempts";
  public static final int     DFS_MOVER_RETRY_MAX_ATTEMPTS_DEFAULT = 10;
  public static final String  DFS_MOVER_KEYTAB_ENABLED_KEY =
      "dfs.mover.keytab.enabled";
  public static final boolean DFS_MOVER_KEYTAB_ENABLED_DEFAULT = false;
  public static final String  DFS_MOVER_ADDRESS_KEY = "dfs.mover.address";
  public static final String  DFS_MOVER_ADDRESS_DEFAULT= "0.0.0.0:0";
  public static final String  DFS_MOVER_KEYTAB_FILE_KEY =
      "dfs.mover.keytab.file";
  public static final String  DFS_MOVER_KERBEROS_PRINCIPAL_KEY =
      "dfs.mover.kerberos.principal";
  public static final String  DFS_MOVER_MAX_NO_MOVE_INTERVAL_KEY = "dfs.mover.max-no-move-interval";
  public static final int    DFS_MOVER_MAX_NO_MOVE_INTERVAL_DEFAULT = 60*1000; // One minute

  // StoragePolicySatisfier (SPS) related configurations
  public static final String  DFS_STORAGE_POLICY_SATISFIER_MODE_KEY =
      "dfs.storage.policy.satisfier.mode";
  public static final String DFS_STORAGE_POLICY_SATISFIER_MODE_DEFAULT =
      StoragePolicySatisfierMode.NONE.toString();
  public static final String  DFS_STORAGE_POLICY_SATISFIER_QUEUE_LIMIT_KEY =
      "dfs.storage.policy.satisfier.queue.limit";
  public static final int  DFS_STORAGE_POLICY_SATISFIER_QUEUE_LIMIT_DEFAULT =
      1000;
  public static final String DFS_SPS_WORK_MULTIPLIER_PER_ITERATION =
      "dfs.storage.policy.satisfier.work.multiplier.per.iteration";
  public static final int DFS_SPS_WORK_MULTIPLIER_PER_ITERATION_DEFAULT =
      1;
  public static final String DFS_STORAGE_POLICY_SATISFIER_RECHECK_TIMEOUT_MILLIS_KEY =
      "dfs.storage.policy.satisfier.recheck.timeout.millis";
  public static final int DFS_STORAGE_POLICY_SATISFIER_RECHECK_TIMEOUT_MILLIS_DEFAULT =
      1 * 60 * 1000;
  public static final String DFS_STORAGE_POLICY_SATISFIER_SELF_RETRY_TIMEOUT_MILLIS_KEY =
      "dfs.storage.policy.satisfier.self.retry.timeout.millis";
  public static final int DFS_STORAGE_POLICY_SATISFIER_SELF_RETRY_TIMEOUT_MILLIS_DEFAULT =
      5 * 60 * 1000;
  public static final String DFS_STORAGE_POLICY_SATISFIER_MAX_RETRY_ATTEMPTS_KEY =
      "dfs.storage.policy.satisfier.retry.max.attempts";
  public static final int DFS_STORAGE_POLICY_SATISFIER_MAX_RETRY_ATTEMPTS_DEFAULT =
      3;
  public static final String DFS_SPS_MAX_OUTSTANDING_PATHS_KEY =
      "dfs.storage.policy.satisfier.max.outstanding.paths";
  public static final int DFS_SPS_MAX_OUTSTANDING_PATHS_DEFAULT = 10000;
  // SPS datanode cache config, defaulting to 5mins.
  public static final String DFS_SPS_DATANODE_CACHE_REFRESH_INTERVAL_MS =
      "dfs.storage.policy.satisfier.datanode.cache.refresh.interval.ms";
  public static final long DFS_SPS_DATANODE_CACHE_REFRESH_INTERVAL_MS_DEFAULT =
      300000L;

  // SPS keytab configurations, by default it is disabled.
  public static final String  DFS_SPS_ADDRESS_KEY =
      "dfs.storage.policy.satisfier.address";
  public static final String  DFS_SPS_ADDRESS_DEFAULT= "0.0.0.0:0";
  public static final String  DFS_SPS_KEYTAB_FILE_KEY =
      "dfs.storage.policy.satisfier.keytab.file";
  public static final String  DFS_SPS_KERBEROS_PRINCIPAL_KEY =
      "dfs.storage.policy.satisfier.kerberos.principal";

  public static final String  DFS_DATANODE_ADDRESS_KEY = "dfs.datanode.address";
  public static final int     DFS_DATANODE_DEFAULT_PORT = 9866;
  public static final String  DFS_DATANODE_ADDRESS_DEFAULT = "0.0.0.0:" + DFS_DATANODE_DEFAULT_PORT;
  public static final String  DFS_DATANODE_DATA_DIR_PERMISSION_KEY = "dfs.datanode.data.dir.perm";
  public static final String  DFS_DATANODE_DATA_DIR_PERMISSION_DEFAULT = "700";
  public static final String  DFS_DATANODE_DIRECTORYSCAN_INTERVAL_KEY = "dfs.datanode.directoryscan.interval";
  public static final int     DFS_DATANODE_DIRECTORYSCAN_INTERVAL_DEFAULT = 21600;
  public static final String  DFS_DATANODE_DIRECTORYSCAN_THREADS_KEY = "dfs.datanode.directoryscan.threads";
  public static final int     DFS_DATANODE_DIRECTORYSCAN_THREADS_DEFAULT = 1;

  public static final String DFS_DATANODE_DISK_CHECK_MIN_GAP_KEY =
      "dfs.datanode.disk.check.min.gap";
  public static final String DFS_DATANODE_DISK_CHECK_MIN_GAP_DEFAULT =
      "15m";

  public static final String DFS_DATANODE_DISK_CHECK_TIMEOUT_KEY =
      "dfs.datanode.disk.check.timeout";
  public static final String DFS_DATANODE_DISK_CHECK_TIMEOUT_DEFAULT =
      "10m";

  public static final String  DFS_NAMENODE_EC_POLICIES_MAX_CELLSIZE_KEY = "dfs.namenode.ec.policies.max.cellsize";
  public static final int     DFS_NAMENODE_EC_POLICIES_MAX_CELLSIZE_DEFAULT = 4 * 1024 * 1024;
  public static final String DFS_NAMENODE_EC_POLICIES_USERPOLICIES_ALLOWED_KEY =
      "dfs.namenode.ec.userdefined.policy.allowed";
  public static final boolean
      DFS_NAMENODE_EC_POLICIES_USERPOLICIES_ALLOWED_KEY_DEFAULT = true;
  public static final String  DFS_NAMENODE_EC_SYSTEM_DEFAULT_POLICY =
      "dfs.namenode.ec.system.default.policy";
  public static final String  DFS_NAMENODE_EC_SYSTEM_DEFAULT_POLICY_DEFAULT =
      "RS-6-3-1024k";
  public static final String  DFS_DN_EC_RECONSTRUCTION_STRIPED_READ_BUFFER_SIZE_KEY = "dfs.datanode.ec.reconstruction.stripedread.buffer.size";
  public static final int     DFS_DN_EC_RECONSTRUCTION_STRIPED_READ_BUFFER_SIZE_DEFAULT = 64 * 1024;
  public static final String  DFS_DN_EC_RECONSTRUCTION_STRIPED_READ_TIMEOUT_MILLIS_KEY = "dfs.datanode.ec.reconstruction.stripedread.timeout.millis";
  public static final int     DFS_DN_EC_RECONSTRUCTION_STRIPED_READ_TIMEOUT_MILLIS_DEFAULT = 5000; //5s
  public static final String  DFS_DN_EC_RECONSTRUCTION_THREADS_KEY = "dfs.datanode.ec.reconstruction.threads";
  public static final int     DFS_DN_EC_RECONSTRUCTION_THREADS_DEFAULT = 8;
  public static final String  DFS_DN_EC_RECONSTRUCTION_XMITS_WEIGHT_KEY =
      "dfs.datanode.ec.reconstruction.xmits.weight";
  public static final float   DFS_DN_EC_RECONSTRUCTION_XMITS_WEIGHT_DEFAULT =
      0.5f;

  public static final String
      DFS_DATANODE_DIRECTORYSCAN_THROTTLE_LIMIT_MS_PER_SEC_KEY =
      "dfs.datanode.directoryscan.throttle.limit.ms.per.sec";
  public static final int
      DFS_DATANODE_DIRECTORYSCAN_THROTTLE_LIMIT_MS_PER_SEC_DEFAULT = -1;
  public static final String  DFS_DATANODE_DNS_INTERFACE_KEY = "dfs.datanode.dns.interface";
  public static final String  DFS_DATANODE_DNS_INTERFACE_DEFAULT = "default";
  public static final String  DFS_DATANODE_DNS_NAMESERVER_KEY = "dfs.datanode.dns.nameserver";
  public static final String  DFS_DATANODE_DNS_NAMESERVER_DEFAULT = "default";
  public static final String DFS_DATANODE_DU_RESERVED_CALCULATOR_KEY =
      "dfs.datanode.du.reserved.calculator";
  public static final Class<? extends ReservedSpaceCalculator>
      DFS_DATANODE_DU_RESERVED_CALCULATOR_DEFAULT =
          ReservedSpaceCalculator.ReservedSpaceCalculatorAbsolute.class;
  public static final String  DFS_DATANODE_DU_RESERVED_KEY = "dfs.datanode.du.reserved";
  public static final long    DFS_DATANODE_DU_RESERVED_DEFAULT = 0;
  public static final String  DFS_DATANODE_DU_RESERVED_PERCENTAGE_KEY =
      "dfs.datanode.du.reserved.pct";
  public static final int     DFS_DATANODE_DU_RESERVED_PERCENTAGE_DEFAULT = 0;
  public static final String  DFS_DATANODE_HANDLER_COUNT_KEY = "dfs.datanode.handler.count";
  public static final int     DFS_DATANODE_HANDLER_COUNT_DEFAULT = 10;
  public static final String  DFS_DATANODE_HTTP_ADDRESS_KEY = "dfs.datanode.http.address";
  public static final int     DFS_DATANODE_HTTP_DEFAULT_PORT = 9864;
  public static final String  DFS_DATANODE_HTTP_ADDRESS_DEFAULT = "0.0.0.0:" + DFS_DATANODE_HTTP_DEFAULT_PORT;
  public static final String  DFS_DATANODE_HTTP_INTERNAL_PROXY_PORT =
      "dfs.datanode.http.internal-proxy.port";
  public static final String  DFS_DATANODE_MAX_RECEIVER_THREADS_KEY =
      HdfsClientConfigKeys.DeprecatedKeys.DFS_DATANODE_MAX_RECEIVER_THREADS_KEY;
  public static final int     DFS_DATANODE_MAX_RECEIVER_THREADS_DEFAULT = 4096;
  public static final String  DFS_DATANODE_SCAN_PERIOD_HOURS_KEY = "dfs.datanode.scan.period.hours";
  public static final int     DFS_DATANODE_SCAN_PERIOD_HOURS_DEFAULT = 21 * 24;  // 3 weeks.
  public static final String  DFS_BLOCK_SCANNER_VOLUME_BYTES_PER_SECOND = "dfs.block.scanner.volume.bytes.per.second";
  public static final long    DFS_BLOCK_SCANNER_VOLUME_BYTES_PER_SECOND_DEFAULT = 1048576L;
  public static final String  DFS_DATANODE_TRANSFERTO_ALLOWED_KEY = "dfs.datanode.transferTo.allowed";
  public static final boolean DFS_DATANODE_TRANSFERTO_ALLOWED_DEFAULT = true;
  public static final String  DFS_HEARTBEAT_INTERVAL_KEY = "dfs.heartbeat.interval";
  public static final long    DFS_HEARTBEAT_INTERVAL_DEFAULT = 3;
  public static final String  DFS_DATANODE_LIFELINE_INTERVAL_SECONDS_KEY =
      "dfs.datanode.lifeline.interval.seconds";
  public static final String  DFS_NAMENODE_PATH_BASED_CACHE_RETRY_INTERVAL_MS = "dfs.namenode.path.based.cache.retry.interval.ms";
  public static final long    DFS_NAMENODE_PATH_BASED_CACHE_RETRY_INTERVAL_MS_DEFAULT = 30000L;
  public static final String  DFS_NAMENODE_DECOMMISSION_INTERVAL_KEY = "dfs.namenode.decommission.interval";
  public static final int     DFS_NAMENODE_DECOMMISSION_INTERVAL_DEFAULT = 30;
  public static final String  DFS_NAMENODE_DECOMMISSION_BLOCKS_PER_INTERVAL_KEY = "dfs.namenode.decommission.blocks.per.interval";
  public static final int     DFS_NAMENODE_DECOMMISSION_BLOCKS_PER_INTERVAL_DEFAULT = 500000;
  public static final String  DFS_NAMENODE_DECOMMISSION_MAX_CONCURRENT_TRACKED_NODES = "dfs.namenode.decommission.max.concurrent.tracked.nodes";
  public static final int     DFS_NAMENODE_DECOMMISSION_MAX_CONCURRENT_TRACKED_NODES_DEFAULT = 100;
  public static final String  DFS_NAMENODE_DECOMMISSION_MONITOR_CLASS
      = "dfs.namenode.decommission.monitor.class";
  public static final String
      DFS_NAMENODE_DECOMMISSION_MONITOR_CLASS_DEFAULT =
      "org.apache.hadoop.hdfs.server.blockmanagement."+
          "DatanodeAdminDefaultMonitor";
  public static final String
      DFS_NAMENODE_DECOMMISSION_BACKOFF_MONITOR_PENDING_LIMIT
      = "dfs.namenode.decommission.backoff.monitor.pending.limit";
  public static final int
      DFS_NAMENODE_DECOMMISSION_BACKOFF_MONITOR_PENDING_LIMIT_DEFAULT = 10000;
  public static final String DFS_NAMENODE_DECOMMISSION_BACKOFF_MONITOR_PENDING_BLOCKS_PER_LOCK =
      "dfs.namenode.decommission.backoff.monitor.pending.blocks.per.lock";
  public static final int DFS_NAMENODE_DECOMMISSION_BACKOFF_MONITOR_PENDING_BLOCKS_PER_LOCK_DEFAULT
      = 1000;
  public static final String  DFS_NAMENODE_HANDLER_COUNT_KEY = "dfs.namenode.handler.count";
  public static final int     DFS_NAMENODE_HANDLER_COUNT_DEFAULT = 10;
  public static final String  DFS_NAMENODE_LIFELINE_HANDLER_RATIO_KEY =
      "dfs.namenode.lifeline.handler.ratio";
  public static final float   DFS_NAMENODE_LIFELINE_HANDLER_RATIO_DEFAULT =
      0.1f;
  public static final String  DFS_NAMENODE_LIFELINE_HANDLER_COUNT_KEY =
      "dfs.namenode.lifeline.handler.count";
  public static final String  DFS_NAMENODE_SERVICE_HANDLER_COUNT_KEY = "dfs.namenode.service.handler.count";
  public static final int     DFS_NAMENODE_SERVICE_HANDLER_COUNT_DEFAULT = 10;
  public static final String  DFS_HTTP_POLICY_KEY = "dfs.http.policy";
  public static final String  DFS_HTTP_POLICY_DEFAULT =  HttpConfig.Policy.HTTP_ONLY.name();
  public static final String  DFS_DATANODE_HTTPSERVER_FILTER_HANDLERS = "dfs.datanode.httpserver.filter.handlers";
  public static final String  DFS_DATANODE_HTTPSERVER_FILTER_HANDLERS_DEFAULT = "org.apache.hadoop.hdfs.server.datanode.web.RestCsrfPreventionFilterHandler";
  public static final String  DFS_DEFAULT_CHUNK_VIEW_SIZE_KEY = "dfs.default.chunk.view.size";
  public static final int     DFS_DEFAULT_CHUNK_VIEW_SIZE_DEFAULT = 32*1024;
  public static final String  DFS_DATANODE_HTTPS_ADDRESS_KEY = "dfs.datanode.https.address";
  public static final String  DFS_DATANODE_HTTPS_PORT_KEY = "datanode.https.port";
  public static final int     DFS_DATANODE_HTTPS_DEFAULT_PORT = 9865;
  public static final String  DFS_DATANODE_HTTPS_ADDRESS_DEFAULT = "0.0.0.0:" + DFS_DATANODE_HTTPS_DEFAULT_PORT;
  public static final String  DFS_DATANODE_IPC_ADDRESS_KEY = "dfs.datanode.ipc.address";
  public static final int     DFS_DATANODE_IPC_DEFAULT_PORT = 9867;
  public static final String  DFS_DATANODE_IPC_ADDRESS_DEFAULT = "0.0.0.0:" + DFS_DATANODE_IPC_DEFAULT_PORT;
  public static final String  DFS_DATANODE_MIN_SUPPORTED_NAMENODE_VERSION_KEY = "dfs.datanode.min.supported.namenode.version";
  public static final String  DFS_DATANODE_MIN_SUPPORTED_NAMENODE_VERSION_DEFAULT = "2.1.0-beta";
  public static final String  DFS_NAMENODE_INODE_ATTRIBUTES_PROVIDER_KEY = "dfs.namenode.inode.attributes.provider.class";
  public static final String  DFS_NAMENODE_INODE_ATTRIBUTES_PROVIDER_BYPASS_USERS_KEY = "dfs.namenode.inode.attributes.provider.bypass.users";
  public static final String  DFS_NAMENODE_INODE_ATTRIBUTES_PROVIDER_BYPASS_USERS_DEFAULT = "";

  public static final String  DFS_DATANODE_BP_READY_TIMEOUT_KEY = "dfs.datanode.bp-ready.timeout";
  public static final long    DFS_DATANODE_BP_READY_TIMEOUT_DEFAULT = 20;

  public static final String  DFS_BLOCK_ACCESS_TOKEN_ENABLE_KEY = "dfs.block.access.token.enable";
  public static final boolean DFS_BLOCK_ACCESS_TOKEN_ENABLE_DEFAULT = false;
  public static final String  DFS_BLOCK_ACCESS_KEY_UPDATE_INTERVAL_KEY = "dfs.block.access.key.update.interval";
  public static final long    DFS_BLOCK_ACCESS_KEY_UPDATE_INTERVAL_DEFAULT = 600L;
  public static final String  DFS_BLOCK_ACCESS_TOKEN_LIFETIME_KEY = "dfs.block.access.token.lifetime";
  public static final long    DFS_BLOCK_ACCESS_TOKEN_LIFETIME_DEFAULT = 600L;
  public static final String  DFS_BLOCK_ACCESS_TOKEN_PROTOBUF_ENABLE = "dfs.block.access.token.protobuf.enable";
  public static final boolean DFS_BLOCK_ACCESS_TOKEN_PROTOBUF_ENABLE_DEFAULT = false;

  public static final String DFS_BLOCK_REPLICATOR_CLASSNAME_KEY = "dfs.block.replicator.classname";
  public static final Class<BlockPlacementPolicyDefault> DFS_BLOCK_REPLICATOR_CLASSNAME_DEFAULT = BlockPlacementPolicyDefault.class;
  public static final String  DFS_REPLICATION_MAX_KEY = "dfs.replication.max";
  public static final int     DFS_REPLICATION_MAX_DEFAULT = 512;
  public static final String DFS_BLOCK_PLACEMENT_EC_CLASSNAME_KEY = "dfs.block.placement.ec.classname";
  public static final Class<BlockPlacementPolicyRackFaultTolerant> DFS_BLOCK_PLACEMENT_EC_CLASSNAME_DEFAULT = BlockPlacementPolicyRackFaultTolerant.class;

  public static final String  DFS_DF_INTERVAL_KEY = "dfs.df.interval";
  public static final int     DFS_DF_INTERVAL_DEFAULT = 60000;
  public static final String  DFS_BLOCKREPORT_INCREMENTAL_INTERVAL_MSEC_KEY
      = "dfs.blockreport.incremental.intervalMsec";
  public static final long    DFS_BLOCKREPORT_INCREMENTAL_INTERVAL_MSEC_DEFAULT
      = 0;
  public static final String  DFS_BLOCKREPORT_INTERVAL_MSEC_KEY = "dfs.blockreport.intervalMsec";
  public static final long    DFS_BLOCKREPORT_INTERVAL_MSEC_DEFAULT = 6 * 60 * 60 * 1000;
  public static final String  DFS_BLOCKREPORT_INITIAL_DELAY_KEY = "dfs.blockreport.initialDelay";
  public static final int     DFS_BLOCKREPORT_INITIAL_DELAY_DEFAULT = 0;
  public static final String  DFS_BLOCKREPORT_SPLIT_THRESHOLD_KEY = "dfs.blockreport.split.threshold";
  public static final long    DFS_BLOCKREPORT_SPLIT_THRESHOLD_DEFAULT = 1000 * 1000;
  public static final String  DFS_NAMENODE_MAX_FULL_BLOCK_REPORT_LEASES = "dfs.namenode.max.full.block.report.leases";
  public static final int     DFS_NAMENODE_MAX_FULL_BLOCK_REPORT_LEASES_DEFAULT = 6;
  public static final String  DFS_NAMENODE_FULL_BLOCK_REPORT_LEASE_LENGTH_MS = "dfs.namenode.full.block.report.lease.length.ms";
  public static final long    DFS_NAMENODE_FULL_BLOCK_REPORT_LEASE_LENGTH_MS_DEFAULT = 5L * 60L * 1000L;
  public static final String  DFS_CACHEREPORT_INTERVAL_MSEC_KEY = "dfs.cachereport.intervalMsec";
  public static final long    DFS_CACHEREPORT_INTERVAL_MSEC_DEFAULT = 10 * 1000;
  public static final String  DFS_BLOCK_INVALIDATE_LIMIT_KEY = "dfs.block.invalidate.limit";
  public static final int     DFS_BLOCK_INVALIDATE_LIMIT_DEFAULT = 1000;
  public static final String  DFS_DEFAULT_MAX_CORRUPT_FILES_RETURNED_KEY = "dfs.corruptfilesreturned.max";
  public static final int     DFS_DEFAULT_MAX_CORRUPT_FILES_RETURNED = 500;
  /* Maximum number of blocks to process for initializing replication queues */
  public static final String  DFS_BLOCK_MISREPLICATION_PROCESSING_LIMIT = "dfs.block.misreplication.processing.limit";
  public static final int     DFS_BLOCK_MISREPLICATION_PROCESSING_LIMIT_DEFAULT = 10000;

  public static final String DFS_DATANODE_OUTLIERS_REPORT_INTERVAL_KEY =
      "dfs.datanode.outliers.report.interval";
  public static final String DFS_DATANODE_OUTLIERS_REPORT_INTERVAL_DEFAULT =
      "30m";

  // property for fsimage compression
  public static final String DFS_IMAGE_COMPRESS_KEY = "dfs.image.compress";
  public static final boolean DFS_IMAGE_COMPRESS_DEFAULT = false;
  public static final String DFS_IMAGE_COMPRESSION_CODEC_KEY =
                                   "dfs.image.compression.codec";
  public static final String DFS_IMAGE_COMPRESSION_CODEC_DEFAULT =
                                   "org.apache.hadoop.io.compress.DefaultCodec";

  public static final String DFS_IMAGE_TRANSFER_RATE_KEY =
                                           "dfs.image.transfer.bandwidthPerSec";
  public static final long DFS_IMAGE_TRANSFER_RATE_DEFAULT = 0;  //no throttling

  public static final String DFS_IMAGE_TRANSFER_BOOTSTRAP_STANDBY_RATE_KEY =
      "dfs.image.transfer-bootstrap-standby.bandwidthPerSec";
  public static final long DFS_IMAGE_TRANSFER_BOOTSTRAP_STANDBY_RATE_DEFAULT =
      0;  //no throttling

  // Image transfer timeout
  public static final String DFS_IMAGE_TRANSFER_TIMEOUT_KEY = "dfs.image.transfer.timeout";
  public static final int DFS_IMAGE_TRANSFER_TIMEOUT_DEFAULT = 60 * 1000;

  // Image transfer chunksize
  public static final String DFS_IMAGE_TRANSFER_CHUNKSIZE_KEY = "dfs.image.transfer.chunksize";
  public static final int DFS_IMAGE_TRANSFER_CHUNKSIZE_DEFAULT = 64 * 1024;

  public static final String DFS_IMAGE_PARALLEL_LOAD_KEY =
      "dfs.image.parallel.load";
  public static final boolean DFS_IMAGE_PARALLEL_LOAD_DEFAULT = false;

  public static final String DFS_IMAGE_PARALLEL_TARGET_SECTIONS_KEY =
      "dfs.image.parallel.target.sections";
  public static final int DFS_IMAGE_PARALLEL_TARGET_SECTIONS_DEFAULT = 12;

  public static final String DFS_IMAGE_PARALLEL_INODE_THRESHOLD_KEY =
      "dfs.image.parallel.inode.threshold";
  public static final int DFS_IMAGE_PARALLEL_INODE_THRESHOLD_DEFAULT = 1000000;

  public static final String DFS_IMAGE_PARALLEL_THREADS_KEY =
      "dfs.image.parallel.threads";
  public static final int DFS_IMAGE_PARALLEL_THREADS_DEFAULT = 4;

  // Edit Log segment transfer timeout
  public static final String DFS_EDIT_LOG_TRANSFER_TIMEOUT_KEY =
      "dfs.edit.log.transfer.timeout";
  public static final int DFS_EDIT_LOG_TRANSFER_TIMEOUT_DEFAULT = 30 * 1000;

  // Throttling Edit Log Segment transfer for Journal Sync
  public static final String DFS_EDIT_LOG_TRANSFER_RATE_KEY =
      "dfs.edit.log.transfer.bandwidthPerSec";
  public static final long DFS_EDIT_LOG_TRANSFER_RATE_DEFAULT = 0; //no throttling

  public static final String DFS_QJM_OPERATIONS_TIMEOUT =
      "dfs.qjm.operations.timeout";
  public static final long DFS_QJM_OPERATIONS_TIMEOUT_DEFAULT = 60000;

  // Datanode File IO Stats
  public static final String DFS_DATANODE_ENABLE_FILEIO_FAULT_INJECTION_KEY =
      "dfs.datanode.enable.fileio.fault.injection";
  public static final boolean
      DFS_DATANODE_ENABLE_FILEIO_FAULT_INJECTION_DEFAULT = false;
  public static final String
      DFS_DATANODE_FILEIO_PROFILING_SAMPLING_PERCENTAGE_KEY =
      "dfs.datanode.fileio.profiling.sampling.percentage";
  public static final int
      DFS_DATANODE_FILEIO_PROFILING_SAMPLING_PERCENTAGE_DEFAULT = 0;

  //Keys with no defaults
  public static final String  DFS_DATANODE_PLUGINS_KEY = "dfs.datanode.plugins";
  public static final String  DFS_DATANODE_FSDATASET_FACTORY_KEY = "dfs.datanode.fsdataset.factory";
  public static final String  DFS_DATANODE_FSDATASET_VOLUME_CHOOSING_POLICY_KEY = "dfs.datanode.fsdataset.volume.choosing.policy";

  public static final String  DFS_DATANODE_AVAILABLE_SPACE_VOLUME_CHOOSING_POLICY_BALANCED_SPACE_THRESHOLD_KEY = "dfs.datanode.available-space-volume-choosing-policy.balanced-space-threshold";
  public static final long    DFS_DATANODE_AVAILABLE_SPACE_VOLUME_CHOOSING_POLICY_BALANCED_SPACE_THRESHOLD_DEFAULT = 1024L * 1024L * 1024L * 10L; // 10 GB
  public static final String  DFS_DATANODE_AVAILABLE_SPACE_VOLUME_CHOOSING_POLICY_BALANCED_SPACE_PREFERENCE_FRACTION_KEY = "dfs.datanode.available-space-volume-choosing-policy.balanced-space-preference-fraction";
  public static final float   DFS_DATANODE_AVAILABLE_SPACE_VOLUME_CHOOSING_POLICY_BALANCED_SPACE_PREFERENCE_FRACTION_DEFAULT = 0.75f;
  public static final String  DFS_DATANODE_SOCKET_WRITE_TIMEOUT_KEY =
      HdfsClientConfigKeys.DFS_DATANODE_SOCKET_WRITE_TIMEOUT_KEY;
  public static final String  DFS_DATANODE_STARTUP_KEY = "dfs.datanode.startup";
  public static final String  DFS_NAMENODE_PLUGINS_KEY = "dfs.namenode.plugins";
  public static final String  DFS_WEB_UGI_KEY = "dfs.web.ugi";
  public static final String  DFS_NAMENODE_STARTUP_KEY = "dfs.namenode.startup";
  public static final String  DFS_DATANODE_KEYTAB_FILE_KEY = "dfs.datanode.keytab.file";
  public static final String  DFS_DATANODE_KERBEROS_PRINCIPAL_KEY =
      HdfsClientConfigKeys.DFS_DATANODE_KERBEROS_PRINCIPAL_KEY;
  @Deprecated
  public static final String  DFS_DATANODE_USER_NAME_KEY = DFS_DATANODE_KERBEROS_PRINCIPAL_KEY;
  public static final String  DFS_DATANODE_SHARED_FILE_DESCRIPTOR_PATHS = "dfs.datanode.shared.file.descriptor.paths";
  public static final String  DFS_DATANODE_SHARED_FILE_DESCRIPTOR_PATHS_DEFAULT = "/dev/shm,/tmp";
  public static final String
      DFS_SHORT_CIRCUIT_SHARED_MEMORY_WATCHER_INTERRUPT_CHECK_MS =
      HdfsClientConfigKeys
          .DFS_SHORT_CIRCUIT_SHARED_MEMORY_WATCHER_INTERRUPT_CHECK_MS;
  public static final int
      DFS_SHORT_CIRCUIT_SHARED_MEMORY_WATCHER_INTERRUPT_CHECK_MS_DEFAULT =
      HdfsClientConfigKeys
          .DFS_SHORT_CIRCUIT_SHARED_MEMORY_WATCHER_INTERRUPT_CHECK_MS_DEFAULT;
  public static final String  DFS_NAMENODE_KEYTAB_FILE_KEY = "dfs.namenode.keytab.file";
  public static final String  DFS_NAMENODE_KERBEROS_PRINCIPAL_KEY =
      HdfsClientConfigKeys.DFS_NAMENODE_KERBEROS_PRINCIPAL_KEY;
  @Deprecated
  public static final String  DFS_NAMENODE_USER_NAME_KEY = DFS_NAMENODE_KERBEROS_PRINCIPAL_KEY;
  public static final String  DFS_NAMENODE_KERBEROS_INTERNAL_SPNEGO_PRINCIPAL_KEY = "dfs.namenode.kerberos.internal.spnego.principal";
  @Deprecated
  public static final String  DFS_NAMENODE_INTERNAL_SPNEGO_USER_NAME_KEY = DFS_NAMENODE_KERBEROS_INTERNAL_SPNEGO_PRINCIPAL_KEY;
  public static final String  DFS_SECONDARY_NAMENODE_KEYTAB_FILE_KEY = "dfs.secondary.namenode.keytab.file";
  public static final String  DFS_SECONDARY_NAMENODE_KERBEROS_PRINCIPAL_KEY = "dfs.secondary.namenode.kerberos.principal";
  @Deprecated
  public static final String  DFS_SECONDARY_NAMENODE_USER_NAME_KEY = DFS_SECONDARY_NAMENODE_KERBEROS_PRINCIPAL_KEY;
  public static final String  DFS_SECONDARY_NAMENODE_KERBEROS_INTERNAL_SPNEGO_PRINCIPAL_KEY = "dfs.secondary.namenode.kerberos.internal.spnego.principal";
  @Deprecated
  public static final String  DFS_SECONDARY_NAMENODE_INTERNAL_SPNEGO_USER_NAME_KEY = DFS_SECONDARY_NAMENODE_KERBEROS_INTERNAL_SPNEGO_PRINCIPAL_KEY;
  public static final String  DFS_NAMENODE_NAME_CACHE_THRESHOLD_KEY = "dfs.namenode.name.cache.threshold";
  public static final int     DFS_NAMENODE_NAME_CACHE_THRESHOLD_DEFAULT = 10;
  public static final String  DFS_NAMENODE_LEGACY_OIV_IMAGE_DIR_KEY = "dfs.namenode.legacy-oiv-image.dir";

  public static final String  DFS_NAMESERVICES =
      HdfsClientConfigKeys.DFS_NAMESERVICES;
  public static final String  DFS_NAMESERVICE_ID =
      HdfsClientConfigKeys.DeprecatedKeys.DFS_NAMESERVICE_ID;
  public static final String  DFS_INTERNAL_NAMESERVICES_KEY = "dfs.internal.nameservices";
  public static final String  DFS_NAMENODE_RESOURCE_CHECK_INTERVAL_KEY = "dfs.namenode.resource.check.interval";
  public static final int     DFS_NAMENODE_RESOURCE_CHECK_INTERVAL_DEFAULT = 5000;
  public static final String  DFS_NAMENODE_DU_RESERVED_KEY = "dfs.namenode.resource.du.reserved";
  public static final long    DFS_NAMENODE_DU_RESERVED_DEFAULT = 1024 * 1024 * 100; // 100 MB
  public static final String  DFS_NAMENODE_CHECKED_VOLUMES_KEY = "dfs.namenode.resource.checked.volumes";
  public static final String  DFS_NAMENODE_CHECKED_VOLUMES_MINIMUM_KEY = "dfs.namenode.resource.checked.volumes.minimum";
  public static final int     DFS_NAMENODE_CHECKED_VOLUMES_MINIMUM_DEFAULT = 1;
  public static final String  DFS_WEB_AUTHENTICATION_SIMPLE_ANONYMOUS_ALLOWED = "dfs.web.authentication.simple.anonymous.allowed";
  public static final String  DFS_WEB_AUTHENTICATION_KERBEROS_PRINCIPAL_KEY = "dfs.web.authentication.kerberos.principal";
  public static final String  DFS_WEB_AUTHENTICATION_KERBEROS_KEYTAB_KEY = "dfs.web.authentication.kerberos.keytab";
  public static final String  DFS_NAMENODE_MAX_OP_SIZE_KEY = "dfs.namenode.max.op.size";
  public static final int     DFS_NAMENODE_MAX_OP_SIZE_DEFAULT = 50 * 1024 * 1024;
  public static final String  DFS_NAMENODE_AVAILABLE_SPACE_BLOCK_PLACEMENT_POLICY_BALANCED_SPACE_PREFERENCE_FRACTION_KEY =
      "dfs.namenode.available-space-block-placement-policy.balanced-space-preference-fraction";
  public static final float   DFS_NAMENODE_AVAILABLE_SPACE_BLOCK_PLACEMENT_POLICY_BALANCED_SPACE_PREFERENCE_FRACTION_DEFAULT =
      0.6f;
  public static final String
      DFS_NAMENODE_AVAILABLE_SPACE_BLOCK_PLACEMENT_POLICY_BALANCE_LOCAL_NODE_KEY =
      "dfs.namenode.available-space-block-placement-policy.balance-local-node";
  public static final boolean
      DFS_NAMENODE_AVAILABLE_SPACE_BLOCK_PLACEMENT_POLICY_BALANCE_LOCAL_NODE_DEFAULT =
      false;
  public static final String  DFS_NAMENODE_BLOCKPLACEMENTPOLICY_DEFAULT_PREFER_LOCAL_NODE_KEY =
      "dfs.namenode.block-placement-policy.default.prefer-local-node";
  public static final boolean  DFS_NAMENODE_BLOCKPLACEMENTPOLICY_DEFAULT_PREFER_LOCAL_NODE_DEFAULT = true;
  public static final String DFS_NAMENODE_GC_TIME_MONITOR_ENABLE =
      "dfs.namenode.gc.time.monitor.enable";
  public static final boolean DFS_NAMENODE_GC_TIME_MONITOR_ENABLE_DEFAULT =
      true;
  public static final String
      DFS_NAMENODE_GC_TIME_MONITOR_OBSERVATION_WINDOW_MS =
      "dfs.namenode.gc.time.monitor.observation.window.ms";
  public static final long
      DFS_NAMENODE_GC_TIME_MONITOR_OBSERVATION_WINDOW_MS_DEFAULT =
      TimeUnit.MINUTES.toMillis(1);
  public static final String DFS_NAMENODE_GC_TIME_MONITOR_SLEEP_INTERVAL_MS =
      "dfs.namenode.gc.time.monitor.sleep.interval.ms";
  public static final long
      DFS_NAMENODE_GC_TIME_MONITOR_SLEEP_INTERVAL_MS_DEFAULT =
      TimeUnit.SECONDS.toMillis(5);

  public static final String DFS_BLOCK_LOCAL_PATH_ACCESS_USER_KEY = "dfs.block.local-path-access.user";
  public static final String DFS_DOMAIN_SOCKET_PATH_KEY =
      HdfsClientConfigKeys.DFS_DOMAIN_SOCKET_PATH_KEY;
  public static final String DFS_DOMAIN_SOCKET_PATH_DEFAULT =
      HdfsClientConfigKeys.DFS_DOMAIN_SOCKET_PATH_DEFAULT;

  public static final String  DFS_STORAGE_POLICY_ENABLED_KEY = "dfs.storage.policy.enabled";
  public static final boolean DFS_STORAGE_POLICY_ENABLED_DEFAULT = true;
  public static final String DFS_STORAGE_POLICY_PERMISSIONS_SUPERUSER_ONLY_KEY =
      "dfs.storage.policy.permissions.superuser-only";
  public static final boolean
      DFS_STORAGE_POLICY_PERMISSIONS_SUPERUSER_ONLY_DEFAULT = false;

  public static final String  DFS_QUOTA_BY_STORAGETYPE_ENABLED_KEY = "dfs.quota.by.storage.type.enabled";
  public static final boolean DFS_QUOTA_BY_STORAGETYPE_ENABLED_DEFAULT = true;

  // HA related configuration
  public static final String DFS_HA_NAMENODES_KEY_PREFIX =
      HdfsClientConfigKeys.DFS_HA_NAMENODES_KEY_PREFIX;
  public static final String DFS_HA_NAMENODE_ID_KEY = "dfs.ha.namenode.id";
  public static final String  DFS_HA_STANDBY_CHECKPOINTS_KEY = "dfs.ha.standby.checkpoints";
  public static final boolean DFS_HA_STANDBY_CHECKPOINTS_DEFAULT = true;
  public static final String DFS_HA_LOGROLL_PERIOD_KEY = "dfs.ha.log-roll.period";
  public static final int DFS_HA_LOGROLL_PERIOD_DEFAULT = 2 * 60; // 2m
  public static final String DFS_HA_TAILEDITS_PERIOD_KEY = "dfs.ha.tail-edits.period";
  public static final int DFS_HA_TAILEDITS_PERIOD_DEFAULT = 60; // 1m
  public static final String DFS_HA_TAILEDITS_PERIOD_BACKOFF_MAX_KEY = "dfs.ha.tail-edits.period.backoff-max";
  public static final int DFS_HA_TAILEDITS_PERIOD_BACKOFF_MAX_DEFAULT = 0; // disabled
  public static final String DFS_HA_TAILEDITS_ALL_NAMESNODES_RETRY_KEY = "dfs.ha.tail-edits.namenode-retries";
  public static final int DFS_HA_TAILEDITS_ALL_NAMESNODES_RETRY_DEFAULT = 3;
  public static final String  DFS_HA_TAILEDITS_INPROGRESS_KEY =
          "dfs.ha.tail-edits.in-progress";
  public static final boolean DFS_HA_TAILEDITS_INPROGRESS_DEFAULT = false;
  public static final String DFS_HA_TAILEDITS_ROLLEDITS_TIMEOUT_KEY =
      "dfs.ha.tail-edits.rolledits.timeout";
  public static final int DFS_HA_TAILEDITS_ROLLEDITS_TIMEOUT_DEFAULT = 60; // 1m
  public static final String DFS_HA_LOGROLL_RPC_TIMEOUT_KEY = "dfs.ha.log-roll.rpc.timeout";
  public static final int DFS_HA_LOGROLL_RPC_TIMEOUT_DEFAULT = 20000; // 20s
  public static final String DFS_HA_FENCE_METHODS_KEY = "dfs.ha.fencing.methods";
  public static final String DFS_HA_AUTO_FAILOVER_ENABLED_KEY = "dfs.ha.automatic-failover.enabled";
  public static final boolean DFS_HA_AUTO_FAILOVER_ENABLED_DEFAULT = false;
  public static final String DFS_HA_ZKFC_PORT_KEY = "dfs.ha.zkfc.port";
  public static final int DFS_HA_ZKFC_PORT_DEFAULT = 8019;
  public static final String DFS_HA_ZKFC_NN_HTTP_TIMEOUT_KEY = "dfs.ha.zkfc.nn.http.timeout.ms";
  public static final int DFS_HA_ZKFC_NN_HTTP_TIMEOUT_KEY_DEFAULT = 20000;
  public static final String DFS_HA_NN_NOT_BECOME_ACTIVE_IN_SAFEMODE =
      "dfs.ha.nn.not-become-active-in-safemode";
  public static final boolean DFS_HA_NN_NOT_BECOME_ACTIVE_IN_SAFEMODE_DEFAULT =
      false;

  // Security-related configs
  public static final String DFS_ENCRYPT_DATA_TRANSFER_KEY = "dfs.encrypt.data.transfer";
  public static final String DFS_ENCRYPT_DATA_OVERWRITE_DOWNSTREAM_DERIVED_QOP_KEY =
      "dfs.encrypt.data.overwrite.downstream.derived.qop";
  public static final boolean DFS_ENCRYPT_DATA_OVERWRITE_DOWNSTREAM_DERIVED_QOP_DEFAULT =
      false;
  public static final boolean DFS_ENCRYPT_DATA_TRANSFER_DEFAULT = false;
  public static final String DFS_XFRAME_OPTION_ENABLED = "dfs.xframe.enabled";
  public static final boolean DFS_XFRAME_OPTION_ENABLED_DEFAULT = true;

  public static final String DFS_XFRAME_OPTION_VALUE = "dfs.xframe.value";
  public static final String DFS_XFRAME_OPTION_VALUE_DEFAULT = "SAMEORIGIN";

  @Deprecated
  public static final String DFS_ENCRYPT_DATA_TRANSFER_CIPHER_KEY_BITLENGTH_KEY =
      HdfsClientConfigKeys.DFS_ENCRYPT_DATA_TRANSFER_CIPHER_KEY_BITLENGTH_KEY;
  @Deprecated
  public static final int    DFS_ENCRYPT_DATA_TRANSFER_CIPHER_KEY_BITLENGTH_DEFAULT =
      HdfsClientConfigKeys.DFS_ENCRYPT_DATA_TRANSFER_CIPHER_KEY_BITLENGTH_DEFAULT;
  @Deprecated
  public static final String DFS_ENCRYPT_DATA_TRANSFER_CIPHER_SUITES_KEY =
      HdfsClientConfigKeys.DFS_ENCRYPT_DATA_TRANSFER_CIPHER_SUITES_KEY;
  public static final String DFS_DATA_ENCRYPTION_ALGORITHM_KEY = "dfs.encrypt.data.transfer.algorithm";
  @Deprecated
  public static final String DFS_TRUSTEDCHANNEL_RESOLVER_CLASS =
      HdfsClientConfigKeys.DFS_TRUSTEDCHANNEL_RESOLVER_CLASS;
  @Deprecated
  public static final String DFS_DATA_TRANSFER_PROTECTION_KEY =
      HdfsClientConfigKeys.DFS_DATA_TRANSFER_PROTECTION_KEY;
  @Deprecated
  public static final String DFS_DATA_TRANSFER_PROTECTION_DEFAULT =
      HdfsClientConfigKeys.DFS_DATA_TRANSFER_PROTECTION_DEFAULT;
  @Deprecated
  public static final String DFS_DATA_TRANSFER_SASL_PROPS_RESOLVER_CLASS_KEY =
      HdfsClientConfigKeys.DFS_DATA_TRANSFER_SASL_PROPS_RESOLVER_CLASS_KEY;
  public static final int    DFS_NAMENODE_LIST_ENCRYPTION_ZONES_NUM_RESPONSES_DEFAULT = 100;
  public static final String DFS_NAMENODE_LIST_ENCRYPTION_ZONES_NUM_RESPONSES = "dfs.namenode.list.encryption.zones.num.responses";
  public static final int    DFS_NAMENODE_LIST_REENCRYPTION_STATUS_NUM_RESPONSES_DEFAULT = 100;
  public static final String DFS_NAMENODE_LIST_REENCRYPTION_STATUS_NUM_RESPONSES_KEY = "dfs.namenode.list.reencryption.status.num.responses";
  public static final String DFS_NAMENODE_LIST_OPENFILES_NUM_RESPONSES =
      "dfs.namenode.list.openfiles.num.responses";
  public static final int    DFS_NAMENODE_LIST_OPENFILES_NUM_RESPONSES_DEFAULT =
      1000;
  public static final String DFS_NAMENODE_EDEKCACHELOADER_INTERVAL_MS_KEY = "dfs.namenode.edekcacheloader.interval.ms";
  public static final int DFS_NAMENODE_EDEKCACHELOADER_INTERVAL_MS_DEFAULT = 1000;
  public static final String DFS_NAMENODE_EDEKCACHELOADER_INITIAL_DELAY_MS_KEY = "dfs.namenode.edekcacheloader.initial.delay.ms";
  public static final int DFS_NAMENODE_EDEKCACHELOADER_INITIAL_DELAY_MS_DEFAULT = 3000;
  public static final String DFS_NAMENODE_REENCRYPT_SLEEP_INTERVAL_KEY = "dfs.namenode.reencrypt.sleep.interval";
  public static final String DFS_NAMENODE_REENCRYPT_SLEEP_INTERVAL_DEFAULT = "1m";
  public static final String DFS_NAMENODE_REENCRYPT_BATCH_SIZE_KEY = "dfs.namenode.reencrypt.batch.size";
  public static final int DFS_NAMENODE_REENCRYPT_BATCH_SIZE_DEFAULT = 1000;
  public static final String DFS_NAMENODE_REENCRYPT_THROTTLE_LIMIT_HANDLER_RATIO_KEY = "dfs.namenode.reencrypt.throttle.limit.handler.ratio";
  public static final double DFS_NAMENODE_REENCRYPT_THROTTLE_LIMIT_HANDLER_RATIO_DEFAULT = 1.0;
  public static final String DFS_NAMENODE_REENCRYPT_THROTTLE_LIMIT_UPDATER_RATIO_KEY = "dfs.namenode.reencrypt.throttle.limit.updater.ratio";
  public static final double DFS_NAMENODE_REENCRYPT_THROTTLE_LIMIT_UPDATER_RATIO_DEFAULT = 1.0;
  public static final String DFS_NAMENODE_REENCRYPT_EDEK_THREADS_KEY = "dfs.namenode.reencrypt.edek.threads";
  public static final int DFS_NAMENODE_REENCRYPT_EDEK_THREADS_DEFAULT = 10;

  // Journal-node related configs. These are read on the JN side.
  public static final String  DFS_JOURNALNODE_EDITS_DIR_KEY = "dfs.journalnode.edits.dir";
  public static final String  DFS_JOURNALNODE_EDITS_DIR_DEFAULT = "/tmp/hadoop/dfs/journalnode/";
  public static final String  DFS_JOURNALNODE_RPC_ADDRESS_KEY = "dfs.journalnode.rpc-address";
  public static final int     DFS_JOURNALNODE_RPC_PORT_DEFAULT = 8485;
  public static final String  DFS_JOURNALNODE_RPC_BIND_HOST_KEY = "dfs.journalnode.rpc-bind-host";
  public static final String  DFS_JOURNALNODE_RPC_ADDRESS_DEFAULT = "0.0.0.0:" + DFS_JOURNALNODE_RPC_PORT_DEFAULT;
<<<<<<< HEAD
=======
  public static final String DFS_JOURNAL_EDITS_DIR_PERMISSION_KEY =
      "dfs.journalnode.edits.dir.perm";
  public static final String DFS_JOURNAL_EDITS_DIR_PERMISSION_DEFAULT =
      "700";
>>>>>>> aa96f187

  public static final String  DFS_JOURNALNODE_HTTP_ADDRESS_KEY = "dfs.journalnode.http-address";
  public static final int     DFS_JOURNALNODE_HTTP_PORT_DEFAULT = 8480;
  public static final String  DFS_JOURNALNODE_HTTP_BIND_HOST_KEY = "dfs.journalnode.http-bind-host";
  public static final String  DFS_JOURNALNODE_HTTP_ADDRESS_DEFAULT = "0.0.0.0:" + DFS_JOURNALNODE_HTTP_PORT_DEFAULT;
  public static final String  DFS_JOURNALNODE_HTTPS_ADDRESS_KEY = "dfs.journalnode.https-address";
  public static final int     DFS_JOURNALNODE_HTTPS_PORT_DEFAULT = 8481;
  public static final String  DFS_JOURNALNODE_HTTPS_BIND_HOST_KEY = "dfs.journalnode.https-bind-host";
  public static final String  DFS_JOURNALNODE_HTTPS_ADDRESS_DEFAULT = "0.0.0.0:" + DFS_JOURNALNODE_HTTPS_PORT_DEFAULT;


  public static final String  DFS_JOURNALNODE_KEYTAB_FILE_KEY = "dfs.journalnode.keytab.file";
  public static final String  DFS_JOURNALNODE_KERBEROS_PRINCIPAL_KEY = "dfs.journalnode.kerberos.principal";
  public static final String  DFS_JOURNALNODE_KERBEROS_INTERNAL_SPNEGO_PRINCIPAL_KEY = "dfs.journalnode.kerberos.internal.spnego.principal";
  public static final String DFS_JOURNALNODE_ENABLE_SYNC_KEY =
      "dfs.journalnode.enable.sync";
  public static final boolean DFS_JOURNALNODE_ENABLE_SYNC_DEFAULT = true;
  public static final String DFS_JOURNALNODE_SYNC_INTERVAL_KEY =
      "dfs.journalnode.sync.interval";
  public static final long DFS_JOURNALNODE_SYNC_INTERVAL_DEFAULT = 2*60*1000L;
  public static final String DFS_JOURNALNODE_EDIT_CACHE_SIZE_KEY =
      "dfs.journalnode.edit-cache-size.bytes";
  public static final int DFS_JOURNALNODE_EDIT_CACHE_SIZE_DEFAULT = 1024 * 1024;

  // Journal-node related configs for the client side.
  public static final String  DFS_QJOURNAL_QUEUE_SIZE_LIMIT_KEY = "dfs.qjournal.queued-edits.limit.mb";
  public static final int     DFS_QJOURNAL_QUEUE_SIZE_LIMIT_DEFAULT = 10;
  
  // Quorum-journal timeouts for various operations. Unlikely to need
  // to be tweaked, but configurable just in case.
  public static final String  DFS_QJOURNAL_START_SEGMENT_TIMEOUT_KEY = "dfs.qjournal.start-segment.timeout.ms";
  public static final String  DFS_QJOURNAL_PREPARE_RECOVERY_TIMEOUT_KEY = "dfs.qjournal.prepare-recovery.timeout.ms";
  public static final String  DFS_QJOURNAL_ACCEPT_RECOVERY_TIMEOUT_KEY = "dfs.qjournal.accept-recovery.timeout.ms";
  public static final String  DFS_QJOURNAL_FINALIZE_SEGMENT_TIMEOUT_KEY = "dfs.qjournal.finalize-segment.timeout.ms";
  public static final String  DFS_QJOURNAL_SELECT_INPUT_STREAMS_TIMEOUT_KEY = "dfs.qjournal.select-input-streams.timeout.ms";
  public static final String  DFS_QJOURNAL_GET_JOURNAL_STATE_TIMEOUT_KEY = "dfs.qjournal.get-journal-state.timeout.ms";
  public static final String  DFS_QJOURNAL_NEW_EPOCH_TIMEOUT_KEY = "dfs.qjournal.new-epoch.timeout.ms";
  public static final String  DFS_QJOURNAL_WRITE_TXNS_TIMEOUT_KEY = "dfs.qjournal.write-txns.timeout.ms";
  public static final String  DFS_QJOURNAL_HTTP_OPEN_TIMEOUT_KEY = "dfs.qjournal.http.open.timeout.ms";
  public static final String  DFS_QJOURNAL_HTTP_READ_TIMEOUT_KEY = "dfs.qjournal.http.read.timeout.ms";
  public static final String DFS_QJOURNAL_PARALLEL_READ_NUM_THREADS_KEY =
      "dfs.qjournal.parallel-read.num-threads";
  public static final int     DFS_QJOURNAL_START_SEGMENT_TIMEOUT_DEFAULT = 20000;
  public static final int     DFS_QJOURNAL_PREPARE_RECOVERY_TIMEOUT_DEFAULT = 120000;
  public static final int     DFS_QJOURNAL_ACCEPT_RECOVERY_TIMEOUT_DEFAULT = 120000;
  public static final int     DFS_QJOURNAL_FINALIZE_SEGMENT_TIMEOUT_DEFAULT = 120000;
  public static final int     DFS_QJOURNAL_SELECT_INPUT_STREAMS_TIMEOUT_DEFAULT = 20000;
  public static final int     DFS_QJOURNAL_GET_JOURNAL_STATE_TIMEOUT_DEFAULT = 120000;
  public static final int     DFS_QJOURNAL_NEW_EPOCH_TIMEOUT_DEFAULT = 120000;
  public static final int     DFS_QJOURNAL_WRITE_TXNS_TIMEOUT_DEFAULT = 20000;
  public static final int     DFS_QJOURNAL_HTTP_OPEN_TIMEOUT_DEFAULT = URLConnectionFactory.DEFAULT_SOCKET_TIMEOUT;
  public static final int     DFS_QJOURNAL_HTTP_READ_TIMEOUT_DEFAULT = URLConnectionFactory.DEFAULT_SOCKET_TIMEOUT;
  public static final int DFS_QJOURNAL_PARALLEL_READ_NUM_THREADS_DEFAULT = 5;

  public static final String DFS_MAX_NUM_BLOCKS_TO_LOG_KEY = "dfs.namenode.max-num-blocks-to-log";
  public static final long   DFS_MAX_NUM_BLOCKS_TO_LOG_DEFAULT = 1000l;
  
  public static final String DFS_NAMENODE_ENABLE_RETRY_CACHE_KEY = "dfs.namenode.enable.retrycache";
  public static final boolean DFS_NAMENODE_ENABLE_RETRY_CACHE_DEFAULT = true;
  public static final String DFS_NAMENODE_RETRY_CACHE_EXPIRYTIME_MILLIS_KEY = "dfs.namenode.retrycache.expirytime.millis";
  public static final long DFS_NAMENODE_RETRY_CACHE_EXPIRYTIME_MILLIS_DEFAULT = 600000; // 10 minutes
  public static final String DFS_NAMENODE_RETRY_CACHE_HEAP_PERCENT_KEY = "dfs.namenode.retrycache.heap.percent";
  public static final float DFS_NAMENODE_RETRY_CACHE_HEAP_PERCENT_DEFAULT = 0.03f;
  
  // Hidden configuration undocumented in hdfs-site. xml
  // Timeout to wait for block receiver and responder thread to stop
  public static final String DFS_DATANODE_XCEIVER_STOP_TIMEOUT_MILLIS_KEY = "dfs.datanode.xceiver.stop.timeout.millis";
  public static final long   DFS_DATANODE_XCEIVER_STOP_TIMEOUT_MILLIS_DEFAULT = 60000;

  // WebHDFS retry policy
  @Deprecated
  public static final String  DFS_HTTP_CLIENT_RETRY_POLICY_ENABLED_KEY =
      HdfsClientConfigKeys.HttpClient.RETRY_POLICY_ENABLED_KEY;
  @Deprecated
  public static final boolean DFS_HTTP_CLIENT_RETRY_POLICY_ENABLED_DEFAULT =
      HdfsClientConfigKeys.HttpClient.RETRY_POLICY_ENABLED_DEFAULT;
  @Deprecated
  public static final String  DFS_HTTP_CLIENT_RETRY_POLICY_SPEC_KEY =
      HdfsClientConfigKeys.HttpClient.RETRY_POLICY_SPEC_KEY;
  @Deprecated
  public static final String  DFS_HTTP_CLIENT_RETRY_POLICY_SPEC_DEFAULT =
      HdfsClientConfigKeys.HttpClient.RETRY_POLICY_SPEC_DEFAULT;
  @Deprecated
  public static final String  DFS_HTTP_CLIENT_FAILOVER_MAX_ATTEMPTS_KEY =
      HdfsClientConfigKeys.HttpClient.FAILOVER_MAX_ATTEMPTS_KEY;
  @Deprecated
  public static final int     DFS_HTTP_CLIENT_FAILOVER_MAX_ATTEMPTS_DEFAULT =
      HdfsClientConfigKeys.HttpClient.FAILOVER_MAX_ATTEMPTS_DEFAULT;
  @Deprecated
  public static final String  DFS_HTTP_CLIENT_RETRY_MAX_ATTEMPTS_KEY =
      HdfsClientConfigKeys.HttpClient.RETRY_MAX_ATTEMPTS_KEY;
  @Deprecated
  public static final int     DFS_HTTP_CLIENT_RETRY_MAX_ATTEMPTS_DEFAULT =
      HdfsClientConfigKeys.HttpClient.RETRY_MAX_ATTEMPTS_DEFAULT;
  @Deprecated
  public static final String  DFS_HTTP_CLIENT_FAILOVER_SLEEPTIME_BASE_KEY =
      HdfsClientConfigKeys.HttpClient.FAILOVER_SLEEPTIME_BASE_KEY;
  @Deprecated
  public static final int     DFS_HTTP_CLIENT_FAILOVER_SLEEPTIME_BASE_DEFAULT =
      HdfsClientConfigKeys.HttpClient.FAILOVER_SLEEPTIME_BASE_DEFAULT;
  @Deprecated
  public static final String  DFS_HTTP_CLIENT_FAILOVER_SLEEPTIME_MAX_KEY =
      HdfsClientConfigKeys.HttpClient.FAILOVER_SLEEPTIME_MAX_KEY;
  @Deprecated
  public static final int     DFS_HTTP_CLIENT_FAILOVER_SLEEPTIME_MAX_DEFAULT
      = HdfsClientConfigKeys.HttpClient.FAILOVER_SLEEPTIME_MAX_DEFAULT;

  // Handling unresolved DN topology mapping
  public static final String  DFS_REJECT_UNRESOLVED_DN_TOPOLOGY_MAPPING_KEY = 
      "dfs.namenode.reject-unresolved-dn-topology-mapping";
  public static final boolean DFS_REJECT_UNRESOLVED_DN_TOPOLOGY_MAPPING_DEFAULT =
      false;

  // Slow io warning log threshold settings for dfsclient and datanode.
  public static final String DFS_DATANODE_SLOW_IO_WARNING_THRESHOLD_KEY =
      "dfs.datanode.slow.io.warning.threshold.ms";
  public static final long DFS_DATANODE_SLOW_IO_WARNING_THRESHOLD_DEFAULT = 300;

  // Number of parallel threads to load multiple datanode volumes
  public static final String DFS_DATANODE_PARALLEL_VOLUME_LOAD_THREADS_NUM_KEY =
      "dfs.datanode.parallel.volumes.load.threads.num";
  public static final String DFS_DATANODE_BLOCK_ID_LAYOUT_UPGRADE_THREADS_KEY =
      "dfs.datanode.block.id.layout.upgrade.threads";
  public static final int DFS_DATANODE_BLOCK_ID_LAYOUT_UPGRADE_THREADS = 12;

  public static final String DFS_NAMENODE_INOTIFY_MAX_EVENTS_PER_RPC_KEY =
      "dfs.namenode.inotify.max.events.per.rpc";
  public static final int DFS_NAMENODE_INOTIFY_MAX_EVENTS_PER_RPC_DEFAULT =
      1000;

  public static final String IGNORE_SECURE_PORTS_FOR_TESTING_KEY =
      "ignore.secure.ports.for.testing";
  public static final boolean IGNORE_SECURE_PORTS_FOR_TESTING_DEFAULT = false;

  // nntop Configurations
  public static final String NNTOP_ENABLED_KEY =
      "dfs.namenode.top.enabled";
  public static final boolean NNTOP_ENABLED_DEFAULT = true;
  public static final String NNTOP_BUCKETS_PER_WINDOW_KEY =
      "dfs.namenode.top.window.num.buckets";
  public static final int NNTOP_BUCKETS_PER_WINDOW_DEFAULT = 10;
  public static final String NNTOP_NUM_USERS_KEY =
      "dfs.namenode.top.num.users";
  public static final int NNTOP_NUM_USERS_DEFAULT = 10;
  // comma separated list of nntop reporting periods in minutes
  public static final String NNTOP_WINDOWS_MINUTES_KEY =
      "dfs.namenode.top.windows.minutes";
  public static final String[] NNTOP_WINDOWS_MINUTES_DEFAULT = {"1", "5", "25"};
  public static final String DFS_PIPELINE_ECN_ENABLED = "dfs.pipeline.ecn";
  public static final boolean DFS_PIPELINE_ECN_ENABLED_DEFAULT = false;

  // Key Provider Cache Expiry
  public static final String DFS_DATANODE_BLOCK_PINNING_ENABLED =
      "dfs.datanode.block-pinning.enabled";
  public static final boolean DFS_DATANODE_BLOCK_PINNING_ENABLED_DEFAULT =
      false;

  public static final String
      DFS_DATANODE_TRANSFER_SOCKET_SEND_BUFFER_SIZE_KEY =
      "dfs.datanode.transfer.socket.send.buffer.size";
  public static final int
      DFS_DATANODE_TRANSFER_SOCKET_SEND_BUFFER_SIZE_DEFAULT =
      HdfsConstants.DEFAULT_DATA_SOCKET_SIZE;

  public static final String
      DFS_DATANODE_TRANSFER_SOCKET_RECV_BUFFER_SIZE_KEY =
      "dfs.datanode.transfer.socket.recv.buffer.size";
  public static final int
      DFS_DATANODE_TRANSFER_SOCKET_RECV_BUFFER_SIZE_DEFAULT =
      HdfsConstants.DEFAULT_DATA_SOCKET_SIZE;

  public static final String
      DFS_DATA_TRANSFER_SERVER_TCPNODELAY =
      "dfs.data.transfer.server.tcpnodelay";
  public static final boolean
      DFS_DATA_TRANSFER_SERVER_TCPNODELAY_DEFAULT = true;

  // Disk Balancer Keys
  public static final String DFS_DISK_BALANCER_ENABLED =
      "dfs.disk.balancer.enabled";
  public static final boolean DFS_DISK_BALANCER_ENABLED_DEFAULT = true;

  public static final String DFS_DISK_BALANCER_MAX_DISK_THROUGHPUT =
      "dfs.disk.balancer.max.disk.throughputInMBperSec";
  public static final int DFS_DISK_BALANCER_MAX_DISK_THROUGHPUT_DEFAULT =
      10;

  public static final String DFS_DISK_BALANCER_MAX_DISK_ERRORS =
      "dfs.disk.balancer.max.disk.errors";
  public static final int DFS_DISK_BALANCER_MAX_DISK_ERRORS_DEFAULT = 5;

  public static final String DFS_DISK_BALANCER_PLAN_VALID_INTERVAL =
      "dfs.disk.balancer.plan.valid.interval";
  public static final String DFS_DISK_BALANCER_PLAN_VALID_INTERVAL_DEFAULT =
      "1d";


  public static final String DFS_DISK_BALANCER_BLOCK_TOLERANCE =
      "dfs.disk.balancer.block.tolerance.percent";
  public static final int DFS_DISK_BALANCER_BLOCK_TOLERANCE_DEFAULT = 10;

  public static final String DFS_DISK_BALANCER_PLAN_THRESHOLD =
      "dfs.disk.balancer.plan.threshold.percent";
  public static final int DFS_DISK_BALANCER_PLAN_THRESHOLD_DEFAULT = 10;

  public static final String HTTPFS_BUFFER_SIZE_KEY =
      "httpfs.buffer.size";
  public static final int HTTP_BUFFER_SIZE_DEFAULT = 4096;

  public static final String DFS_USE_DFS_NETWORK_TOPOLOGY_KEY =
      "dfs.use.dfs.network.topology";
  public static final boolean DFS_USE_DFS_NETWORK_TOPOLOGY_DEFAULT = true;

  public static final String DFS_NET_TOPOLOGY_IMPL_KEY =
      "dfs.net.topology.impl";

  public static final Class<DFSNetworkTopology> DFS_NET_TOPOLOGY_IMPL_DEFAULT =
      DFSNetworkTopology.class;

<<<<<<< HEAD
  // dfs.client.retry confs are moved to HdfsClientConfigKeys.Retry 
=======
  public static final String DFS_NAMENODE_RPC_ADDRESS_AUXILIARY_KEY =
      HdfsClientConfigKeys.DFS_NAMENODE_RPC_ADDRESS_AUXILIARY_KEY;

  public static final String DFS_NAMENODE_SEND_QOP_ENABLED =
      "dfs.namenode.send.qop.enabled";
  public static final boolean DFS_NAMENODE_SEND_QOP_ENABLED_DEFAULT = false;

  public static final String DFS_NAMENODE_STATE_CONTEXT_ENABLED_KEY =
      "dfs.namenode.state.context.enabled";
  public static final boolean DFS_NAMENODE_STATE_CONTEXT_ENABLED_DEFAULT = false;

  // dfs.client.retry confs are moved to HdfsClientConfigKeys.Retry
>>>>>>> aa96f187
  @Deprecated
  public static final String  DFS_CLIENT_RETRY_POLICY_ENABLED_KEY
      = HdfsClientConfigKeys.Retry.POLICY_ENABLED_KEY;
  @Deprecated
  public static final boolean DFS_CLIENT_RETRY_POLICY_ENABLED_DEFAULT
      = HdfsClientConfigKeys.Retry.POLICY_ENABLED_DEFAULT; 
  @Deprecated
  public static final String  DFS_CLIENT_RETRY_POLICY_SPEC_KEY
      = HdfsClientConfigKeys.Retry.POLICY_SPEC_KEY;
  @Deprecated
  public static final String  DFS_CLIENT_RETRY_POLICY_SPEC_DEFAULT
      = HdfsClientConfigKeys.Retry.POLICY_SPEC_DEFAULT;
  @Deprecated
  public static final String  DFS_CLIENT_RETRY_TIMES_GET_LAST_BLOCK_LENGTH
      = HdfsClientConfigKeys.Retry.TIMES_GET_LAST_BLOCK_LENGTH_KEY;
  @Deprecated
  public static final int     DFS_CLIENT_RETRY_TIMES_GET_LAST_BLOCK_LENGTH_DEFAULT
      = HdfsClientConfigKeys.Retry.TIMES_GET_LAST_BLOCK_LENGTH_DEFAULT;
  @Deprecated
  public static final String  DFS_CLIENT_RETRY_INTERVAL_GET_LAST_BLOCK_LENGTH
      = HdfsClientConfigKeys.Retry.INTERVAL_GET_LAST_BLOCK_LENGTH_KEY;
  @Deprecated
  public static final int     DFS_CLIENT_RETRY_INTERVAL_GET_LAST_BLOCK_LENGTH_DEFAULT
      = HdfsClientConfigKeys.Retry.INTERVAL_GET_LAST_BLOCK_LENGTH_DEFAULT;
  @Deprecated
  public static final String  DFS_CLIENT_RETRY_MAX_ATTEMPTS_KEY
      = HdfsClientConfigKeys.Retry.MAX_ATTEMPTS_KEY;
  @Deprecated
  public static final int     DFS_CLIENT_RETRY_MAX_ATTEMPTS_DEFAULT
      = HdfsClientConfigKeys.Retry.MAX_ATTEMPTS_DEFAULT;
  @Deprecated
  public static final String  DFS_CLIENT_RETRY_WINDOW_BASE
      = HdfsClientConfigKeys.Retry.WINDOW_BASE_KEY;
  @Deprecated
  public static final int     DFS_CLIENT_RETRY_WINDOW_BASE_DEFAULT
      = HdfsClientConfigKeys.Retry.WINDOW_BASE_DEFAULT;

  // dfs.client.failover confs are moved to HdfsClientConfigKeys.Failover 
  @Deprecated
  public static final String  DFS_CLIENT_FAILOVER_PROXY_PROVIDER_KEY_PREFIX
      = HdfsClientConfigKeys.Failover.PROXY_PROVIDER_KEY_PREFIX;
  @Deprecated
  public static final String  DFS_CLIENT_FAILOVER_MAX_ATTEMPTS_KEY
      = HdfsClientConfigKeys.Failover.MAX_ATTEMPTS_KEY;
  @Deprecated
  public static final int     DFS_CLIENT_FAILOVER_MAX_ATTEMPTS_DEFAULT
      = HdfsClientConfigKeys.Failover.MAX_ATTEMPTS_DEFAULT;
  @Deprecated
  public static final String  DFS_CLIENT_FAILOVER_SLEEPTIME_BASE_KEY
      = HdfsClientConfigKeys.Failover.SLEEPTIME_BASE_KEY;
  @Deprecated
  public static final int     DFS_CLIENT_FAILOVER_SLEEPTIME_BASE_DEFAULT
      = HdfsClientConfigKeys.Failover.SLEEPTIME_BASE_DEFAULT;
  @Deprecated
  public static final String  DFS_CLIENT_FAILOVER_SLEEPTIME_MAX_KEY
      = HdfsClientConfigKeys.Failover.SLEEPTIME_MAX_KEY;
  @Deprecated
  public static final int     DFS_CLIENT_FAILOVER_SLEEPTIME_MAX_DEFAULT
      = HdfsClientConfigKeys.Failover.SLEEPTIME_MAX_DEFAULT;
  @Deprecated
  public static final String  DFS_CLIENT_FAILOVER_CONNECTION_RETRIES_KEY
      = HdfsClientConfigKeys.Failover.CONNECTION_RETRIES_KEY;
  @Deprecated
  public static final int     DFS_CLIENT_FAILOVER_CONNECTION_RETRIES_DEFAULT
      = HdfsClientConfigKeys.Failover.CONNECTION_RETRIES_DEFAULT;
  @Deprecated
  public static final String  DFS_CLIENT_FAILOVER_CONNECTION_RETRIES_ON_SOCKET_TIMEOUTS_KEY
      = HdfsClientConfigKeys.Failover.CONNECTION_RETRIES_ON_SOCKET_TIMEOUTS_KEY;
  @Deprecated
  public static final int     DFS_CLIENT_FAILOVER_CONNECTION_RETRIES_ON_SOCKET_TIMEOUTS_DEFAULT
      = HdfsClientConfigKeys.Failover.CONNECTION_RETRIES_ON_SOCKET_TIMEOUTS_DEFAULT;
  
  // dfs.client.write confs are moved to HdfsClientConfigKeys.Write 
  @Deprecated
  public static final String  DFS_CLIENT_WRITE_MAX_PACKETS_IN_FLIGHT_KEY
      = HdfsClientConfigKeys.Write.MAX_PACKETS_IN_FLIGHT_KEY;
  @Deprecated
  public static final int     DFS_CLIENT_WRITE_MAX_PACKETS_IN_FLIGHT_DEFAULT
      = HdfsClientConfigKeys.Write.MAX_PACKETS_IN_FLIGHT_DEFAULT;
  @Deprecated
  public static final String  DFS_CLIENT_WRITE_EXCLUDE_NODES_CACHE_EXPIRY_INTERVAL
      = HdfsClientConfigKeys.Write.EXCLUDE_NODES_CACHE_EXPIRY_INTERVAL_KEY;
  @Deprecated
  public static final long    DFS_CLIENT_WRITE_EXCLUDE_NODES_CACHE_EXPIRY_INTERVAL_DEFAULT
      = HdfsClientConfigKeys.Write.EXCLUDE_NODES_CACHE_EXPIRY_INTERVAL_DEFAULT; // 10 minutes, in ms
  @Deprecated
  public static final String  DFS_CLIENT_WRITE_BYTE_ARRAY_MANAGER_ENABLED_KEY
      = HdfsClientConfigKeys.Write.ByteArrayManager.ENABLED_KEY;
  @Deprecated
  public static final boolean DFS_CLIENT_WRITE_BYTE_ARRAY_MANAGER_ENABLED_DEFAULT
      = HdfsClientConfigKeys.Write.ByteArrayManager.ENABLED_DEFAULT;
  @Deprecated
  public static final String  DFS_CLIENT_WRITE_BYTE_ARRAY_MANAGER_COUNT_THRESHOLD_KEY
      = HdfsClientConfigKeys.Write.ByteArrayManager.COUNT_THRESHOLD_KEY;
  @Deprecated
  public static final int     DFS_CLIENT_WRITE_BYTE_ARRAY_MANAGER_COUNT_THRESHOLD_DEFAULT
      = HdfsClientConfigKeys.Write.ByteArrayManager.COUNT_THRESHOLD_DEFAULT;
  @Deprecated
  public static final String  DFS_CLIENT_WRITE_BYTE_ARRAY_MANAGER_COUNT_LIMIT_KEY
      = HdfsClientConfigKeys.Write.ByteArrayManager.COUNT_LIMIT_KEY;
  @Deprecated
  public static final int     DFS_CLIENT_WRITE_BYTE_ARRAY_MANAGER_COUNT_LIMIT_DEFAULT
      = HdfsClientConfigKeys.Write.ByteArrayManager.COUNT_LIMIT_DEFAULT;
  @Deprecated
  public static final String  DFS_CLIENT_WRITE_BYTE_ARRAY_MANAGER_COUNT_RESET_TIME_PERIOD_MS_KEY
      = HdfsClientConfigKeys.Write.ByteArrayManager.COUNT_RESET_TIME_PERIOD_MS_KEY;
  @Deprecated
  public static final long    DFS_CLIENT_WRITE_BYTE_ARRAY_MANAGER_COUNT_RESET_TIME_PERIOD_MS_DEFAULT
      = HdfsClientConfigKeys.Write.ByteArrayManager.COUNT_RESET_TIME_PERIOD_MS_DEFAULT;

  // dfs.client.block.write confs are moved to HdfsClientConfigKeys.BlockWrite 
  @Deprecated
  public static final String  DFS_CLIENT_BLOCK_WRITE_RETRIES_KEY
      = HdfsClientConfigKeys.BlockWrite.RETRIES_KEY;
  @Deprecated
  public static final int     DFS_CLIENT_BLOCK_WRITE_RETRIES_DEFAULT
      = HdfsClientConfigKeys.BlockWrite.RETRIES_DEFAULT;
  @Deprecated
  public static final String  DFS_CLIENT_BLOCK_WRITE_LOCATEFOLLOWINGBLOCK_RETRIES_KEY
      = HdfsClientConfigKeys.BlockWrite.LOCATEFOLLOWINGBLOCK_RETRIES_KEY;
  @Deprecated
  public static final int     DFS_CLIENT_BLOCK_WRITE_LOCATEFOLLOWINGBLOCK_RETRIES_DEFAULT
      = HdfsClientConfigKeys.BlockWrite.LOCATEFOLLOWINGBLOCK_RETRIES_DEFAULT;
  @Deprecated
  public static final String  DFS_CLIENT_BLOCK_WRITE_LOCATEFOLLOWINGBLOCK_INITIAL_DELAY_KEY
      = HdfsClientConfigKeys.BlockWrite.LOCATEFOLLOWINGBLOCK_INITIAL_DELAY_MS_KEY;
  @Deprecated
  public static final int     DFS_CLIENT_BLOCK_WRITE_LOCATEFOLLOWINGBLOCK_INITIAL_DELAY_DEFAULT
      = HdfsClientConfigKeys.BlockWrite.LOCATEFOLLOWINGBLOCK_INITIAL_DELAY_MS_DEFAULT;
  @Deprecated
  public static final String  DFS_CLIENT_WRITE_REPLACE_DATANODE_ON_FAILURE_ENABLE_KEY
      = HdfsClientConfigKeys.BlockWrite.ReplaceDatanodeOnFailure.ENABLE_KEY;
  @Deprecated
  public static final boolean DFS_CLIENT_WRITE_REPLACE_DATANODE_ON_FAILURE_ENABLE_DEFAULT
      = HdfsClientConfigKeys.BlockWrite.ReplaceDatanodeOnFailure.ENABLE_DEFAULT;
  @Deprecated
  public static final String  DFS_CLIENT_WRITE_REPLACE_DATANODE_ON_FAILURE_POLICY_KEY
      = HdfsClientConfigKeys.BlockWrite.ReplaceDatanodeOnFailure.POLICY_KEY;
  @Deprecated
  public static final String  DFS_CLIENT_WRITE_REPLACE_DATANODE_ON_FAILURE_POLICY_DEFAULT
      = HdfsClientConfigKeys.BlockWrite.ReplaceDatanodeOnFailure.POLICY_DEFAULT;
  @Deprecated
  public static final String  DFS_CLIENT_WRITE_REPLACE_DATANODE_ON_FAILURE_BEST_EFFORT_KEY
      = HdfsClientConfigKeys.BlockWrite.ReplaceDatanodeOnFailure.BEST_EFFORT_KEY;
  @Deprecated
  public static final boolean DFS_CLIENT_WRITE_REPLACE_DATANODE_ON_FAILURE_BEST_EFFORT_DEFAULT
      = HdfsClientConfigKeys.BlockWrite.ReplaceDatanodeOnFailure.BEST_EFFORT_DEFAULT;

  // dfs.client.read confs are moved to HdfsClientConfigKeys.Read 
  @Deprecated
  public static final String  DFS_CLIENT_READ_PREFETCH_SIZE_KEY
      = HdfsClientConfigKeys.Read.PREFETCH_SIZE_KEY; 
  @Deprecated
  public static final String  DFS_CLIENT_READ_SHORTCIRCUIT_KEY
      = HdfsClientConfigKeys.Read.ShortCircuit.KEY; 
  @Deprecated
  public static final boolean DFS_CLIENT_READ_SHORTCIRCUIT_DEFAULT
      = HdfsClientConfigKeys.Read.ShortCircuit.DEFAULT;
  @Deprecated
  public static final String  DFS_CLIENT_READ_SHORTCIRCUIT_SKIP_CHECKSUM_KEY
      = HdfsClientConfigKeys.Read.ShortCircuit.SKIP_CHECKSUM_KEY;
  @Deprecated
  public static final boolean DFS_CLIENT_READ_SHORTCIRCUIT_SKIP_CHECKSUM_DEFAULT
      = HdfsClientConfigKeys.Read.ShortCircuit.SKIP_CHECKSUM_DEFAULT;
  @Deprecated
  public static final String  DFS_CLIENT_READ_SHORTCIRCUIT_BUFFER_SIZE_KEY
      = HdfsClientConfigKeys.Read.ShortCircuit.BUFFER_SIZE_KEY;
  @Deprecated
  public static final int     DFS_CLIENT_READ_SHORTCIRCUIT_BUFFER_SIZE_DEFAULT
      = HdfsClientConfigKeys.Read.ShortCircuit.BUFFER_SIZE_DEFAULT;
  @Deprecated
  public static final String  DFS_CLIENT_READ_SHORTCIRCUIT_STREAMS_CACHE_SIZE_KEY
      = HdfsClientConfigKeys.Read.ShortCircuit.STREAMS_CACHE_SIZE_KEY;
  @Deprecated
  public static final int     DFS_CLIENT_READ_SHORTCIRCUIT_STREAMS_CACHE_SIZE_DEFAULT
      = HdfsClientConfigKeys.Read.ShortCircuit.STREAMS_CACHE_SIZE_DEFAULT;
  @Deprecated
  public static final String  DFS_CLIENT_READ_SHORTCIRCUIT_STREAMS_CACHE_EXPIRY_MS_KEY
      = HdfsClientConfigKeys.Read.ShortCircuit.STREAMS_CACHE_EXPIRY_MS_KEY;
  @Deprecated
  public static final long    DFS_CLIENT_READ_SHORTCIRCUIT_STREAMS_CACHE_EXPIRY_MS_DEFAULT
      = HdfsClientConfigKeys.Read.ShortCircuit.STREAMS_CACHE_EXPIRY_MS_DEFAULT;

  // dfs.client.mmap confs are moved to HdfsClientConfigKeys.Mmap 
  @Deprecated
  public static final String  DFS_CLIENT_MMAP_ENABLED
      = HdfsClientConfigKeys.Mmap.ENABLED_KEY;
  @Deprecated
  public static final boolean DFS_CLIENT_MMAP_ENABLED_DEFAULT
      = HdfsClientConfigKeys.Mmap.ENABLED_DEFAULT;
  @Deprecated
  public static final String  DFS_CLIENT_MMAP_CACHE_SIZE
      = HdfsClientConfigKeys.Mmap.CACHE_SIZE_KEY;
  @Deprecated
  public static final int     DFS_CLIENT_MMAP_CACHE_SIZE_DEFAULT
      = HdfsClientConfigKeys.Mmap.CACHE_SIZE_DEFAULT;
  @Deprecated
  public static final String  DFS_CLIENT_MMAP_CACHE_TIMEOUT_MS
      = HdfsClientConfigKeys.Mmap.CACHE_TIMEOUT_MS_KEY;
  @Deprecated
  public static final long    DFS_CLIENT_MMAP_CACHE_TIMEOUT_MS_DEFAULT
      = HdfsClientConfigKeys.Mmap.CACHE_TIMEOUT_MS_DEFAULT;
  @Deprecated
  public static final String  DFS_CLIENT_MMAP_RETRY_TIMEOUT_MS
      = HdfsClientConfigKeys.Mmap.RETRY_TIMEOUT_MS_KEY;
  @Deprecated
  public static final long    DFS_CLIENT_MMAP_RETRY_TIMEOUT_MS_DEFAULT
      = HdfsClientConfigKeys.Mmap.RETRY_TIMEOUT_MS_DEFAULT;

  // dfs.client.short.circuit confs are moved to HdfsClientConfigKeys.ShortCircuit 
  @Deprecated
  public static final String  DFS_CLIENT_SHORT_CIRCUIT_REPLICA_STALE_THRESHOLD_MS
      = HdfsClientConfigKeys.ShortCircuit.REPLICA_STALE_THRESHOLD_MS_KEY;
  @Deprecated
  public static final long    DFS_CLIENT_SHORT_CIRCUIT_REPLICA_STALE_THRESHOLD_MS_DEFAULT
      = HdfsClientConfigKeys.ShortCircuit.REPLICA_STALE_THRESHOLD_MS_DEFAULT;

  // dfs.client.hedged.read confs are moved to HdfsClientConfigKeys.HedgedRead 
  @Deprecated
  public static final String  DFS_DFSCLIENT_HEDGED_READ_THRESHOLD_MILLIS
      = HdfsClientConfigKeys.HedgedRead.THRESHOLD_MILLIS_KEY;
  @Deprecated
  public static final long    DEFAULT_DFSCLIENT_HEDGED_READ_THRESHOLD_MILLIS
      = HdfsClientConfigKeys.HedgedRead.THRESHOLD_MILLIS_DEFAULT;
  @Deprecated
  public static final String  DFS_DFSCLIENT_HEDGED_READ_THREADPOOL_SIZE
      = HdfsClientConfigKeys.HedgedRead.THREADPOOL_SIZE_KEY;
  @Deprecated
  public static final int     DEFAULT_DFSCLIENT_HEDGED_READ_THREADPOOL_SIZE
      = HdfsClientConfigKeys.HedgedRead.THREADPOOL_SIZE_DEFAULT;

  @Deprecated
  public static final String  DFS_CLIENT_SOCKET_TIMEOUT_KEY =
      HdfsClientConfigKeys.DFS_CLIENT_SOCKET_TIMEOUT_KEY;
  @Deprecated
  public static final String  DFS_CLIENT_SOCKET_CACHE_CAPACITY_KEY =
      HdfsClientConfigKeys.DFS_CLIENT_SOCKET_CACHE_CAPACITY_KEY;
  @Deprecated
  public static final int     DFS_CLIENT_SOCKET_CACHE_CAPACITY_DEFAULT =
      HdfsClientConfigKeys.DFS_CLIENT_SOCKET_CACHE_CAPACITY_DEFAULT;
  @Deprecated
  public static final String  DFS_CLIENT_SOCKET_CACHE_EXPIRY_MSEC_KEY =
      HdfsClientConfigKeys.DFS_CLIENT_SOCKET_CACHE_EXPIRY_MSEC_KEY;
  @Deprecated
  public static final long    DFS_CLIENT_SOCKET_CACHE_EXPIRY_MSEC_DEFAULT =
      HdfsClientConfigKeys.DFS_CLIENT_SOCKET_CACHE_EXPIRY_MSEC_DEFAULT;

  @Deprecated
  public static final String  DFS_CLIENT_USE_DN_HOSTNAME =
      HdfsClientConfigKeys.DFS_CLIENT_USE_DN_HOSTNAME;
  @Deprecated
  public static final boolean DFS_CLIENT_USE_DN_HOSTNAME_DEFAULT =
      HdfsClientConfigKeys.DFS_CLIENT_USE_DN_HOSTNAME_DEFAULT;
  @Deprecated
  public static final String  DFS_CLIENT_CACHE_DROP_BEHIND_WRITES =
      HdfsClientConfigKeys.DFS_CLIENT_CACHE_DROP_BEHIND_WRITES;
  @Deprecated
  public static final String  DFS_CLIENT_CACHE_DROP_BEHIND_READS =
      HdfsClientConfigKeys.DFS_CLIENT_CACHE_DROP_BEHIND_READS;
  @Deprecated
  public static final String  DFS_CLIENT_CACHE_READAHEAD =
      HdfsClientConfigKeys.DFS_CLIENT_CACHE_READAHEAD;
  @Deprecated
  public static final String  DFS_CLIENT_CACHED_CONN_RETRY_KEY =
      HdfsClientConfigKeys.DFS_CLIENT_CACHED_CONN_RETRY_KEY;
  @Deprecated
  public static final int     DFS_CLIENT_CACHED_CONN_RETRY_DEFAULT =
      HdfsClientConfigKeys.DFS_CLIENT_CACHED_CONN_RETRY_DEFAULT;

  @Deprecated
  public static final String  DFS_CLIENT_CONTEXT = HdfsClientConfigKeys
      .DFS_CLIENT_CONTEXT;
  @Deprecated
  public static final String  DFS_CLIENT_CONTEXT_DEFAULT =
      HdfsClientConfigKeys.DFS_CLIENT_CONTEXT_DEFAULT;

  @Deprecated
  public static final String  DFS_CLIENT_DATANODE_RESTART_TIMEOUT_KEY =
      HdfsClientConfigKeys.DFS_CLIENT_DATANODE_RESTART_TIMEOUT_KEY;
  @Deprecated
  public static final long    DFS_CLIENT_DATANODE_RESTART_TIMEOUT_DEFAULT =
      HdfsClientConfigKeys.DFS_CLIENT_DATANODE_RESTART_TIMEOUT_DEFAULT;

  public static final String  DFS_CLIENT_HTTPS_KEYSTORE_RESOURCE_KEY =
      HdfsClientConfigKeys.DeprecatedKeys.DFS_CLIENT_HTTPS_KEYSTORE_RESOURCE_KEY;
  public static final String  DFS_CLIENT_HTTPS_KEYSTORE_RESOURCE_DEFAULT = "ssl-client.xml";
  public static final String  DFS_CLIENT_HTTPS_NEED_AUTH_KEY =
      HdfsClientConfigKeys.DeprecatedKeys.DFS_CLIENT_HTTPS_NEED_AUTH_KEY;
  public static final boolean DFS_CLIENT_HTTPS_NEED_AUTH_DEFAULT = false;

  // Much code in hdfs is not yet updated to use these keys.
  // the initial delay (unit is ms) for locateFollowingBlock, the delay time will increase exponentially(double) for each retry.
  @Deprecated
  public static final String  DFS_CLIENT_MAX_BLOCK_ACQUIRE_FAILURES_KEY =
      HdfsClientConfigKeys.DFS_CLIENT_MAX_BLOCK_ACQUIRE_FAILURES_KEY;
  @Deprecated
  public static final int     DFS_CLIENT_MAX_BLOCK_ACQUIRE_FAILURES_DEFAULT =
      HdfsClientConfigKeys.DFS_CLIENT_MAX_BLOCK_ACQUIRE_FAILURES_DEFAULT;

  @Deprecated
  public static final String  DFS_CLIENT_USE_LEGACY_BLOCKREADERLOCAL =
      HdfsClientConfigKeys.DFS_CLIENT_USE_LEGACY_BLOCKREADERLOCAL;
  @Deprecated
  public static final boolean DFS_CLIENT_USE_LEGACY_BLOCKREADERLOCAL_DEFAULT
      = HdfsClientConfigKeys.DFS_CLIENT_USE_LEGACY_BLOCKREADERLOCAL_DEFAULT;
  @Deprecated
  public static final String  DFS_CLIENT_LOCAL_INTERFACES =
      HdfsClientConfigKeys.DFS_CLIENT_LOCAL_INTERFACES;

  @Deprecated
  public static final String  DFS_CLIENT_DOMAIN_SOCKET_DATA_TRAFFIC =
      HdfsClientConfigKeys.DFS_CLIENT_DOMAIN_SOCKET_DATA_TRAFFIC;
  @Deprecated
  public static final boolean DFS_CLIENT_DOMAIN_SOCKET_DATA_TRAFFIC_DEFAULT =
      HdfsClientConfigKeys.DFS_CLIENT_DOMAIN_SOCKET_DATA_TRAFFIC_DEFAULT;

  @Deprecated
  public static final String  DFS_CLIENT_TEST_DROP_NAMENODE_RESPONSE_NUM_KEY =
      HdfsClientConfigKeys.DFS_CLIENT_TEST_DROP_NAMENODE_RESPONSE_NUM_KEY;
  @Deprecated
  public static final int     DFS_CLIENT_TEST_DROP_NAMENODE_RESPONSE_NUM_DEFAULT =
      HdfsClientConfigKeys.DFS_CLIENT_TEST_DROP_NAMENODE_RESPONSE_NUM_DEFAULT;

  @Deprecated
  public static final String  DFS_CLIENT_KEY_PROVIDER_CACHE_EXPIRY_MS =
      HdfsClientConfigKeys.DFS_CLIENT_KEY_PROVIDER_CACHE_EXPIRY_MS;
  @Deprecated
  public static final long    DFS_CLIENT_KEY_PROVIDER_CACHE_EXPIRY_DEFAULT =
      HdfsClientConfigKeys.DFS_CLIENT_KEY_PROVIDER_CACHE_EXPIRY_DEFAULT;

  public static final String DFS_LEASE_HARDLIMIT_KEY =
      HdfsClientConfigKeys.DFS_LEASE_HARDLIMIT_KEY;
  public static final long DFS_LEASE_HARDLIMIT_DEFAULT =
      HdfsClientConfigKeys.DFS_LEASE_HARDLIMIT_DEFAULT;

}<|MERGE_RESOLUTION|>--- conflicted
+++ resolved
@@ -28,10 +28,7 @@
 import org.apache.hadoop.hdfs.server.blockmanagement.BlockPlacementPolicyRackFaultTolerant;
 import org.apache.hadoop.hdfs.server.datanode.fsdataset.impl.RamDiskReplicaLruTracker;
 import org.apache.hadoop.hdfs.server.datanode.fsdataset.impl.ReservedSpaceCalculator;
-<<<<<<< HEAD
-=======
 import org.apache.hadoop.hdfs.web.URLConnectionFactory;
->>>>>>> aa96f187
 import org.apache.hadoop.http.HttpConfig;
 
 import java.util.concurrent.TimeUnit;
@@ -705,14 +702,10 @@
   public static final int     DFS_BALANCER_MAX_NO_MOVE_INTERVAL_DEFAULT = 60*1000; // One minute
   public static final String  DFS_BALANCER_MAX_ITERATION_TIME_KEY = "dfs.balancer.max-iteration-time";
   public static final long    DFS_BALANCER_MAX_ITERATION_TIME_DEFAULT = 20 * 60 * 1000L; // 20 mins
-<<<<<<< HEAD
-
-=======
   public static final String  DFS_BALANCER_SERVICE_INTERVAL_KEY = "dfs.balancer.service.interval";
   public static final long    DFS_BALANCER_SERVICE_INTERVAL_DEFAULT = TimeUnit.MINUTES.toMillis(5); //5 mins
   public static final String  DFS_BALANCER_SERVICE_RETRIES_ON_EXCEPTION = "dfs.balancer.service.retries.on.exception";
   public static final int     DFS_BALANCER_SERVICE_RETRIES_ON_EXCEPTION_DEFAULT = 5;
->>>>>>> aa96f187
 
   public static final String  DFS_MOVER_MOVEDWINWIDTH_KEY = "dfs.mover.movedWinWidth";
   public static final long    DFS_MOVER_MOVEDWINWIDTH_DEFAULT = 5400*1000L;
@@ -1233,13 +1226,10 @@
   public static final int     DFS_JOURNALNODE_RPC_PORT_DEFAULT = 8485;
   public static final String  DFS_JOURNALNODE_RPC_BIND_HOST_KEY = "dfs.journalnode.rpc-bind-host";
   public static final String  DFS_JOURNALNODE_RPC_ADDRESS_DEFAULT = "0.0.0.0:" + DFS_JOURNALNODE_RPC_PORT_DEFAULT;
-<<<<<<< HEAD
-=======
   public static final String DFS_JOURNAL_EDITS_DIR_PERMISSION_KEY =
       "dfs.journalnode.edits.dir.perm";
   public static final String DFS_JOURNAL_EDITS_DIR_PERMISSION_DEFAULT =
       "700";
->>>>>>> aa96f187
 
   public static final String  DFS_JOURNALNODE_HTTP_ADDRESS_KEY = "dfs.journalnode.http-address";
   public static final int     DFS_JOURNALNODE_HTTP_PORT_DEFAULT = 8480;
@@ -1459,9 +1449,6 @@
   public static final Class<DFSNetworkTopology> DFS_NET_TOPOLOGY_IMPL_DEFAULT =
       DFSNetworkTopology.class;
 
-<<<<<<< HEAD
-  // dfs.client.retry confs are moved to HdfsClientConfigKeys.Retry 
-=======
   public static final String DFS_NAMENODE_RPC_ADDRESS_AUXILIARY_KEY =
       HdfsClientConfigKeys.DFS_NAMENODE_RPC_ADDRESS_AUXILIARY_KEY;
 
@@ -1474,7 +1461,6 @@
   public static final boolean DFS_NAMENODE_STATE_CONTEXT_ENABLED_DEFAULT = false;
 
   // dfs.client.retry confs are moved to HdfsClientConfigKeys.Retry
->>>>>>> aa96f187
   @Deprecated
   public static final String  DFS_CLIENT_RETRY_POLICY_ENABLED_KEY
       = HdfsClientConfigKeys.Retry.POLICY_ENABLED_KEY;
