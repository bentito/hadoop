--- conflicted
+++ resolved
@@ -2107,11 +2107,6 @@
     if (!isInSafeMode() && res.updateAccessTime()) {
       String src = srcArg;
       checkOperation(OperationCategory.WRITE);
-<<<<<<< HEAD
-      writeLock();
-      final long now = now();
-=======
->>>>>>> aa96f187
       try {
         writeLock();
         final long now = now();
@@ -2177,13 +2172,8 @@
     final String operationName = "concat";
     FileStatus stat = null;
     final FSPermissionChecker pc = getPermissionChecker();
-<<<<<<< HEAD
-    checkOperation(OperationCategory.WRITE);
-    writeLock();
-=======
     FSPermissionChecker.setOperationType(operationName);
     checkOperation(OperationCategory.WRITE);
->>>>>>> aa96f187
     try {
       writeLock();
       try {
@@ -2291,11 +2281,7 @@
     }
     FileStatus auditStat = null;
     checkOperation(OperationCategory.WRITE);
-<<<<<<< HEAD
-    writeLock();
-=======
     FSPermissionChecker.setOperationType(operationName);
->>>>>>> aa96f187
     try {
       writeLock();
       try {
@@ -7103,13 +7089,8 @@
     String rootPath = null;
     BlocksMapUpdateInfo blocksToBeDeleted = null;
     final FSPermissionChecker pc = getPermissionChecker();
-<<<<<<< HEAD
-    checkOperation(OperationCategory.WRITE);
-    writeLock();
-=======
     FSPermissionChecker.setOperationType(operationName);
     checkOperation(OperationCategory.WRITE);
->>>>>>> aa96f187
     try {
       writeLock();
       try {
@@ -7404,11 +7385,7 @@
       cacheManager.waitForRescanIfNeeded();
     }
     checkOperation(OperationCategory.WRITE);
-<<<<<<< HEAD
-    writeLock();
-=======
     FSPermissionChecker.setOperationType(operationName);
->>>>>>> aa96f187
     try {
       writeLock();
       try {
@@ -7436,13 +7413,8 @@
     if (!flags.contains(CacheFlag.FORCE)) {
       cacheManager.waitForRescanIfNeeded();
     }
-<<<<<<< HEAD
-    checkOperation(OperationCategory.WRITE);
-    writeLock();
-=======
     FSPermissionChecker.setOperationType(operationName);
     checkOperation(OperationCategory.WRITE);
->>>>>>> aa96f187
     try {
       writeLock();
       try {
@@ -7467,11 +7439,7 @@
     final String operationName = "removeCacheDirective";
     String idStr = "{id: " + Long.toString(id) + "}";
     checkOperation(OperationCategory.WRITE);
-<<<<<<< HEAD
-    writeLock();
-=======
     FSPermissionChecker.setOperationType(operationName);
->>>>>>> aa96f187
     try {
       writeLock();
       try {
@@ -7518,11 +7486,6 @@
       throws IOException {
     final String operationName = "addCachePool";
     checkOperation(OperationCategory.WRITE);
-<<<<<<< HEAD
-    writeLock();
-    boolean success = false;
-=======
->>>>>>> aa96f187
     String poolInfoStr = null;
     try {
       checkSuperuserPrivilege();
@@ -7549,11 +7512,6 @@
       throws IOException {
     final String operationName = "modifyCachePool";
     checkOperation(OperationCategory.WRITE);
-<<<<<<< HEAD
-    writeLock();
-    boolean success = false;
-=======
->>>>>>> aa96f187
     String poolNameStr = "{poolName: " +
         (req == null ? null : req.getPoolName()) + "}";
     try {
@@ -7581,11 +7539,6 @@
       throws IOException {
     final String operationName = "removeCachePool";
     checkOperation(OperationCategory.WRITE);
-<<<<<<< HEAD
-    writeLock();
-    boolean success = false;
-=======
->>>>>>> aa96f187
     String poolNameStr = "{poolName: " + cachePoolName + "}";
     try {
       checkSuperuserPrivilege();
