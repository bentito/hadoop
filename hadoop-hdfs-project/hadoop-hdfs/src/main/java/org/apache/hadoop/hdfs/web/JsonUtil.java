/**
 * Licensed to the Apache Software Foundation (ASF) under one
 * or more contributor license agreements.  See the NOTICE file
 * distributed with this work for additional information
 * regarding copyright ownership.  The ASF licenses this file
 * to you under the Apache License, Version 2.0 (the
 * "License"); you may not use this file except in compliance
 * with the License.  You may obtain a copy of the License at
 *
 *     http://www.apache.org/licenses/LICENSE-2.0
 *
 * Unless required by applicable law or agreed to in writing, software
 * distributed under the License is distributed on an "AS IS" BASIS,
 * WITHOUT WARRANTIES OR CONDITIONS OF ANY KIND, either express or implied.
 * See the License for the specific language governing permissions and
 * limitations under the License.
 */
package org.apache.hadoop.hdfs.web;

import com.google.common.collect.ImmutableMap;
import org.apache.hadoop.fs.BlockLocation;
import org.apache.hadoop.fs.ContentSummary;
import org.apache.hadoop.fs.FileChecksum;
import org.apache.hadoop.fs.FileStatus;
import org.apache.hadoop.fs.FsServerDefaults;
import org.apache.hadoop.fs.MD5MD5CRC32FileChecksum;
import org.apache.hadoop.fs.QuotaUsage;
import org.apache.hadoop.fs.StorageType;
import org.apache.hadoop.fs.XAttr;
import org.apache.hadoop.fs.XAttrCodec;
import org.apache.hadoop.fs.permission.AclEntry;
import org.apache.hadoop.fs.permission.AclStatus;
import org.apache.hadoop.fs.permission.FsPermission;
import org.apache.hadoop.hdfs.DFSUtilClient;
import org.apache.hadoop.hdfs.XAttrHelper;
import org.apache.hadoop.hdfs.protocol.*;
import org.apache.hadoop.ipc.RemoteException;
import org.apache.hadoop.security.token.Token;
import org.apache.hadoop.security.token.TokenIdentifier;
import org.apache.hadoop.util.StringUtils;

import com.fasterxml.jackson.databind.ObjectMapper;
import com.google.common.collect.Lists;

import java.io.IOException;
import java.util.*;

/** JSON Utilities */
public class JsonUtil {
  private static final Object[] EMPTY_OBJECT_ARRAY = {};

  // Reuse ObjectMapper instance for improving performance.
  // ObjectMapper is thread safe as long as we always configure instance
  // before use. We don't have a re-entrant call pattern in WebHDFS,
  // so we just need to worry about thread-safety.
  private static final ObjectMapper MAPPER = new ObjectMapper();

  /** Convert a token object to a Json string. */
  public static String toJsonString(final Token<? extends TokenIdentifier> token
      ) throws IOException {
    return toJsonString(Token.class, toJsonMap(token));
  }

  private static Map<String, Object> toJsonMap(
      final Token<? extends TokenIdentifier> token) throws IOException {
    if (token == null) {
      return null;
    }

    final Map<String, Object> m = new TreeMap<String, Object>();
    m.put("urlString", token.encodeToUrlString());
    return m;
  }

  /** Convert an exception object to a Json string. */
  public static String toJsonString(final Exception e) {
    final Map<String, Object> m = new TreeMap<String, Object>();
    m.put("exception", e.getClass().getSimpleName());
    m.put("message", e.getMessage());
    m.put("javaClassName", e.getClass().getName());
    return toJsonString(RemoteException.class, m);
  }

  private static String toJsonString(final Class<?> clazz, final Object value) {
    return toJsonString(clazz.getSimpleName(), value);
  }

  /** Convert a key-value pair to a Json string. */
  public static String toJsonString(final String key, final Object value) {
    final Map<String, Object> m = new TreeMap<String, Object>();
    m.put(key, value);
    try {
      return MAPPER.writeValueAsString(m);
    } catch (IOException ignored) {
    }
    return null;
  }

  /** Convert a FsPermission object to a string. */
  private static String toString(final FsPermission permission) {
    return String.format("%o", permission.toShort());
  }

  /** Convert a HdfsFileStatus object to a Json string. */
  public static String toJsonString(final HdfsFileStatus status,
      boolean includeType) {
    if (status == null) {
      return null;
    }
    final Map<String, Object> m = toJsonMap(status);
    try {
      return includeType ?
          toJsonString(FileStatus.class, m) : MAPPER.writeValueAsString(m);
    } catch (IOException ignored) {
    }
    return null;
  }

  private static Map<String, Object> toJsonMap(HdfsFileStatus status) {
    final Map<String, Object> m = new TreeMap<String, Object>();
    m.put("pathSuffix", status.getLocalName());
    m.put("type", WebHdfsConstants.PathType.valueOf(status));
    if (status.isSymlink()) {
      m.put("symlink", DFSUtilClient.bytes2String(status.getSymlinkInBytes()));
    }
    m.put("length", status.getLen());
    m.put("owner", status.getOwner());
    m.put("group", status.getGroup());
    FsPermission perm = status.getPermission();
    m.put("permission", toString(perm));
    if (status.hasAcl()) {
      m.put("aclBit", true);
    }
    if (status.isEncrypted()) {
      m.put("encBit", true);
    }
    if (status.isErasureCoded()) {
      m.put("ecBit", true);
      if (status.getErasureCodingPolicy() != null) {
        // to maintain backward comparability
        m.put("ecPolicy", status.getErasureCodingPolicy().getName());
        // to re-construct HdfsFileStatus object via WebHdfs
        m.put("ecPolicyObj", getEcPolicyAsMap(status.getErasureCodingPolicy()));
      }
    }
    if (status.isSnapshotEnabled()) {
      m.put("snapshotEnabled", status.isSnapshotEnabled());
    }

    m.put("accessTime", status.getAccessTime());
    m.put("modificationTime", status.getModificationTime());
    m.put("blockSize", status.getBlockSize());
    m.put("replication", status.getReplication());
    m.put("fileId", status.getFileId());
    m.put("childrenNum", status.getChildrenNum());
    m.put("storagePolicy", status.getStoragePolicy());
    return m;
  }

<<<<<<< HEAD
  private static Map<String, Object> getEcPolicyAsMap(
=======
  public static Map<String, Object> getEcPolicyAsMap(
>>>>>>> aa96f187
      final ErasureCodingPolicy ecPolicy) {
    /** Convert an ErasureCodingPolicy to a map. */
    ImmutableMap.Builder<String, Object> builder = ImmutableMap.builder();
    builder.put("name", ecPolicy.getName())
        .put("cellSize", ecPolicy.getCellSize())
        .put("numDataUnits", ecPolicy.getNumDataUnits())
        .put("numParityUnits", ecPolicy.getNumParityUnits())
        .put("codecName", ecPolicy.getCodecName())
        .put("id", ecPolicy.getId())
        .put("extraOptions", ecPolicy.getSchema().getExtraOptions());
    return builder.build();

  }

  /** Convert an ExtendedBlock to a Json map. */
  private static Map<String, Object> toJsonMap(final ExtendedBlock extendedblock) {
    if (extendedblock == null) {
      return null;
    }

    final Map<String, Object> m = new TreeMap<String, Object>();
    m.put("blockPoolId", extendedblock.getBlockPoolId());
    m.put("blockId", extendedblock.getBlockId());
    m.put("numBytes", extendedblock.getNumBytes());
    m.put("generationStamp", extendedblock.getGenerationStamp());
    return m;
  }

  /** Convert a DatanodeInfo to a Json map. */
  static Map<String, Object> toJsonMap(final DatanodeInfo datanodeinfo) {
    if (datanodeinfo == null) {
      return null;
    }

    // TODO: Fix storageID
    final Map<String, Object> m = new TreeMap<String, Object>();
    m.put("ipAddr", datanodeinfo.getIpAddr());
    // 'name' is equivalent to ipAddr:xferPort. Older clients (1.x, 0.23.x) 
    // expects this instead of the two fields.
    m.put("name", datanodeinfo.getXferAddr());
    m.put("hostName", datanodeinfo.getHostName());
    m.put("storageID", datanodeinfo.getDatanodeUuid());
    m.put("xferPort", datanodeinfo.getXferPort());
    m.put("infoPort", datanodeinfo.getInfoPort());
    m.put("infoSecurePort", datanodeinfo.getInfoSecurePort());
    m.put("ipcPort", datanodeinfo.getIpcPort());

    m.put("capacity", datanodeinfo.getCapacity());
    m.put("dfsUsed", datanodeinfo.getDfsUsed());
    m.put("remaining", datanodeinfo.getRemaining());
    m.put("blockPoolUsed", datanodeinfo.getBlockPoolUsed());
    m.put("cacheCapacity", datanodeinfo.getCacheCapacity());
    m.put("cacheUsed", datanodeinfo.getCacheUsed());
    m.put("lastUpdate", datanodeinfo.getLastUpdate());
    m.put("lastUpdateMonotonic", datanodeinfo.getLastUpdateMonotonic());
    m.put("xceiverCount", datanodeinfo.getXceiverCount());
    m.put("networkLocation", datanodeinfo.getNetworkLocation());
    m.put("adminState", datanodeinfo.getAdminState().name());
    if (datanodeinfo.getUpgradeDomain() != null) {
      m.put("upgradeDomain", datanodeinfo.getUpgradeDomain());
    }
    m.put("lastBlockReportTime", datanodeinfo.getLastBlockReportTime());
    m.put("lastBlockReportMonotonic",
        datanodeinfo.getLastBlockReportMonotonic());
    return m;
  }

  /** Convert a DatanodeInfo[] to a Json array. */
  private static Object[] toJsonArray(final DatanodeInfo[] array) {
    if (array == null) {
      return null;
    } else if (array.length == 0) {
      return EMPTY_OBJECT_ARRAY;
    } else {
      final Object[] a = new Object[array.length];
      for(int i = 0; i < array.length; i++) {
        a[i] = toJsonMap(array[i]);
      }
      return a;
    }
  }

  /** Convert a StorageType[] to a Json array. */
  private static Object[] toJsonArray(final StorageType[] array) {
    if (array == null) {
      return null;
    } else if (array.length == 0) {
      return EMPTY_OBJECT_ARRAY;
    } else {
      final Object[] a = new Object[array.length];
      for(int i = 0; i < array.length; i++) {
        a[i] = array[i];
      }
      return a;
    }
  }

  /** Convert a LocatedBlock to a Json map. */
  private static Map<String, Object> toJsonMap(final LocatedBlock locatedblock
      ) throws IOException {
    if (locatedblock == null) {
      return null;
    }
 
    final Map<String, Object> m = new TreeMap<String, Object>();
    m.put("blockToken", toJsonMap(locatedblock.getBlockToken()));
    m.put("isCorrupt", locatedblock.isCorrupt());
    m.put("startOffset", locatedblock.getStartOffset());
    m.put("block", toJsonMap(locatedblock.getBlock()));
    m.put("storageTypes", toJsonArray(locatedblock.getStorageTypes()));
    m.put("locations", toJsonArray(locatedblock.getLocations()));
    m.put("cachedLocations", toJsonArray(locatedblock.getCachedLocations()));
    return m;
  }

  private static Map<String, Object> toJson(final DirectoryListing listing)
      throws IOException {
    final Map<String, Object> m = new TreeMap<>();
    // Serialize FileStatus[] to a FileStatuses map
    m.put("partialListing", toJsonMap(listing.getPartialListing()));
    // Simple int
    m.put("remainingEntries", listing.getRemainingEntries());

    return m;
  }

  public static String toJsonString(final DirectoryListing listing) throws
      IOException {

    if (listing == null) {
      return null;
    }
    return toJsonString(DirectoryListing.class, toJson(listing));
  }

  private static Map<String, Object> toJsonMap(HdfsFileStatus[] statuses) throws
      IOException {
    if (statuses == null) {
      return null;
    }

    final Map<String, Object> fileStatuses = new TreeMap<>();
    final Map<String, Object> fileStatus = new TreeMap<>();
    fileStatuses.put("FileStatuses", fileStatus);
    final Object[] array = new Object[statuses.length];
    fileStatus.put("FileStatus", array);
    for (int i = 0; i < statuses.length; i++) {
      array[i] = toJsonMap(statuses[i]);
    }

    return fileStatuses;
  }

  /** Convert a LocatedBlock[] to a Json array. */
  private static Object[] toJsonArray(final List<LocatedBlock> array
      ) throws IOException {
    if (array == null) {
      return null;
    } else if (array.size() == 0) {
      return EMPTY_OBJECT_ARRAY;
    } else {
      final Object[] a = new Object[array.size()];
      for(int i = 0; i < array.size(); i++) {
        a[i] = toJsonMap(array.get(i));
      }
      return a;
    }
  }

  /** Convert LocatedBlocks to a Json string. */
  public static String toJsonString(final LocatedBlocks locatedblocks
      ) throws IOException {
    if (locatedblocks == null) {
      return null;
    }

    final Map<String, Object> m = new TreeMap<String, Object>();
    m.put("fileLength", locatedblocks.getFileLength());
    m.put("isUnderConstruction", locatedblocks.isUnderConstruction());

    m.put("locatedBlocks", toJsonArray(locatedblocks.getLocatedBlocks()));
    m.put("lastLocatedBlock", toJsonMap(locatedblocks.getLastLocatedBlock()));
    m.put("isLastBlockComplete", locatedblocks.isLastBlockComplete());
    return toJsonString(LocatedBlocks.class, m);
  }

  /** Convert a ContentSummary to a Json string. */
  public static String toJsonString(final ContentSummary contentsummary) {
    if (contentsummary == null) {
      return null;
    }

    final Map<String, Object> m = new TreeMap<String, Object>();
    m.put("length", contentsummary.getLength());
    m.put("fileCount", contentsummary.getFileCount());
    m.put("directoryCount", contentsummary.getDirectoryCount());
    m.put("ecPolicy", contentsummary.getErasureCodingPolicy());
    // For ContentSummary we don't need this since we already have
    // separate count for file and directory.
    m.putAll(toJsonMap(contentsummary, false));
    m.put("snapshotLength", contentsummary.getSnapshotLength());
    m.put("snapshotFileCount", contentsummary.getSnapshotFileCount());
    m.put("snapshotDirectoryCount",
        contentsummary.getSnapshotDirectoryCount());
    m.put("snapshotSpaceConsumed", contentsummary.getSnapshotSpaceConsumed());
    return toJsonString(ContentSummary.class, m);
  }

  /** Convert a QuotaUsage to a JSON string. */
  public static String toJsonString(final QuotaUsage quotaUsage) {
    if (quotaUsage == null) {
      return null;
    }
    return toJsonString(QuotaUsage.class, toJsonMap(quotaUsage, true));
  }

  private static Map<String, Object> toJsonMap(
      final QuotaUsage quotaUsage, boolean includeFileAndDirectoryCount) {
    final Map<String, Object> m = new TreeMap<>();
    if (includeFileAndDirectoryCount) {
      m.put("fileAndDirectoryCount", quotaUsage.getFileAndDirectoryCount());
    }
    m.put("quota", quotaUsage.getQuota());
    m.put("spaceConsumed", quotaUsage.getSpaceConsumed());
    m.put("spaceQuota", quotaUsage.getSpaceQuota());
    final Map<String, Map<String, Long>> typeQuota = new TreeMap<>();
    for (StorageType t : StorageType.getTypesSupportingQuota()) {
      long tQuota = quotaUsage.getTypeQuota(t);
      if (tQuota != HdfsConstants.QUOTA_RESET) {
        Map<String, Long> type = typeQuota.get(t.toString());
        if (type == null) {
          type = new TreeMap<>();
          typeQuota.put(t.toString(), type);
        }
        type.put("quota", quotaUsage.getTypeQuota(t));
        type.put("consumed", quotaUsage.getTypeConsumed(t));
      }
    }
    m.put("typeQuota", typeQuota);
    return m;
  }

  /** Convert a MD5MD5CRC32FileChecksum to a Json string. */
  public static String toJsonString(final MD5MD5CRC32FileChecksum checksum) {
    if (checksum == null) {
      return null;
    }

    final Map<String, Object> m = new TreeMap<String, Object>();
    m.put("algorithm", checksum.getAlgorithmName());
    m.put("length", checksum.getLength());
    m.put("bytes", StringUtils.byteToHexString(checksum.getBytes()));
    return toJsonString(FileChecksum.class, m);
  }

  /** Convert a AclStatus object to a Json string. */
  public static String toJsonString(final AclStatus status) {
    if (status == null) {
      return null;
    }

    final Map<String, Object> m = new TreeMap<String, Object>();
    m.put("owner", status.getOwner());
    m.put("group", status.getGroup());
    m.put("stickyBit", status.isStickyBit());

    final List<String> stringEntries = new ArrayList<>();
    for (AclEntry entry : status.getEntries()) {
      stringEntries.add(entry.toStringStable());
    }
    m.put("entries", stringEntries);

    FsPermission perm = status.getPermission();
    if (perm != null) {
      m.put("permission", toString(perm));
    }
    final Map<String, Map<String, Object>> finalMap =
        new TreeMap<String, Map<String, Object>>();
    finalMap.put(AclStatus.class.getSimpleName(), m);

    try {
      return MAPPER.writeValueAsString(finalMap);
    } catch (IOException ignored) {
    }
    return null;
  }

  private static Map<String, Object> toJsonMap(final XAttr xAttr,
      final XAttrCodec encoding) throws IOException {
    if (xAttr == null) {
      return null;
    }
 
    final Map<String, Object> m = new TreeMap<String, Object>();
    m.put("name", XAttrHelper.getPrefixedName(xAttr));
    m.put("value", xAttr.getValue() != null ?
        XAttrCodec.encodeValue(xAttr.getValue(), encoding) : null);
    return m;
  }
  
  private static Object[] toJsonArray(final List<XAttr> array,
      final XAttrCodec encoding) throws IOException {
    if (array == null) {
      return null;
    } else if (array.size() == 0) {
      return EMPTY_OBJECT_ARRAY;
    } else {
      final Object[] a = new Object[array.size()];
      for(int i = 0; i < array.size(); i++) {
        a[i] = toJsonMap(array.get(i), encoding);
      }
      return a;
    }
  }
  
  public static String toJsonString(final List<XAttr> xAttrs, 
      final XAttrCodec encoding) throws IOException {
    final Map<String, Object> finalMap = new TreeMap<String, Object>();
    finalMap.put("XAttrs", toJsonArray(xAttrs, encoding));
    return MAPPER.writeValueAsString(finalMap);
  }
  
  public static String toJsonString(final List<XAttr> xAttrs)
    throws IOException {
    final List<String> names = Lists.newArrayListWithCapacity(xAttrs.size());
    for (XAttr xAttr : xAttrs) {
      names.add(XAttrHelper.getPrefixedName(xAttr));
    }
    String ret = MAPPER.writeValueAsString(names);
    final Map<String, Object> finalMap = new TreeMap<String, Object>();
    finalMap.put("XAttrNames", ret);
    return MAPPER.writeValueAsString(finalMap);
  }

  public static String toJsonString(Object obj) throws IOException {
    return MAPPER.writeValueAsString(obj);
  }

  public static String toJsonString(BlockStoragePolicy[] storagePolicies) {
    final Map<String, Object> blockStoragePolicies = new TreeMap<>();
    Object[] a = null;
    if (storagePolicies != null && storagePolicies.length > 0) {
      a = new Object[storagePolicies.length];
      for (int i = 0; i < storagePolicies.length; i++) {
        a[i] = toJsonMap(storagePolicies[i]);
      }
    }
    blockStoragePolicies.put("BlockStoragePolicy", a);
    return toJsonString("BlockStoragePolicies", blockStoragePolicies);
  }

  private static Object toJsonMap(BlockStoragePolicy blockStoragePolicy) {
    final Map<String, Object> m = new TreeMap<String, Object>();
    m.put("id", blockStoragePolicy.getId());
    m.put("name", blockStoragePolicy.getName());
    m.put("storageTypes", blockStoragePolicy.getStorageTypes());
    m.put("creationFallbacks", blockStoragePolicy.getCreationFallbacks());
    m.put("replicationFallbacks", blockStoragePolicy.getReplicationFallbacks());
    m.put("copyOnCreateFile", blockStoragePolicy.isCopyOnCreateFile());
    return m;
  }

  public static String toJsonString(BlockStoragePolicy storagePolicy) {
    return toJsonString(BlockStoragePolicy.class, toJsonMap(storagePolicy));
  }

  public static String toJsonString(FsServerDefaults serverDefaults) {
    return toJsonString(FsServerDefaults.class, toJsonMap(serverDefaults));
  }

  private static Object toJsonMap(FsServerDefaults serverDefaults) {
    final Map<String, Object> m = new HashMap<String, Object>();
    m.put("blockSize", serverDefaults.getBlockSize());
    m.put("bytesPerChecksum", serverDefaults.getBytesPerChecksum());
    m.put("writePacketSize", serverDefaults.getWritePacketSize());
    m.put("replication", serverDefaults.getReplication());
    m.put("fileBufferSize", serverDefaults.getFileBufferSize());
    m.put("encryptDataTransfer", serverDefaults.getEncryptDataTransfer());
    m.put("trashInterval", serverDefaults.getTrashInterval());
    m.put("checksumType", serverDefaults.getChecksumType().id);
    m.put("keyProviderUri", serverDefaults.getKeyProviderUri());
    m.put("defaultStoragePolicyId", serverDefaults.getDefaultStoragePolicyId());
    return m;
  }

  public static String toJsonString(SnapshotDiffReport diffReport) {
    return toJsonString(SnapshotDiffReport.class.getSimpleName(),
        toJsonMap(diffReport));
  }

  private static Object toJsonMap(SnapshotDiffReport diffReport) {
    final Map<String, Object> m = new TreeMap<String, Object>();
    m.put("snapshotRoot", diffReport.getSnapshotRoot());
    m.put("fromSnapshot", diffReport.getFromSnapshot());
    m.put("toSnapshot", diffReport.getLaterSnapshotName());
    Object[] diffList = new Object[diffReport.getDiffList().size()];
    for (int i = 0; i < diffReport.getDiffList().size(); i++) {
      diffList[i] = toJsonMap(diffReport.getDiffList().get(i));
    }
    m.put("diffList", diffList);
    return m;
  }

  private static Object toJsonMap(
      SnapshotDiffReport.DiffReportEntry diffReportEntry) {
    final Map<String, Object> m = new TreeMap<String, Object>();
    m.put("type", diffReportEntry.getType());
    if (diffReportEntry.getSourcePath() != null) {
      m.put("sourcePath",
          DFSUtilClient.bytes2String(diffReportEntry.getSourcePath()));
    }
    if (diffReportEntry.getTargetPath() != null) {
      m.put("targetPath",
          DFSUtilClient.bytes2String(diffReportEntry.getTargetPath()));
    }
    return m;
  }

  public static String toJsonString(
      SnapshottableDirectoryStatus[] snapshottableDirectoryList) {
    if (snapshottableDirectoryList == null) {
      return toJsonString("SnapshottableDirectoryList", null);
    }
    Object[] a = new Object[snapshottableDirectoryList.length];
    for (int i = 0; i < snapshottableDirectoryList.length; i++) {
      a[i] = toJsonMap(snapshottableDirectoryList[i]);
    }
    return toJsonString("SnapshottableDirectoryList", a);
  }

  private static Object toJsonMap(
      SnapshottableDirectoryStatus snapshottableDirectoryStatus) {
    final Map<String, Object> m = new TreeMap<String, Object>();
    m.put("snapshotNumber", snapshottableDirectoryStatus.getSnapshotNumber());
    m.put("snapshotQuota", snapshottableDirectoryStatus.getSnapshotQuota());
    m.put("parentFullPath", DFSUtilClient
        .bytes2String(snapshottableDirectoryStatus.getParentFullPath()));
    m.put("dirStatus", toJsonMap(snapshottableDirectoryStatus.getDirStatus()));
    return m;
  }

  private static Map<String, Object> toJsonMap(
      final BlockLocation blockLocation) throws IOException {
    if (blockLocation == null) {
      return null;
    }

    final Map<String, Object> m = new HashMap<>();
    m.put("length", blockLocation.getLength());
    m.put("offset", blockLocation.getOffset());
    m.put("corrupt", blockLocation.isCorrupt());
    m.put("storageTypes", toJsonArray(blockLocation.getStorageTypes()));
    m.put("cachedHosts", blockLocation.getCachedHosts());
    m.put("hosts", blockLocation.getHosts());
    m.put("names", blockLocation.getNames());
    m.put("topologyPaths", blockLocation.getTopologyPaths());
    return m;
  }

  public static String toJsonString(BlockLocation[] locations)
      throws IOException {
    if (locations == null) {
      return null;
    }
    final Map<String, Object> m = new HashMap<>();
    Object[] blockLocations = new Object[locations.length];
    for(int i=0; i<locations.length; i++) {
      blockLocations[i] = toJsonMap(locations[i]);
    }
    m.put(BlockLocation.class.getSimpleName(), blockLocations);
    return toJsonString("BlockLocations", m);
  }
}<|MERGE_RESOLUTION|>--- conflicted
+++ resolved
@@ -157,11 +157,7 @@
     return m;
   }
 
-<<<<<<< HEAD
-  private static Map<String, Object> getEcPolicyAsMap(
-=======
   public static Map<String, Object> getEcPolicyAsMap(
->>>>>>> aa96f187
       final ErasureCodingPolicy ecPolicy) {
     /** Convert an ErasureCodingPolicy to a map. */
     ImmutableMap.Builder<String, Object> builder = ImmutableMap.builder();
