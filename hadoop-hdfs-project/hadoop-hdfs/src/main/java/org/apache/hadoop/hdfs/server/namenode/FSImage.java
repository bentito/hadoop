/**
 * Licensed to the Apache Software Foundation (ASF) under one
 * or more contributor license agreements.  See the NOTICE file
 * distributed with this work for additional information
 * regarding copyright ownership.  The ASF licenses this file
 * to you under the Apache License, Version 2.0 (the
 * "License"); you may not use this file except in compliance
 * with the License.  You may obtain a copy of the License at
 *
 *     http://www.apache.org/licenses/LICENSE-2.0
 *
 * Unless required by applicable law or agreed to in writing, software
 * distributed under the License is distributed on an "AS IS" BASIS,
 * WITHOUT WARRANTIES OR CONDITIONS OF ANY KIND, either express or implied.
 * See the License for the specific language governing permissions and
 * limitations under the License.
 */
package org.apache.hadoop.hdfs.server.namenode;

import static org.apache.hadoop.util.Time.now;

import java.io.Closeable;
import java.io.File;
import java.io.FileNotFoundException;
import java.io.IOException;
import java.net.URI;
import java.util.ArrayList;
import java.util.Collection;
import java.util.Collections;
import java.util.EnumSet;
import java.util.HashMap;
import java.util.HashSet;
import java.util.Iterator;
import java.util.List;
import java.util.Map;
import java.util.Set;
import java.util.concurrent.TimeUnit;
import java.util.concurrent.atomic.AtomicBoolean;

import org.apache.hadoop.util.ShutdownHookManager;
import org.slf4j.Logger;
import org.slf4j.LoggerFactory;
import org.apache.hadoop.classification.InterfaceAudience;
import org.apache.hadoop.classification.InterfaceStability;
import org.apache.hadoop.conf.Configuration;
import org.apache.hadoop.hdfs.DFSConfigKeys;
import org.apache.hadoop.hdfs.DFSUtil;
import org.apache.hadoop.hdfs.HAUtil;
import org.apache.hadoop.hdfs.protocol.LayoutVersion;
import org.apache.hadoop.hdfs.server.common.HdfsServerConstants;
import org.apache.hadoop.hdfs.server.common.HdfsServerConstants.NamenodeRole;
import org.apache.hadoop.hdfs.server.common.HdfsServerConstants.RollingUpgradeStartupOption;
import org.apache.hadoop.hdfs.server.common.HdfsServerConstants.StartupOption;
import org.apache.hadoop.hdfs.server.common.InconsistentFSStateException;
import org.apache.hadoop.hdfs.server.common.Storage;
import org.apache.hadoop.hdfs.server.common.Storage.FormatConfirmable;
import org.apache.hadoop.hdfs.server.common.Storage.StorageDirectory;
import org.apache.hadoop.hdfs.server.common.Storage.StorageState;
import org.apache.hadoop.hdfs.server.common.Util;
import org.apache.hadoop.hdfs.server.namenode.FSImageStorageInspector.FSImageFile;
import org.apache.hadoop.hdfs.server.namenode.NNStorage.NameNodeDirType;
import org.apache.hadoop.hdfs.server.namenode.NNStorage.NameNodeFile;
import org.apache.hadoop.hdfs.server.namenode.startupprogress.Phase;
import org.apache.hadoop.hdfs.server.namenode.startupprogress.StartupProgress;
import org.apache.hadoop.hdfs.server.protocol.CheckpointCommand;
import org.apache.hadoop.hdfs.server.protocol.NamenodeCommand;
import org.apache.hadoop.hdfs.server.protocol.NamenodeProtocol;
import org.apache.hadoop.hdfs.server.protocol.NamenodeRegistration;
import org.apache.hadoop.hdfs.server.protocol.NamespaceInfo;
import org.apache.hadoop.hdfs.util.Canceler;
import org.apache.hadoop.hdfs.util.MD5FileUtils;
import org.apache.hadoop.io.MD5Hash;
<<<<<<< HEAD
=======
import org.apache.hadoop.log.LogThrottlingHelper;
import org.apache.hadoop.log.LogThrottlingHelper.LogAction;
>>>>>>> aa96f187
import org.apache.hadoop.util.ExitUtil;
import org.apache.hadoop.util.Time;

import com.google.common.base.Joiner;
import com.google.common.base.Preconditions;
import com.google.common.collect.Lists;

/**
 * FSImage handles checkpointing and logging of the namespace edits.
 * 
 */
@InterfaceAudience.Private
@InterfaceStability.Evolving
public class FSImage implements Closeable {
  public static final Logger LOG =
      LoggerFactory.getLogger(FSImage.class.getName());

  /**
   * Priority of the FSImageSaver shutdown hook: {@value}.
   */
  public static final int SHUTDOWN_HOOK_PRIORITY = 10;

  protected FSEditLog editLog = null;
  private boolean isUpgradeFinalized = false;

  // If true, then image corruption was detected. The NameNode process will
  // exit immediately after saving the image.
  private AtomicBoolean exitAfterSave = new AtomicBoolean(false);

  protected NNStorage storage;
  
  /**
   * The last transaction ID that was either loaded from an image
   * or loaded by loading edits files.
   */
  protected long lastAppliedTxId = 0;

  final private Configuration conf;

  protected NNStorageRetentionManager archivalManager;

  /**
   * The collection of newly added storage directories. These are partially
   * formatted then later fully populated along with a VERSION file.
   * For HA, the second part is done when the next checkpoint is saved.
   * This set will be cleared once a VERSION file is created.
   * For non-HA, a new fsimage will be locally generated along with a new
   * VERSION file. This set is not used for non-HA mode.
   */
  private Set<StorageDirectory> newDirs = null;

  /* Used to make sure there are no concurrent checkpoints for a given txid
   * The checkpoint here could be one of the following operations.
   * a. checkpoint when NN is in standby.
   * b. admin saveNameSpace operation.
   * c. download checkpoint file from any remote checkpointer.
  */
  private final Set<Long> currentlyCheckpointing =
      Collections.<Long>synchronizedSet(new HashSet<Long>());

  /** Limit logging about edit loading to every 5 seconds max. */
  private static final long LOAD_EDIT_LOG_INTERVAL_MS = 5000;
  private final LogThrottlingHelper loadEditLogHelper =
      new LogThrottlingHelper(LOAD_EDIT_LOG_INTERVAL_MS);

  /**
   * Construct an FSImage
   * @param conf Configuration
   * @throws IOException if default directories are invalid.
   */
  public FSImage(Configuration conf) throws IOException {
    this(conf,
         FSNamesystem.getNamespaceDirs(conf),
         FSNamesystem.getNamespaceEditsDirs(conf));
  }

  /**
   * Construct the FSImage. Set the default checkpoint directories.
   *
   * Setup storage and initialize the edit log.
   *
   * @param conf Configuration
   * @param imageDirs Directories the image can be stored in.
   * @param editsDirs Directories the editlog can be stored in.
   * @throws IOException if directories are invalid.
   */
  protected FSImage(Configuration conf,
                    Collection<URI> imageDirs,
                    List<URI> editsDirs)
      throws IOException {
    this.conf = conf;

    storage = new NNStorage(conf, imageDirs, editsDirs);
    if(conf.getBoolean(DFSConfigKeys.DFS_NAMENODE_NAME_DIR_RESTORE_KEY,
                       DFSConfigKeys.DFS_NAMENODE_NAME_DIR_RESTORE_DEFAULT)) {
      storage.setRestoreFailedStorage(true);
    }

    this.editLog = FSEditLog.newInstance(conf, storage, editsDirs);
    archivalManager = new NNStorageRetentionManager(conf, storage, editLog);
  }
 
  void format(FSNamesystem fsn, String clusterId, boolean force)
      throws IOException {
    long fileCount = fsn.getFilesTotal();
    // Expect 1 file, which is the root inode
    Preconditions.checkState(fileCount == 1,
        "FSImage.format should be called with an uninitialized namesystem, has " +
        fileCount + " files");
    NamespaceInfo ns = NNStorage.newNamespaceInfo();
    LOG.info("Allocated new BlockPoolId: " + ns.getBlockPoolID());
    ns.clusterID = clusterId;
    
    storage.format(ns);
    editLog.formatNonFileJournals(ns, force);
    saveFSImageInAllDirs(fsn, 0);
  }
  
  /**
   * Check whether the storage directories and non-file journals exist.
   * If running in interactive mode, will prompt the user for each
   * directory to allow them to format anyway. Otherwise, returns
   * false, unless 'force' is specified.
   * 
   * @param force if true, format regardless of whether dirs exist
   * @param interactive prompt the user when a dir exists
   * @return true if formatting should proceed
   * @throws IOException if some storage cannot be accessed
   */
  boolean confirmFormat(boolean force, boolean interactive) throws IOException {
    List<FormatConfirmable> confirms = Lists.newArrayList();
    for (StorageDirectory sd : storage.dirIterable(null)) {
      confirms.add(sd);
    }
    
    confirms.addAll(editLog.getFormatConfirmables());
    return Storage.confirmFormat(confirms, force, interactive);
  }
  
  /**
   * Analyze storage directories.
   * Recover from previous transitions if required. 
   * Perform fs state transition if necessary depending on the namespace info.
   * Read storage info. 
   * 
   * @throws IOException
   * @return true if the image needs to be saved or false otherwise
   */
  boolean recoverTransitionRead(StartupOption startOpt, FSNamesystem target,
      MetaRecoveryContext recovery)
      throws IOException {
    assert startOpt != StartupOption.FORMAT : 
      "NameNode formatting should be performed before reading the image";
    
    Collection<URI> imageDirs = storage.getImageDirectories();
    Collection<URI> editsDirs = editLog.getEditURIs();

    // none of the data dirs exist
    if((imageDirs.size() == 0 || editsDirs.size() == 0) 
                             && startOpt != StartupOption.IMPORT)  
      throw new IOException(
          "All specified directories are not accessible or do not exist.");
    
    // 1. For each data directory calculate its state and 
    // check whether all is consistent before transitioning.
    Map<StorageDirectory, StorageState> dataDirStates = 
             new HashMap<StorageDirectory, StorageState>();
    boolean isFormatted = recoverStorageDirs(startOpt, storage, dataDirStates);

    if (LOG.isTraceEnabled()) {
      LOG.trace("Data dir states:\n  " +
        Joiner.on("\n  ").withKeyValueSeparator(": ")
        .join(dataDirStates));
    }
    
    if (!isFormatted && startOpt != StartupOption.ROLLBACK 
                     && startOpt != StartupOption.IMPORT) {
      throw new IOException("NameNode is not formatted.");      
    }


    int layoutVersion = storage.getLayoutVersion();
    if (startOpt == StartupOption.METADATAVERSION) {
      System.out.println("HDFS Image Version: " + layoutVersion);
      System.out.println("Software format version: " +
        HdfsServerConstants.NAMENODE_LAYOUT_VERSION);
      return false;
    }

    if (layoutVersion < Storage.LAST_PRE_UPGRADE_LAYOUT_VERSION) {
      NNStorage.checkVersionUpgradable(storage.getLayoutVersion());
    }
    if (startOpt != StartupOption.UPGRADE
        && startOpt != StartupOption.UPGRADEONLY
        && !RollingUpgradeStartupOption.STARTED.matches(startOpt)
        && layoutVersion < Storage.LAST_PRE_UPGRADE_LAYOUT_VERSION
        && layoutVersion != HdfsServerConstants.NAMENODE_LAYOUT_VERSION) {
      throw new IOException(
          "\nFile system image contains an old layout version " 
          + storage.getLayoutVersion() + ".\nAn upgrade to version "
          + HdfsServerConstants.NAMENODE_LAYOUT_VERSION + " is required.\n"
          + "Please restart NameNode with the \""
          + RollingUpgradeStartupOption.STARTED.getOptionString()
          + "\" option if a rolling upgrade is already started;"
          + " or restart NameNode with the \""
          + StartupOption.UPGRADE.getName() + "\" option to start"
          + " a new upgrade.");
    }
    
    storage.processStartupOptionsForUpgrade(startOpt, layoutVersion);

    // 2. Format unformatted dirs.
    for (Iterator<StorageDirectory> it = storage.dirIterator(); it.hasNext();) {
      StorageDirectory sd = it.next();
      StorageState curState = dataDirStates.get(sd);
      switch(curState) {
      case NON_EXISTENT:
        throw new IOException(StorageState.NON_EXISTENT + 
                              " state cannot be here");
      case NOT_FORMATTED:
        // Create a dir structure, but not the VERSION file. The presence of
        // VERSION is checked in the inspector's needToSave() method and
        // saveNamespace is triggered if it is absent. This will bring
        // the storage state uptodate along with a new VERSION file.
        // If HA is enabled, NNs start up as standby so saveNamespace is not
        // triggered.
        LOG.info("Storage directory " + sd.getRoot() + " is not formatted.");
        LOG.info("Formatting ...");
        sd.clearDirectory(); // create empty current dir
        // For non-HA, no further action is needed here, as saveNamespace will
        // take care of the rest.
        if (!target.isHaEnabled()) {
          continue;
        }
        // If HA is enabled, save the dirs to create a version file later when
        // a checkpoint image is saved.
        if (newDirs == null) {
          newDirs = new HashSet<StorageDirectory>();
        }
        newDirs.add(sd);
        break;
      default:
        break;
      }
    }

    // 3. Do transitions
    switch(startOpt) {
    case UPGRADE:
    case UPGRADEONLY:
      doUpgrade(target);
      return false; // upgrade saved image already
    case IMPORT:
      doImportCheckpoint(target);
      return false; // import checkpoint saved image already
    case ROLLBACK:
      throw new AssertionError("Rollback is now a standalone command, " +
          "NameNode should not be starting with this option.");
    case REGULAR:
    default:
      // just load the image
    }
    
    return loadFSImage(target, startOpt, recovery);
  }

  /**
   * Create a VERSION file in the newly added storage directories.
   */
  private void initNewDirs() {
    if (newDirs == null) {
      return;
    }
    for (StorageDirectory sd : newDirs) {
      try {
        storage.writeProperties(sd);
        LOG.info("Wrote VERSION in the new storage, " + sd.getCurrentDir());
      } catch (IOException e) {
        // Failed to create a VERSION file. Report the error.
        storage.reportErrorOnFile(sd.getVersionFile());
      }
    }
    newDirs.clear();
    newDirs = null;
  }

  /**
   * For each storage directory, performs recovery of incomplete transitions
   * (eg. upgrade, rollback, checkpoint) and inserts the directory's storage
   * state into the dataDirStates map.
   * @param dataDirStates output of storage directory states
   * @return true if there is at least one valid formatted storage directory
   */
  public static boolean recoverStorageDirs(StartupOption startOpt,
      NNStorage storage, Map<StorageDirectory, StorageState> dataDirStates)
      throws IOException {
    boolean isFormatted = false;
    // This loop needs to be over all storage dirs, even shared dirs, to make
    // sure that we properly examine their state, but we make sure we don't
    // mutate the shared dir below in the actual loop.
    for (Iterator<StorageDirectory> it = 
                      storage.dirIterator(); it.hasNext();) {
      StorageDirectory sd = it.next();
      StorageState curState;
      if (startOpt == StartupOption.METADATAVERSION) {
        /* All we need is the layout version. */
        storage.readProperties(sd);
        return true;
      }

      try {
        curState = sd.analyzeStorage(startOpt, storage);
        // sd is locked but not opened
        switch(curState) {
        case NON_EXISTENT:
          // name-node fails if any of the configured storage dirs are missing
          throw new InconsistentFSStateException(sd.getRoot(),
                      "storage directory does not exist or is not accessible.");
        case NOT_FORMATTED:
          break;
        case NORMAL:
          break;
        default:  // recovery is possible
          sd.doRecover(curState);
        }
        if (curState != StorageState.NOT_FORMATTED 
            && startOpt != StartupOption.ROLLBACK) {
          // read and verify consistency with other directories
          storage.readProperties(sd, startOpt);
          isFormatted = true;
        }
        if (startOpt == StartupOption.IMPORT && isFormatted)
          // import of a checkpoint is allowed only into empty image directories
          throw new IOException("Cannot import image from a checkpoint. " 
              + " NameNode already contains an image in " + sd.getRoot());
      } catch (IOException ioe) {
        sd.unlock();
        throw ioe;
      }
      dataDirStates.put(sd,curState);
    }
    return isFormatted;
  }

  /** Check if upgrade is in progress. */
  public static void checkUpgrade(NNStorage storage) throws IOException {
    // Upgrade or rolling upgrade is allowed only if there are 
    // no previous fs states in any of the local directories
    for (Iterator<StorageDirectory> it = storage.dirIterator(false); it.hasNext();) {
      StorageDirectory sd = it.next();
      if (sd.getPreviousDir().exists())
        throw new InconsistentFSStateException(sd.getRoot(),
            "previous fs state should not exist during upgrade. "
            + "Finalize or rollback first.");
    }
  }

  void checkUpgrade() throws IOException {
    checkUpgrade(storage);
  }

  /**
   * @return true if there is rollback fsimage (for rolling upgrade) in NameNode
   * directory.
   */
  public boolean hasRollbackFSImage() throws IOException {
    final FSImageStorageInspector inspector = new FSImageTransactionalStorageInspector(
        EnumSet.of(NameNodeFile.IMAGE_ROLLBACK));
    storage.inspectStorageDirs(inspector);
    try {
      List<FSImageFile> images = inspector.getLatestImages();
      return images != null && !images.isEmpty();
    } catch (FileNotFoundException e) {
      return false;
    }
  }

  void doUpgrade(FSNamesystem target) throws IOException {
    checkUpgrade();

    // load the latest image

    // Do upgrade for each directory
    this.loadFSImage(target, StartupOption.UPGRADE, null);
    target.checkRollingUpgrade("upgrade namenode");
    
    long oldCTime = storage.getCTime();
    storage.cTime = now();  // generate new cTime for the state
    int oldLV = storage.getLayoutVersion();
    storage.layoutVersion = HdfsServerConstants.NAMENODE_LAYOUT_VERSION;
    
    List<StorageDirectory> errorSDs =
      Collections.synchronizedList(new ArrayList<StorageDirectory>());
    assert !editLog.isSegmentOpen() : "Edits log must not be open.";
    LOG.info("Starting upgrade of local storage directories."
        + "\n   old LV = " + oldLV
        + "; old CTime = " + oldCTime
        + ".\n   new LV = " + storage.getLayoutVersion()
        + "; new CTime = " + storage.getCTime());
    // Do upgrade for each directory
    for (Iterator<StorageDirectory> it = storage.dirIterator(false); it.hasNext();) {
      StorageDirectory sd = it.next();
      try {
        NNUpgradeUtil.doPreUpgrade(conf, sd);
      } catch (Exception e) {
        LOG.error("Failed to move aside pre-upgrade storage " +
            "in image directory " + sd.getRoot(), e);
        errorSDs.add(sd);
        continue;
      }
    }
    if (target.isHaEnabled()) {
      editLog.doPreUpgradeOfSharedLog();
    }
    storage.reportErrorsOnDirectories(errorSDs);
    errorSDs.clear();

    saveFSImageInAllDirs(target, editLog.getLastWrittenTxId());

    // upgrade shared edit storage first
    if (target.isHaEnabled()) {
      editLog.doUpgradeOfSharedLog();
    }
    for (Iterator<StorageDirectory> it = storage.dirIterator(false); it.hasNext();) {
      StorageDirectory sd = it.next();
      try {
        NNUpgradeUtil.doUpgrade(sd, storage);
      } catch (IOException ioe) {
        errorSDs.add(sd);
        continue;
      }
    }
    storage.reportErrorsOnDirectories(errorSDs);
    
    isUpgradeFinalized = false;
    if (!storage.getRemovedStorageDirs().isEmpty()) {
      // during upgrade, it's a fatal error to fail any storage directory
      throw new IOException("Upgrade failed in "
          + storage.getRemovedStorageDirs().size()
          + " storage directory(ies), previously logged.");
    }
  }

  void doRollback(FSNamesystem fsns) throws IOException {
    // Rollback is allowed only if there is 
    // a previous fs states in at least one of the storage directories.
    // Directories that don't have previous state do not rollback
    boolean canRollback = false;
    FSImage prevState = new FSImage(conf);
    try {
      prevState.getStorage().layoutVersion = HdfsServerConstants.NAMENODE_LAYOUT_VERSION;
      for (Iterator<StorageDirectory> it = storage.dirIterator(false); it.hasNext();) {
        StorageDirectory sd = it.next();
        if (!NNUpgradeUtil.canRollBack(sd, storage, prevState.getStorage(),
            HdfsServerConstants.NAMENODE_LAYOUT_VERSION)) {
          continue;
        }
        LOG.info("Can perform rollback for " + sd);
        canRollback = true;
      }
      
      if (fsns.isHaEnabled()) {
        // If HA is enabled, check if the shared log can be rolled back as well.
        editLog.initJournalsForWrite();
        boolean canRollBackSharedEditLog = editLog.canRollBackSharedLog(
            prevState.getStorage(), HdfsServerConstants.NAMENODE_LAYOUT_VERSION);
        if (canRollBackSharedEditLog) {
          LOG.info("Can perform rollback for shared edit log.");
          canRollback = true;
        }
      }
      
      if (!canRollback)
        throw new IOException("Cannot rollback. None of the storage "
            + "directories contain previous fs state.");
  
      // Now that we know all directories are going to be consistent
      // Do rollback for each directory containing previous state
      for (Iterator<StorageDirectory> it = storage.dirIterator(false); it.hasNext();) {
        StorageDirectory sd = it.next();
        LOG.info("Rolling back storage directory " + sd.getRoot()
                 + ".\n   new LV = " + prevState.getStorage().getLayoutVersion()
                 + "; new CTime = " + prevState.getStorage().getCTime());
        NNUpgradeUtil.doRollBack(sd);
      }
      if (fsns.isHaEnabled()) {
        // If HA is enabled, try to roll back the shared log as well.
        editLog.doRollback();
      }
      
      isUpgradeFinalized = true;
    } finally {
      prevState.close();
    }
  }

  /**
   * Load image from a checkpoint directory and save it into the current one.
   * @param target the NameSystem to import into
   * @throws IOException
   */
  void doImportCheckpoint(FSNamesystem target) throws IOException {
    Collection<URI> checkpointDirs =
      FSImage.getCheckpointDirs(conf, null);
    List<URI> checkpointEditsDirs =
      FSImage.getCheckpointEditsDirs(conf, null);

    if (checkpointDirs == null || checkpointDirs.isEmpty()) {
      throw new IOException("Cannot import image from a checkpoint. "
                            + "\"dfs.namenode.checkpoint.dir\" is not set." );
    }
    
    if (checkpointEditsDirs == null || checkpointEditsDirs.isEmpty()) {
      throw new IOException("Cannot import image from a checkpoint. "
                            + "\"dfs.namenode.checkpoint.dir\" is not set." );
    }

    FSImage realImage = target.getFSImage();
    FSImage ckptImage = new FSImage(conf, 
                                    checkpointDirs, checkpointEditsDirs);
    // load from the checkpoint dirs
    try {
      ckptImage.recoverTransitionRead(StartupOption.REGULAR, target, null);
    } finally {
      ckptImage.close();
    }
    // return back the real image
    realImage.getStorage().setStorageInfo(ckptImage.getStorage());
    realImage.getEditLog().setNextTxId(ckptImage.getEditLog().getLastWrittenTxId()+1);
    realImage.initEditLog(StartupOption.IMPORT);

    realImage.getStorage().setBlockPoolID(ckptImage.getBlockPoolID());

    // and save it but keep the same checkpointTime
    saveNamespace(target);
    updateStorageVersion();
  }
  
  void finalizeUpgrade(boolean finalizeEditLog) throws IOException {
    LOG.info("Finalizing upgrade for local dirs. " +
        (storage.getLayoutVersion() == 0 ? "" : 
          "\n   cur LV = " + storage.getLayoutVersion()
          + "; cur CTime = " + storage.getCTime()));
    for (Iterator<StorageDirectory> it = storage.dirIterator(false); it.hasNext();) {
      StorageDirectory sd = it.next();
      NNUpgradeUtil.doFinalize(sd);
    }
    if (finalizeEditLog) {
      // We only do this in the case that HA is enabled and we're active. In any
      // other case the NN will have done the upgrade of the edits directories
      // already by virtue of the fact that they're local.
      editLog.doFinalizeOfSharedLog();
    }
    isUpgradeFinalized = true;
  }

  boolean isUpgradeFinalized() {
    return isUpgradeFinalized;
  }

  public FSEditLog getEditLog() {
    return editLog;
  }

  void openEditLogForWrite(int layoutVersion) throws IOException {
    assert editLog != null : "editLog must be initialized";
    editLog.openForWrite(layoutVersion);
    storage.writeTransactionIdFileToStorage(editLog.getCurSegmentTxId());
  }
  
  /**
   * Toss the current image and namesystem, reloading from the specified
   * file.
   */
  void reloadFromImageFile(File file, FSNamesystem target) throws IOException {
    target.clear();
    LOG.debug("Reloading namespace from " + file);
    loadFSImage(file, target, null, false);
  }

  /**
   * Choose latest image from one of the directories,
   * load it and merge with the edits.
   * 
   * Saving and loading fsimage should never trigger symlink resolution. 
   * The paths that are persisted do not have *intermediate* symlinks 
   * because intermediate symlinks are resolved at the time files, 
   * directories, and symlinks are created. All paths accessed while 
   * loading or saving fsimage should therefore only see symlinks as 
   * the final path component, and the functions called below do not
   * resolve symlinks that are the final path component.
   *
   * @return whether the image should be saved
   * @throws IOException
   */
  private boolean loadFSImage(FSNamesystem target, StartupOption startOpt,
      MetaRecoveryContext recovery)
      throws IOException {
    final boolean rollingRollback
        = RollingUpgradeStartupOption.ROLLBACK.matches(startOpt);
    final EnumSet<NameNodeFile> nnfs;
    if (rollingRollback) {
      // if it is rollback of rolling upgrade, only load from the rollback image
      nnfs = EnumSet.of(NameNodeFile.IMAGE_ROLLBACK);
    } else {
      // otherwise we can load from both IMAGE and IMAGE_ROLLBACK
      nnfs = EnumSet.of(NameNodeFile.IMAGE, NameNodeFile.IMAGE_ROLLBACK);
    }
    final FSImageStorageInspector inspector = storage
        .readAndInspectDirs(nnfs, startOpt);

    isUpgradeFinalized = inspector.isUpgradeFinalized();
    List<FSImageFile> imageFiles = inspector.getLatestImages();

    StartupProgress prog = NameNode.getStartupProgress();
    prog.beginPhase(Phase.LOADING_FSIMAGE);
    File phaseFile = imageFiles.get(0).getFile();
    prog.setFile(Phase.LOADING_FSIMAGE, phaseFile.getAbsolutePath());
    prog.setSize(Phase.LOADING_FSIMAGE, phaseFile.length());
    boolean needToSave = inspector.needToSave();

    Iterable<EditLogInputStream> editStreams = null;

    initEditLog(startOpt);

    if (NameNodeLayoutVersion.supports(
        LayoutVersion.Feature.TXID_BASED_LAYOUT, getLayoutVersion())) {
      // If we're open for write, we're either non-HA or we're the active NN, so
      // we better be able to load all the edits. If we're the standby NN, it's
      // OK to not be able to read all of edits right now.
      // In the meanwhile, for HA upgrade, we will still write editlog thus need
      // this toAtLeastTxId to be set to the max-seen txid
      // For rollback in rolling upgrade, we need to set the toAtLeastTxId to
      // the txid right before the upgrade marker.  
      long toAtLeastTxId = editLog.isOpenForWrite() ? inspector
          .getMaxSeenTxId() : 0;
      if (rollingRollback) {
        // note that the first image in imageFiles is the special checkpoint
        // for the rolling upgrade
        toAtLeastTxId = imageFiles.get(0).getCheckpointTxId() + 2;
      }
      editStreams = editLog.selectInputStreams(
          imageFiles.get(0).getCheckpointTxId() + 1,
          toAtLeastTxId, recovery, false);
    } else {
      editStreams = FSImagePreTransactionalStorageInspector
        .getEditLogStreams(storage);
    }
    int maxOpSize = conf.getInt(DFSConfigKeys.DFS_NAMENODE_MAX_OP_SIZE_KEY,
        DFSConfigKeys.DFS_NAMENODE_MAX_OP_SIZE_DEFAULT);
    for (EditLogInputStream elis : editStreams) {
      elis.setMaxOpSize(maxOpSize);
    }
 
    for (EditLogInputStream l : editStreams) {
      LOG.debug("Planning to load edit log stream: " + l);
    }
    if (!editStreams.iterator().hasNext()) {
      LOG.info("No edit log streams selected.");
    }
    
    FSImageFile imageFile = null;
    for (int i = 0; i < imageFiles.size(); i++) {
      try {
        imageFile = imageFiles.get(i);
        loadFSImageFile(target, recovery, imageFile, startOpt);
        break;
      } catch (IllegalReservedPathException ie) {
        throw new IOException("Failed to load image from " + imageFile,
            ie);
      } catch (Exception e) {
        LOG.error("Failed to load image from " + imageFile, e);
        target.clear();
        imageFile = null;
      }
    }
    // Failed to load any images, error out
    if (imageFile == null) {
      FSEditLog.closeAllStreams(editStreams);
      throw new IOException("Failed to load FSImage file, see error(s) " +
          "above for more info.");
    }
    prog.endPhase(Phase.LOADING_FSIMAGE);
    
    if (!rollingRollback) {
<<<<<<< HEAD
      long txnsAdvanced = loadEdits(editStreams, target, Long.MAX_VALUE,
          startOpt, recovery);
=======
      prog.beginPhase(Phase.LOADING_EDITS);
      long txnsAdvanced = loadEdits(editStreams, target, Long.MAX_VALUE,
          startOpt, recovery);
      prog.endPhase(Phase.LOADING_EDITS);
>>>>>>> aa96f187
      needToSave |= needsResaveBasedOnStaleCheckpoint(imageFile.getFile(),
          txnsAdvanced);
    } else {
      // Trigger the rollback for rolling upgrade. Here lastAppliedTxId equals
      // to the last txid in rollback fsimage.
      rollingRollback(lastAppliedTxId + 1, imageFiles.get(0).getCheckpointTxId());
      needToSave = false;
    }
    editLog.setNextTxId(lastAppliedTxId + 1);
    return needToSave;
  }

  /** rollback for rolling upgrade. */
  private void rollingRollback(long discardSegmentTxId, long ckptId)
      throws IOException {
    // discard discard unnecessary editlog segments starting from the given id
    this.editLog.discardSegments(discardSegmentTxId);
    // rename the special checkpoint
    renameCheckpoint(ckptId, NameNodeFile.IMAGE_ROLLBACK, NameNodeFile.IMAGE,
        true);
    // purge all the checkpoints after the marker
    archivalManager.purgeCheckpoinsAfter(NameNodeFile.IMAGE, ckptId);
    // HDFS-7939: purge all old fsimage_rollback_*
    archivalManager.purgeCheckpoints(NameNodeFile.IMAGE_ROLLBACK);
    String nameserviceId = DFSUtil.getNamenodeNameServiceId(conf);
    if (HAUtil.isHAEnabled(conf, nameserviceId)) {
      // close the editlog since it is currently open for write
      this.editLog.close();
      // reopen the editlog for read
      this.editLog.initSharedJournalsForRead();
    }
  }

  void loadFSImageFile(FSNamesystem target, MetaRecoveryContext recovery,
      FSImageFile imageFile, StartupOption startupOption) throws IOException {
    LOG.info("Planning to load image: " + imageFile);
    StorageDirectory sdForProperties = imageFile.sd;
    storage.readProperties(sdForProperties, startupOption);

    if (NameNodeLayoutVersion.supports(
        LayoutVersion.Feature.TXID_BASED_LAYOUT, getLayoutVersion())) {
      // For txid-based layout, we should have a .md5 file
      // next to the image file
      boolean isRollingRollback = RollingUpgradeStartupOption.ROLLBACK
          .matches(startupOption);
      loadFSImage(imageFile.getFile(), target, recovery, isRollingRollback);
    } else if (NameNodeLayoutVersion.supports(
        LayoutVersion.Feature.FSIMAGE_CHECKSUM, getLayoutVersion())) {
      // In 0.22, we have the checksum stored in the VERSION file.
      String md5 = storage.getDeprecatedProperty(
          NNStorage.DEPRECATED_MESSAGE_DIGEST_PROPERTY);
      if (md5 == null) {
        throw new InconsistentFSStateException(sdForProperties.getRoot(),
            "Message digest property " +
            NNStorage.DEPRECATED_MESSAGE_DIGEST_PROPERTY +
            " not set for storage directory " + sdForProperties.getRoot());
      }
      loadFSImage(imageFile.getFile(), new MD5Hash(md5), target, recovery,
          false);
    } else {
      // We don't have any record of the md5sum
      loadFSImage(imageFile.getFile(), null, target, recovery, false);
    }
  }

  public void initEditLog(StartupOption startOpt) throws IOException {
    Preconditions.checkState(getNamespaceID() != 0,
        "Must know namespace ID before initting edit log");
    String nameserviceId = DFSUtil.getNamenodeNameServiceId(conf);
    if (!HAUtil.isHAEnabled(conf, nameserviceId)) {
      // If this NN is not HA
      editLog.initJournalsForWrite();
      editLog.recoverUnclosedStreams();
    } else if (HAUtil.isHAEnabled(conf, nameserviceId)
        && (startOpt == StartupOption.UPGRADE
            || startOpt == StartupOption.UPGRADEONLY
            || RollingUpgradeStartupOption.ROLLBACK.matches(startOpt))) {
      // This NN is HA, but we're doing an upgrade or a rollback of rolling
      // upgrade so init the edit log for write.
      editLog.initJournalsForWrite();
      if (startOpt == StartupOption.UPGRADE
          || startOpt == StartupOption.UPGRADEONLY) {
        long sharedLogCTime = editLog.getSharedLogCTime();
        if (this.storage.getCTime() < sharedLogCTime) {
          throw new IOException("It looks like the shared log is already " +
              "being upgraded but this NN has not been upgraded yet. You " +
              "should restart this NameNode with the '" +
              StartupOption.BOOTSTRAPSTANDBY.getName() + "' option to bring " +
              "this NN in sync with the other.");
        }
      }
      editLog.recoverUnclosedStreams();
    } else {
      // This NN is HA and we're not doing an upgrade.
      editLog.initSharedJournalsForRead();
    }
  }

  /**
   * @param imageFile the image file that was loaded
   * @param numEditsLoaded the number of edits loaded from edits logs
   * @return true if the NameNode should automatically save the namespace
   * when it is started, due to the latest checkpoint being too old.
   */
  private boolean needsResaveBasedOnStaleCheckpoint(
      File imageFile, long numEditsLoaded) {
    final long checkpointPeriod = conf.getTimeDuration(
        DFSConfigKeys.DFS_NAMENODE_CHECKPOINT_PERIOD_KEY,
        DFSConfigKeys.DFS_NAMENODE_CHECKPOINT_PERIOD_DEFAULT, TimeUnit.SECONDS);
    final long checkpointTxnCount = conf.getLong(
        DFSConfigKeys.DFS_NAMENODE_CHECKPOINT_TXNS_KEY,
        DFSConfigKeys.DFS_NAMENODE_CHECKPOINT_TXNS_DEFAULT);
    long checkpointAge = Time.now() - imageFile.lastModified();

    return (checkpointAge > checkpointPeriod * 1000) ||
           (numEditsLoaded > checkpointTxnCount);
  }
  
  /**
   * Load the specified list of edit files into the image.
   */
  public long loadEdits(Iterable<EditLogInputStream> editStreams,
      FSNamesystem target) throws IOException {
    return loadEdits(editStreams, target, Long.MAX_VALUE, null, null);
  }

  public long loadEdits(Iterable<EditLogInputStream> editStreams,
      FSNamesystem target, long maxTxnsToRead,
      StartupOption startOpt, MetaRecoveryContext recovery)
      throws IOException {
    LOG.debug("About to load edits:\n  " + Joiner.on("\n  ").join(editStreams));
    
    long prevLastAppliedTxId = lastAppliedTxId;
    long remainingReadTxns = maxTxnsToRead;
    try {    
      FSEditLogLoader loader = new FSEditLogLoader(target, lastAppliedTxId);
      
      // Load latest edits
      for (EditLogInputStream editIn : editStreams) {
        LogAction logAction = loadEditLogHelper.record();
        if (logAction.shouldLog()) {
          String logSuppressed = "";
          if (logAction.getCount() > 1) {
            logSuppressed = "; suppressed logging for " +
                (logAction.getCount() - 1) + " edit reads";
          }
          LOG.info("Reading " + editIn + " expecting start txid #" +
              (lastAppliedTxId + 1) + logSuppressed);
        }
        try {
<<<<<<< HEAD
          loader.loadFSEdits(editIn, lastAppliedTxId + 1, maxTxnsToRead,
              startOpt, recovery);
=======
          remainingReadTxns -= loader.loadFSEdits(editIn, lastAppliedTxId + 1,
                  remainingReadTxns, startOpt, recovery);
>>>>>>> aa96f187
        } finally {
          // Update lastAppliedTxId even in case of error, since some ops may
          // have been successfully applied before the error.
          lastAppliedTxId = loader.getLastAppliedTxId();
        }
        // If we are in recovery mode, we may have skipped over some txids.
        if (editIn.getLastTxId() != HdfsServerConstants.INVALID_TXID
            && recovery != null) {
          lastAppliedTxId = editIn.getLastTxId();
        }
        if (remainingReadTxns <= 0) {
          break;
        }
      }
    } finally {
      FSEditLog.closeAllStreams(editStreams);
    }
    return lastAppliedTxId - prevLastAppliedTxId;
  }

  /**
   * Load the image namespace from the given image file, verifying
   * it against the MD5 sum stored in its associated .md5 file.
   */
  private void loadFSImage(File imageFile, FSNamesystem target,
      MetaRecoveryContext recovery, boolean requireSameLayoutVersion)
      throws IOException {
    MD5Hash expectedMD5 = MD5FileUtils.readStoredMd5ForFile(imageFile);
    if (expectedMD5 == null) {
      throw new IOException("No MD5 file found corresponding to image file "
          + imageFile);
    }
    loadFSImage(imageFile, expectedMD5, target, recovery,
        requireSameLayoutVersion);
  }
  
  /**
   * Load in the filesystem image from file. It's a big list of
   * filenames and blocks.
   */
  private void loadFSImage(File curFile, MD5Hash expectedMd5,
      FSNamesystem target, MetaRecoveryContext recovery,
      boolean requireSameLayoutVersion) throws IOException {
    // BlockPoolId is required when the FsImageLoader loads the rolling upgrade
    // information. Make sure the ID is properly set.
    target.setBlockPoolId(this.getBlockPoolID());

    FSImageFormat.LoaderDelegator loader = FSImageFormat.newLoader(conf, target);
    loader.load(curFile, requireSameLayoutVersion);

    // Check that the image digest we loaded matches up with what
    // we expected
    MD5Hash readImageMd5 = loader.getLoadedImageMd5();
    if (expectedMd5 != null &&
        !expectedMd5.equals(readImageMd5)) {
      throw new IOException("Image file " + curFile +
          " is corrupt with MD5 checksum of " + readImageMd5 +
          " but expecting " + expectedMd5);
    }

    long txId = loader.getLoadedImageTxId();
    LOG.info("Loaded image for txid " + txId + " from " + curFile);
    lastAppliedTxId = txId;
    storage.setMostRecentCheckpointInfo(txId, curFile.lastModified());
  }

  /**
   * Save the contents of the FS image to the file.
   */
  void saveFSImage(SaveNamespaceContext context, StorageDirectory sd,
      NameNodeFile dstType) throws IOException {
    long txid = context.getTxId();
    File newFile = NNStorage.getStorageFile(sd, NameNodeFile.IMAGE_NEW, txid);
    File dstFile = NNStorage.getStorageFile(sd, dstType, txid);
    
    FSImageFormatProtobuf.Saver saver = new FSImageFormatProtobuf.Saver(context,
        conf);
    FSImageCompression compression = FSImageCompression.createCompression(conf);
    long numErrors = saver.save(newFile, compression);
    if (numErrors > 0) {
      // The image is likely corrupted.
      LOG.error("Detected " + numErrors + " errors while saving FsImage " +
          dstFile);
      exitAfterSave.set(true);
    }

    MD5FileUtils.saveMD5File(dstFile, saver.getSavedDigest());
    storage.setMostRecentCheckpointInfo(txid, Time.now());
  }

  /**
   * Save FSimage in the legacy format. This is not for NN consumption,
   * but for tools like OIV.
   */
  public void saveLegacyOIVImage(FSNamesystem source, String targetDir,
      Canceler canceler) throws IOException {
    FSImageCompression compression =
        FSImageCompression.createCompression(conf);
    long txid = getCorrectLastAppliedOrWrittenTxId();
    SaveNamespaceContext ctx = new SaveNamespaceContext(source, txid,
        canceler);
    FSImageFormat.Saver saver = new FSImageFormat.Saver(ctx);
    String imageFileName = NNStorage.getLegacyOIVImageFileName(txid);
    File imageFile = new File(targetDir, imageFileName);
    saver.save(imageFile, compression);
    archivalManager.purgeOldLegacyOIVImages(targetDir, txid);
  }


  /**
   * FSImageSaver is being run in a separate thread when saving
   * FSImage. There is one thread per each copy of the image.
   *
   * FSImageSaver assumes that it was launched from a thread that holds
   * FSNamesystem lock and waits for the execution of FSImageSaver thread
   * to finish.
   * This way we are guaranteed that the namespace is not being updated
   * while multiple instances of FSImageSaver are traversing it
   * and writing it out.
   */
  private class FSImageSaver implements Runnable {
    private final SaveNamespaceContext context;
    private final StorageDirectory sd;
    private final NameNodeFile nnf;

    public FSImageSaver(SaveNamespaceContext context, StorageDirectory sd,
        NameNodeFile nnf) {
      this.context = context;
      this.sd = sd;
      this.nnf = nnf;
    }

    @Override
    public void run() {
      // Deletes checkpoint file in every storage directory when shutdown.
      Runnable cancelCheckpointFinalizer = () -> {
        try {
          deleteCancelledCheckpoint(context.getTxId());
          LOG.info("FSImageSaver clean checkpoint: txid={} when meet " +
              "shutdown.", context.getTxId());
        } catch (IOException e) {
          LOG.error("FSImageSaver cancel checkpoint threw an exception:", e);
        }
      };
      ShutdownHookManager.get().addShutdownHook(cancelCheckpointFinalizer,
          SHUTDOWN_HOOK_PRIORITY);
      try {
        saveFSImage(context, sd, nnf);
      } catch (SaveNamespaceCancelledException snce) {
        LOG.info("Cancelled image saving for " + sd.getRoot() +
            ": " + snce.getMessage());
        // don't report an error on the storage dir!
      } catch (Throwable t) {
        LOG.error("Unable to save image for " + sd.getRoot(), t);
        context.reportErrorOnStorageDirectory(sd);
        try {
          deleteCancelledCheckpoint(context.getTxId());
          LOG.info("FSImageSaver clean checkpoint: txid={} when meet " +
              "Throwable.", context.getTxId());
        } catch (IOException e) {
          LOG.error("FSImageSaver cancel checkpoint threw an exception:", e);
        }
      }
    }
    
    @Override
    public String toString() {
      return "FSImageSaver for " + sd.getRoot() +
             " of type " + sd.getStorageDirType();
    }
  }
  
  private void waitForThreads(List<Thread> threads) {
    for (Thread thread : threads) {
      while (thread.isAlive()) {
        try {
          thread.join();
        } catch (InterruptedException iex) {
          LOG.error("Caught interrupted exception while waiting for thread " +
                    thread.getName() + " to finish. Retrying join");
        }        
      }
    }
  }
  
  /**
   * Update version of all storage directories.
   */
  public synchronized void updateStorageVersion() throws IOException {
    storage.writeAll();
  }

  /**
   * @param timeWindow a checkpoint is done if the latest checkpoint
   *                   was done more than this number of seconds ago.
   * @param txGap a checkpoint is done also if the gap between the latest tx id
   *              and the latest checkpoint is greater than this number.
   * @return true if a checkpoint has been made
   * @see #saveNamespace(FSNamesystem, NameNodeFile, Canceler)
   */
  public synchronized boolean saveNamespace(long timeWindow, long txGap,
      FSNamesystem source) throws IOException {
    if (timeWindow > 0 || txGap > 0) {
      final FSImageStorageInspector inspector = storage.readAndInspectDirs(
          EnumSet.of(NameNodeFile.IMAGE, NameNodeFile.IMAGE_ROLLBACK),
          StartupOption.REGULAR);
      FSImageFile image = inspector.getLatestImages().get(0);
      File imageFile = image.getFile();

      final long checkpointTxId = image.getCheckpointTxId();
      final long checkpointAge = Time.now() - imageFile.lastModified();
      if (checkpointAge <= timeWindow * 1000 &&
          checkpointTxId >= this.getCorrectLastAppliedOrWrittenTxId() - txGap) {
        return false;
      }
    }
    saveNamespace(source, NameNodeFile.IMAGE, null);
    return true;
  }

  public void saveNamespace(FSNamesystem source) throws IOException {
    saveNamespace(0, 0, source);
  }
  
  /**
   * Save the contents of the FS image to a new image file in each of the
   * current storage directories.
   */
  public synchronized void saveNamespace(FSNamesystem source, NameNodeFile nnf,
      Canceler canceler) throws IOException {
    assert editLog != null : "editLog must be initialized";
    LOG.info("Save namespace ...");
    storage.attemptRestoreRemovedStorage();

    boolean editLogWasOpen = editLog.isSegmentOpen();
    
    if (editLogWasOpen) {
      editLog.endCurrentLogSegment(true);
    }
    long imageTxId = getCorrectLastAppliedOrWrittenTxId();
    if (!addToCheckpointing(imageTxId)) {
      throw new IOException(
          "FS image is being downloaded from another NN at txid " + imageTxId);
    }
    try {
      try {
        saveFSImageInAllDirs(source, nnf, imageTxId, canceler);
        if (!source.isRollingUpgrade()) {
          updateStorageVersion();
        }
      } finally {
        if (editLogWasOpen) {
          editLog.startLogSegmentAndWriteHeaderTxn(imageTxId + 1,
              source.getEffectiveLayoutVersion());
          // Take this opportunity to note the current transaction.
          // Even if the namespace save was cancelled, this marker
          // is only used to determine what transaction ID is required
          // for startup. So, it doesn't hurt to update it unnecessarily.
          storage.writeTransactionIdFileToStorage(imageTxId + 1);
        }
      }
    } finally {
      removeFromCheckpointing(imageTxId);
    }
    //Update NameDirSize Metric
    getStorage().updateNameDirSize();

    if (exitAfterSave.get()) {
<<<<<<< HEAD
      LOG.fatal("NameNode process will exit now... The saved FsImage " +
=======
      LOG.error("NameNode process will exit now... The saved FsImage " +
>>>>>>> aa96f187
          nnf + " is potentially corrupted.");
      ExitUtil.terminate(-1);
    }
  }

  /**
   * @see #saveFSImageInAllDirs(FSNamesystem, NameNodeFile, long, Canceler)
   */
  protected synchronized void saveFSImageInAllDirs(FSNamesystem source, long txid)
      throws IOException {
    if (!addToCheckpointing(txid)) {
      throw new IOException(("FS image is being downloaded from another NN"));
    }
    try {
      saveFSImageInAllDirs(source, NameNodeFile.IMAGE, txid, null);
    } finally {
      removeFromCheckpointing(txid);
    }
  }

  public boolean addToCheckpointing(long txid) {
    return currentlyCheckpointing.add(txid);
  }

  public void removeFromCheckpointing(long txid) {
    currentlyCheckpointing.remove(txid);
  }

  private synchronized void saveFSImageInAllDirs(FSNamesystem source,
      NameNodeFile nnf, long txid, Canceler canceler) throws IOException {
    StartupProgress prog = NameNode.getStartupProgress();
    prog.beginPhase(Phase.SAVING_CHECKPOINT);
    if (storage.getNumStorageDirs(NameNodeDirType.IMAGE) == 0) {
      throw new IOException("No image directories available!");
    }
    if (canceler == null) {
      canceler = new Canceler();
    }
    SaveNamespaceContext ctx = new SaveNamespaceContext(
        source, txid, canceler);
    
    try {
      List<Thread> saveThreads = new ArrayList<Thread>();
      // save images into current
      for (Iterator<StorageDirectory> it
             = storage.dirIterator(NameNodeDirType.IMAGE); it.hasNext();) {
        StorageDirectory sd = it.next();
        FSImageSaver saver = new FSImageSaver(ctx, sd, nnf);
        Thread saveThread = new Thread(saver, saver.toString());
        saveThreads.add(saveThread);
        saveThread.start();
      }
      waitForThreads(saveThreads);
      saveThreads.clear();
      storage.reportErrorsOnDirectories(ctx.getErrorSDs());
  
      if (storage.getNumStorageDirs(NameNodeDirType.IMAGE) == 0) {
        throw new IOException(
          "Failed to save in any storage directories while saving namespace.");
      }
      if (canceler.isCancelled()) {
        deleteCancelledCheckpoint(txid);
        ctx.checkCancelled(); // throws
        assert false : "should have thrown above!";
      }
  
      renameCheckpoint(txid, NameNodeFile.IMAGE_NEW, nnf, false);
  
      // Since we now have a new checkpoint, we can clean up some
      // old edit logs and checkpoints.
      // Do not purge anything if we just wrote a corrupted FsImage.
      if (!exitAfterSave.get()) {
        purgeOldStorage(nnf);
        archivalManager.purgeCheckpoints(NameNodeFile.IMAGE_NEW);
      }
    } finally {
      // Notify any threads waiting on the checkpoint to be canceled
      // that it is complete.
      ctx.markComplete();
      ctx = null;
    }
    prog.endPhase(Phase.SAVING_CHECKPOINT);
  }

  /**
   * Purge any files in the storage directories that are no longer
   * necessary.
   */
  void purgeOldStorage(NameNodeFile nnf) {
    try {
      archivalManager.purgeOldStorage(nnf);
    } catch (Exception e) {
      LOG.warn("Unable to purge old storage " + nnf.getName(), e);
    }
  }

  /**
   * Rename FSImage with the specific txid
   */
  private void renameCheckpoint(long txid, NameNodeFile fromNnf,
      NameNodeFile toNnf, boolean renameMD5) throws IOException {
    ArrayList<StorageDirectory> al = null;

    for (StorageDirectory sd : storage.dirIterable(NameNodeDirType.IMAGE)) {
      try {
        renameImageFileInDir(sd, fromNnf, toNnf, txid, renameMD5);
      } catch (IOException ioe) {
        LOG.warn("Unable to rename checkpoint in " + sd, ioe);
        if (al == null) {
          al = Lists.newArrayList();
        }
        al.add(sd);
      }
    }
    if(al != null) storage.reportErrorsOnDirectories(al);
  }

  /**
   * Rename all the fsimage files with the specific NameNodeFile type. The
   * associated checksum files will also be renamed.
   */
  void renameCheckpoint(NameNodeFile fromNnf, NameNodeFile toNnf)
      throws IOException {
    ArrayList<StorageDirectory> al = null;
    FSImageTransactionalStorageInspector inspector =
        new FSImageTransactionalStorageInspector(EnumSet.of(fromNnf));
    storage.inspectStorageDirs(inspector);
    for (FSImageFile image : inspector.getFoundImages()) {
      try {
        renameImageFileInDir(image.sd, fromNnf, toNnf, image.txId, true);
      } catch (IOException ioe) {
        LOG.warn("Unable to rename checkpoint in " + image.sd, ioe);
        if (al == null) {
          al = Lists.newArrayList();
        }
        al.add(image.sd);
      }
    }
    if(al != null) {
      storage.reportErrorsOnDirectories(al);
    }
  }

  /**
   * Deletes the checkpoint file in every storage directory,
   * since the checkpoint was cancelled.
   */
  private void deleteCancelledCheckpoint(long txid) throws IOException {
    ArrayList<StorageDirectory> al = Lists.newArrayList();

    for (StorageDirectory sd : storage.dirIterable(NameNodeDirType.IMAGE)) {
      File ckpt = NNStorage.getStorageFile(sd, NameNodeFile.IMAGE_NEW, txid);
      if (ckpt.exists() && !ckpt.delete()) {
        LOG.warn("Unable to delete cancelled checkpoint in " + sd);
        al.add(sd);            
      }
    }
    storage.reportErrorsOnDirectories(al);
  }

  private void renameImageFileInDir(StorageDirectory sd, NameNodeFile fromNnf,
      NameNodeFile toNnf, long txid, boolean renameMD5) throws IOException {
    final File fromFile = NNStorage.getStorageFile(sd, fromNnf, txid);
    final File toFile = NNStorage.getStorageFile(sd, toNnf, txid);
    // renameTo fails on Windows if the destination file already exists.
    if(LOG.isDebugEnabled()) {
      LOG.debug("renaming  " + fromFile.getAbsolutePath() 
                + " to " + toFile.getAbsolutePath());
    }
    if (!fromFile.renameTo(toFile)) {
      if (!toFile.delete() || !fromFile.renameTo(toFile)) {
        throw new IOException("renaming  " + fromFile.getAbsolutePath() + " to "  + 
            toFile.getAbsolutePath() + " FAILED");
      }
    }
    if (renameMD5) {
      MD5FileUtils.renameMD5File(fromFile, toFile);
    }
  }

  CheckpointSignature rollEditLog(int layoutVersion) throws IOException {
    getEditLog().rollEditLog(layoutVersion);
    // Record this log segment ID in all of the storage directories, so
    // we won't miss this log segment on a restart if the edits directories
    // go missing.
    storage.writeTransactionIdFileToStorage(getEditLog().getCurSegmentTxId());
    //Update NameDirSize Metric
    getStorage().updateNameDirSize();
    return new CheckpointSignature(this);
  }

  /**
   * Start checkpoint.
   * <p>
   * If backup storage contains image that is newer than or incompatible with 
   * what the active name-node has, then the backup node should shutdown.<br>
   * If the backup image is older than the active one then it should 
   * be discarded and downloaded from the active node.<br>
   * If the images are the same then the backup image will be used as current.
   * 
   * @param bnReg the backup node registration.
   * @param nnReg this (active) name-node registration.
   * @return {@link NamenodeCommand} if backup node should shutdown or
   * {@link CheckpointCommand} prescribing what backup node should 
   *         do with its image.
   * @throws IOException
   */
  NamenodeCommand startCheckpoint(NamenodeRegistration bnReg, // backup node
                                  NamenodeRegistration nnReg,
                                  int layoutVersion) // active name-node
  throws IOException {
    LOG.info("Start checkpoint at txid " + getEditLog().getLastWrittenTxId());
    String msg = null;
    // Verify that checkpoint is allowed
    if(bnReg.getNamespaceID() != storage.getNamespaceID())
      msg = "Name node " + bnReg.getAddress()
            + " has incompatible namespace id: " + bnReg.getNamespaceID()
            + " expected: " + storage.getNamespaceID();
    else if(bnReg.isRole(NamenodeRole.NAMENODE))
      msg = "Name node " + bnReg.getAddress()
            + " role " + bnReg.getRole() + ": checkpoint is not allowed.";
    else if(bnReg.getLayoutVersion() < storage.getLayoutVersion()
        || (bnReg.getLayoutVersion() == storage.getLayoutVersion()
            && bnReg.getCTime() > storage.getCTime()))
      // remote node has newer image age
      msg = "Name node " + bnReg.getAddress()
            + " has newer image layout version: LV = " +bnReg.getLayoutVersion()
            + " cTime = " + bnReg.getCTime()
            + ". Current version: LV = " + storage.getLayoutVersion()
            + " cTime = " + storage.getCTime();
    if(msg != null) {
      LOG.error(msg);
      return new NamenodeCommand(NamenodeProtocol.ACT_SHUTDOWN);
    }
    boolean needToReturnImg = true;
    if(storage.getNumStorageDirs(NameNodeDirType.IMAGE) == 0)
      // do not return image if there are no image directories
      needToReturnImg = false;
    CheckpointSignature sig = rollEditLog(layoutVersion);
    return new CheckpointCommand(sig, needToReturnImg);
  }

  /**
   * End checkpoint.
   * <p>
   * Validate the current storage info with the given signature.
   * 
   * @param sig to validate the current storage info against
   * @throws IOException if the checkpoint fields are inconsistent
   */
  void endCheckpoint(CheckpointSignature sig) throws IOException {
    LOG.info("End checkpoint at txid " + getEditLog().getLastWrittenTxId());
    sig.validateStorageInfo(this);
  }

  /**
   * This is called by the 2NN after having downloaded an image, and by
   * the NN after having received a new image from the 2NN. It
   * renames the image from fsimage_N.ckpt to fsimage_N and also
   * saves the related .md5 file into place.
   */
  public synchronized void saveDigestAndRenameCheckpointImage(NameNodeFile nnf,
      long txid, MD5Hash digest) throws IOException {
    // Write and rename MD5 file
    List<StorageDirectory> badSds = Lists.newArrayList();
    
    for (StorageDirectory sd : storage.dirIterable(NameNodeDirType.IMAGE)) {
      File imageFile = NNStorage.getImageFile(sd, nnf, txid);
      try {
        MD5FileUtils.saveMD5File(imageFile, digest);
      } catch (IOException ioe) {
        badSds.add(sd);
      }
    }
    storage.reportErrorsOnDirectories(badSds);
    
    CheckpointFaultInjector.getInstance().afterMD5Rename();
    
    // Rename image from tmp file
    renameCheckpoint(txid, NameNodeFile.IMAGE_NEW, nnf, false);
    // So long as this is the newest image available,
    // advertise it as such to other checkpointers
    // from now on
    if (txid > storage.getMostRecentCheckpointTxId()) {
      storage.setMostRecentCheckpointInfo(txid, Time.now());
    }

    // Create a version file in any new storage directory.
    initNewDirs();
  }

  @Override
  synchronized public void close() throws IOException {
    if (editLog != null) { // 2NN doesn't have any edit log
      getEditLog().close();
    }
    storage.close();
  }


  /**
   * Retrieve checkpoint dirs from configuration.
   *
   * @param conf the Configuration
   * @param defaultValue a default value for the attribute, if null
   * @return a Collection of URIs representing the values in 
   * dfs.namenode.checkpoint.dir configuration property
   */
  static Collection<URI> getCheckpointDirs(Configuration conf,
      String defaultValue) {
    Collection<String> dirNames = conf.getTrimmedStringCollection(
        DFSConfigKeys.DFS_NAMENODE_CHECKPOINT_DIR_KEY);
    if (dirNames.size() == 0 && defaultValue != null) {
      dirNames.add(defaultValue);
    }
    return Util.stringCollectionAsURIs(dirNames);
  }

  static List<URI> getCheckpointEditsDirs(Configuration conf,
      String defaultName) {
    Collection<String> dirNames = conf.getTrimmedStringCollection(
        DFSConfigKeys.DFS_NAMENODE_CHECKPOINT_EDITS_DIR_KEY);
    if (dirNames.size() == 0 && defaultName != null) {
      dirNames.add(defaultName);
    }
    return Util.stringCollectionAsURIs(dirNames);
  }

  public NNStorage getStorage() {
    return storage;
  }

  public int getLayoutVersion() {
    return storage.getLayoutVersion();
  }
  
  public int getNamespaceID() {
    return storage.getNamespaceID();
  }
  
  public String getClusterID() {
    return storage.getClusterID();
  }
  
  public String getBlockPoolID() {
    return storage.getBlockPoolID();
  }

  public synchronized long getLastAppliedTxId() {
    return lastAppliedTxId;
  }

  public long getLastAppliedOrWrittenTxId() {
    return Math.max(lastAppliedTxId,
        editLog != null ? editLog.getLastWrittenTxIdWithoutLock() : 0);
  }

  /**
   * This method holds a lock of FSEditLog to get the correct value.
   * This method must not be used for metrics.
   */
  public long getCorrectLastAppliedOrWrittenTxId() {
    return Math.max(lastAppliedTxId,
        editLog != null ? editLog.getLastWrittenTxId() : 0);
  }

  public void updateLastAppliedTxIdFromWritten() {
    this.lastAppliedTxId = editLog.getLastWrittenTxId();
  }

  // Should be OK for this to not be synchronized since all of the places which
  // mutate this value are themselves synchronized so it shouldn't be possible
  // to see this flop back and forth. In the worst case this will just return an
  // old value.
  public long getMostRecentCheckpointTxId() {
    return storage.getMostRecentCheckpointTxId();
  }
}<|MERGE_RESOLUTION|>--- conflicted
+++ resolved
@@ -70,11 +70,8 @@
 import org.apache.hadoop.hdfs.util.Canceler;
 import org.apache.hadoop.hdfs.util.MD5FileUtils;
 import org.apache.hadoop.io.MD5Hash;
-<<<<<<< HEAD
-=======
 import org.apache.hadoop.log.LogThrottlingHelper;
 import org.apache.hadoop.log.LogThrottlingHelper.LogAction;
->>>>>>> aa96f187
 import org.apache.hadoop.util.ExitUtil;
 import org.apache.hadoop.util.Time;
 
@@ -760,15 +757,10 @@
     prog.endPhase(Phase.LOADING_FSIMAGE);
     
     if (!rollingRollback) {
-<<<<<<< HEAD
-      long txnsAdvanced = loadEdits(editStreams, target, Long.MAX_VALUE,
-          startOpt, recovery);
-=======
       prog.beginPhase(Phase.LOADING_EDITS);
       long txnsAdvanced = loadEdits(editStreams, target, Long.MAX_VALUE,
           startOpt, recovery);
       prog.endPhase(Phase.LOADING_EDITS);
->>>>>>> aa96f187
       needToSave |= needsResaveBasedOnStaleCheckpoint(imageFile.getFile(),
           txnsAdvanced);
     } else {
@@ -919,13 +911,8 @@
               (lastAppliedTxId + 1) + logSuppressed);
         }
         try {
-<<<<<<< HEAD
-          loader.loadFSEdits(editIn, lastAppliedTxId + 1, maxTxnsToRead,
-              startOpt, recovery);
-=======
           remainingReadTxns -= loader.loadFSEdits(editIn, lastAppliedTxId + 1,
                   remainingReadTxns, startOpt, recovery);
->>>>>>> aa96f187
         } finally {
           // Update lastAppliedTxId even in case of error, since some ops may
           // have been successfully applied before the error.
@@ -1194,11 +1181,7 @@
     getStorage().updateNameDirSize();
 
     if (exitAfterSave.get()) {
-<<<<<<< HEAD
-      LOG.fatal("NameNode process will exit now... The saved FsImage " +
-=======
       LOG.error("NameNode process will exit now... The saved FsImage " +
->>>>>>> aa96f187
           nnf + " is potentially corrupted.");
       ExitUtil.terminate(-1);
     }
