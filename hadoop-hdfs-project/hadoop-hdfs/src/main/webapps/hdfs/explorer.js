/**
 * Licensed to the Apache Software Foundation (ASF) under one
 * or more contributor license agreements.  See the NOTICE file
 * distributed with this work for additional information
 * regarding copyright ownership.  The ASF licenses this file
 * to you under the Apache License, Version 2.0 (the
 * "License"); you may not use this file except in compliance
 * with the License.  You may obtain a copy of the License at
 *
 *     http://www.apache.org/licenses/LICENSE-2.0
 *
 * Unless required by applicable law or agreed to in writing, software
 * distributed under the License is distributed on an "AS IS" BASIS,
 * WITHOUT WARRANTIES OR CONDITIONS OF ANY KIND, either express or implied.
 * See the License for the specific language governing permissions and
 * limitations under the License.
 */
(function() {
  "use strict";

  // The chunk size of tailing the files, i.e., how many bytes will be shown
  // in the preview.
  var TAIL_CHUNK_SIZE = 32768;

  //This stores the current directory which is being browsed
  var current_directory = "";

  function show_err_msg(msg) {
    $('#alert-panel-body').html(msg);
    $('#alert-panel').show();
  }

  $(window).bind('hashchange', function () {
    $('#alert-panel').hide();

    var dir = decodeURIComponent(window.location.hash.slice(1));
    if(dir == "") {
      dir = "/";
    }
    if(current_directory != dir) {
      browse_directory(dir);
    }
  });

  function network_error_handler(url) {
    return function (jqxhr, text, err) {
      switch(jqxhr.status) {
        case 401:
          var msg = '<p>Authentication failed when trying to open ' + url + ': Unauthorized.</p>';
          break;
        case 403:
          if(jqxhr.responseJSON !== undefined && jqxhr.responseJSON.RemoteException !== undefined) {
            var msg = '<p>' + jqxhr.responseJSON.RemoteException.message + "</p>";
            break;
          }
          var msg = '<p>Permission denied when trying to open ' + url + ': ' + err + '</p>';
          break;
        case 404:
          var msg = '<p>Path does not exist on HDFS or WebHDFS is disabled.  Please check your path or enable WebHDFS</p>';
          break;
        default:
          var msg = '<p>Failed to retrieve data from ' + url + ': ' + err + '</p>';
        }
      show_err_msg(msg);
    };
  }

  function append_path(prefix, s) {
    var l = prefix.length;
    var p = l > 0 && prefix[l - 1] == '/' ? prefix.substring(0, l - 1) : prefix;
    return p + '/' + s;
  }

  function get_response(data, type) {
    return data[type] !== undefined ? data[type] : null;
  }

  function get_response_err_msg(data) {
    return data.RemoteException !== undefined ? data.RemoteException.message : "";
  }

  function delete_path(inode_name, absolute_file_path) {
    $('#delete-modal-title').text("Delete - " + inode_name);
    $('#delete-prompt').text("Are you sure you want to delete " + inode_name
      + " ?");

    $('#delete-button').click(function() {
      // DELETE /webhdfs/v1/<path>?op=DELETE&recursive=<true|false>
      var url = '/webhdfs/v1' + encode_path(absolute_file_path) +
        '?op=DELETE' + '&recursive=true';

      $.ajax(url,
        { type: 'DELETE'
        }).done(function(data) {
          browse_directory(current_directory);
        }).fail(network_error_handler(url)
         ).always(function() {
           $('#delete-modal').modal('hide');
           $('#delete-button').button('reset');
        });
    })
    $('#delete-modal').modal();
  }

  /* This method loads the checkboxes on the permission info modal. It accepts
   * the octal permissions, eg. '644' or '755' and infers the checkboxes that
   * should be true and false
   */
  function view_perm_details(e, filename, abs_path, perms) {
    $('.explorer-perm-links').popover('destroy');
    e.popover({html: true, content: $('#explorer-popover-perm-info').html(), trigger: 'focus'})
      .on('shown.bs.popover', function(e) {
        var popover = $(this), parent = popover.parent();
        //Convert octal to binary permissions
        var bin_perms = parseInt(perms, 8).toString(2);
        bin_perms = bin_perms.length == 9 ? "0" + bin_perms : bin_perms;
        parent.find('#explorer-perm-cancel').on('click', function() { popover.popover('destroy'); });
        parent.find('#explorer-set-perm-button').off().click(function() { set_permissions(abs_path); });
        parent.find('input[type=checkbox]').each(function(idx, element) {
          var e = $(element);
          e.prop('checked', bin_perms.charAt(9 - e.attr('data-bit')) == '1');
        });
      })
      .popover('show');
  }

  // Use WebHDFS to set permissions on an absolute path
  function set_permissions(abs_path) {
    var p = 0;
    $.each($('.popover .explorer-popover-perm-body input:checked'), function(idx, e) {
      p |= 1 << (+$(e).attr('data-bit'));
    });

    var permission_mask = p.toString(8);

    // PUT /webhdfs/v1/<path>?op=SETPERMISSION&permission=<permission>
    var url = '/webhdfs/v1' + encode_path(abs_path) +
      '?op=SETPERMISSION' + '&permission=' + permission_mask;

    $.ajax(url, { type: 'PUT'
      }).done(function(data) {
        browse_directory(current_directory);
      }).fail(network_error_handler(url))
      .always(function() {
        $('.explorer-perm-links').popover('destroy');
      });
  }

  function encode_path(abs_path) {
    abs_path = encodeURIComponent(abs_path);
    var re = /%2F/g;
    return abs_path.replace(re, '/');
  }

  function view_file_details(path, abs_path) {
    function show_block_info(blocks) {
      var menus = $('#file-info-blockinfo-list');
      menus.empty();

      menus.data("blocks", blocks);
      menus.change(function() {
        var d = $(this).data('blocks')[$(this).val()];
        if (d === undefined) {
          return;
        }

        dust.render('block-info', d, function(err, out) {
          $('#file-info-blockinfo-body').html(out);
        });

      });
      for (var i = 0; i < blocks.length; ++i) {
        var item = $('<option value="' + i + '">Block ' + i + '</option>');
        menus.append(item);
      }
      menus.change();
    }

    abs_path = encode_path(abs_path);
    var url = '/webhdfs/v1' + abs_path + '?op=GET_BLOCK_LOCATIONS';
    $.ajax({url: url, dataType: 'text'}).done(function(data_text) {
      var data = JSONParseBigNum(data_text);
      var d = get_response(data, "LocatedBlocks");
      if (d === null) {
        show_err_msg(get_response_err_msg(data));
        return;
      }

      $('#file-info-tail').hide();
      $('#file-info-title').text("File information - " + path);

      var download_url = '/webhdfs/v1' + abs_path + '?op=OPEN';

      $('#file-info-download').attr('href', download_url);

      var processPreview = function(url) {
        url += "&noredirect=true";
        if(request && request.readyState != 4){
         request.abort();
        }
      request =  $.ajax({
           cache: false,
          type: 'GET',
          url: url,
          async: false,
          processData: false,
          crossDomain: true
        }).done(function(data, textStatus, jqXHR) {

          url = data.Location;
          $.ajax({
            cache: false,
            type: 'GET',
            url: url,
            async: false,
            processData: false,
            crossDomain: true
<<<<<<< HEAD
          }).always(function(data) {
            $('#file-info-preview-body').val(data.responseText);
=======
          }).always(function(data, textStatus, jqXHR) {
            $('#file-info-preview-body').val(jqXHR.responseText);
>>>>>>> aa96f187
            $('#file-info-tail').show();
          }).fail(function(jqXHR, textStatus, errorThrown) {
            show_err_msg("Couldn't preview the file. " + errorThrown);
          });
        }).fail(function(jqXHR, textStatus, errorThrown) {
          show_err_msg("Couldn't find datanode to read file from. " + errorThrown);
        });
      }

      var request = null;
      $('#file-info-preview-tail')
	   .off('click')
	   .on('click', function() {
        var offset = d.fileLength - TAIL_CHUNK_SIZE;
        var url = offset > 0 ? download_url + '&offset=' + offset : download_url;
        processPreview(url);
      });
      $('#file-info-preview-head')
	   .off('click')
	   .on('click', function() {
        var url = d.fileLength > TAIL_CHUNK_SIZE ? download_url + '&length=' + TAIL_CHUNK_SIZE : download_url;
        processPreview(url);
      });

      if (d.fileLength > 0) {
        show_block_info(d.locatedBlocks);
        $('#file-info-blockinfo-panel').show();
      } else {
        $('#file-info-blockinfo-panel').hide();
      }
      $('#file-info').modal();
    }).fail(network_error_handler(url));
  }

  /**Use X-editable to make fields editable with a nice UI.
   * elementType is the class of element(s) you want to make editable
   * op is the WebHDFS operation that will be triggered
   * parameter is (currently the 1) parameter which will be passed along with
   *   the value entered by the user
   */
  function makeEditable(elementType, op, parameter) {
    $(elementType).each(function(index, value) {
      $(this).editable({
        url: function(params) {
          var inode_name = $(this).closest('tr').attr('inode-path');
          var absolute_file_path = append_path(current_directory, inode_name);
          var url = '/webhdfs/v1' + encode_path(absolute_file_path) + '?op=' +
            op + '&' + parameter + '=' + encodeURIComponent(params.value);

          return $.ajax(url, { type: 'PUT', })
            .fail(network_error_handler(url))
            .done(function() {
                browse_directory(current_directory);
             });
        },
        error: function(response, newValue) {return "";}
      });
    });
  }

  function func_size_render(data, type, row, meta) {
    if(type == 'display') {
      return dust.filters.fmt_bytes(data);
    }
    else return data;
  }

  // Change the format of date-time depending on how old the
  // the timestamp is. If older than 6 months, no need to be
  // show exact time.
  function func_time_render(data, type, row, meta) {
    if(type == 'display') {
      var cutoff = moment().subtract(6, 'months').unix() * 1000;
      if(data < cutoff) {
        return moment(Number(data)).format('MMM DD YYYY');
      } else {
        return moment(Number(data)).format('MMM DD HH:mm');
      }
    }
    return data;
  }

  function browse_directory(dir) {
    var HELPERS = {
      'helper_date_tostring' : function (chunk, ctx, bodies, params) {
        var value = dust.helpers.tap(params.value, chunk, ctx);
        return chunk.write('' + moment(Number(value)).format('ddd MMM DD HH:mm:ss ZZ YYYY'));
      }
    };
    var url = '/webhdfs/v1' + encode_path(dir) + '?op=LISTSTATUS';
    $.get(url, function(data) {
      var d = get_response(data, "FileStatuses");
      if (d === null) {
        show_err_msg(get_response_err_msg(data));
        return;
      }

      current_directory = dir;
      $('#directory').val(dir);
      window.location.hash = dir;
      var base = dust.makeBase(HELPERS);
      dust.render('explorer', base.push(d), function(err, out) {
        $('#panel').html(out);


        $('.explorer-browse-links').click(function() {
          var type = $(this).attr('inode-type');
          var path = $(this).closest('tr').attr('inode-path');
          var abs_path = append_path(current_directory, path);
          if (type == 'DIRECTORY') {
            browse_directory(abs_path);
          } else {
            view_file_details(path, abs_path);
          }
        });

        //Set the handler for changing permissions
        $('.explorer-perm-links').click(function() {
          var filename = $(this).closest('tr').attr('inode-path');
          var abs_path = append_path(current_directory, filename);
          var perms = $(this).closest('tr').attr('data-permission');
          view_perm_details($(this), filename, abs_path, perms);
        });

        makeEditable('.explorer-owner-links', 'SETOWNER', 'owner');
        makeEditable('.explorer-group-links', 'SETOWNER', 'group');
        makeEditable('.explorer-replication-links', 'SETREPLICATION', 'replication');

        $('.explorer-entry .glyphicon-trash').click(function() {
          var inode_name = $(this).closest('tr').attr('inode-path');
          var absolute_file_path = append_path(current_directory, inode_name);
          delete_path(inode_name, absolute_file_path);
        });

        $('#file-selector-all').click(function() {
          $('.file_selector').prop('checked', $('#file-selector-all')[0].checked );
        });

        //This needs to be last because it repaints the table
        $('#table-explorer').dataTable( {
          'lengthMenu': [ [25, 50, 100, -1], [25, 50, 100, "All"] ],
          'columns': [
            { 'orderable' : false }, //select
            {'searchable': false }, //Permissions
            null, //Owner
            null, //Group
            { 'searchable': false, 'render': func_size_render}, //Size
            { 'searchable': false, 'render': func_time_render}, //Last Modified
            { 'searchable': false }, //Replication
            null, //Block Size
            null, //Name
            { 'orderable' : false } //Trash
          ],
          "deferRender": true
        });
      });
    }).fail(network_error_handler(url));
  }

  $('#parentDir').click(function () {
    var current = current_directory;
    var lastIndex = current.lastIndexOf('/');
    var parent = current.substr(0, lastIndex);
    browse_directory(parent);
  })


  function init() {
    dust.loadSource(dust.compile($('#tmpl-explorer').html(), 'explorer'));
    dust.loadSource(dust.compile($('#tmpl-block-info').html(), 'block-info'));

    var b = function() { browse_directory($('#directory').val()); };
    $('#btn-nav-directory').click(b);
    //Also navigate to the directory when a user presses enter.
    $('#directory').on('keyup', function (e) {
      if (e.which == 13) {
        browse_directory($('#directory').val());
      }
    });
    var dir = window.location.hash.slice(1);
    if(dir == "") {
      window.location.hash = "/";
    } else {
      browse_directory(dir);
    }
  }

  $('#btn-create-directory').on('show.bs.modal', function(event) {
    $('#new_directory_pwd').text(current_directory);
  });

  $('#btn-create-directory-send').click(function () {
    $(this).prop('disabled', true);
    $(this).button('complete');

    var url = '/webhdfs/v1' + encode_path(append_path(current_directory,
      $('#new_directory').val())) + '?op=MKDIRS';

    $.ajax(url, { type: 'PUT' }
    ).done(function(data) {
      browse_directory(current_directory);
    }).fail(network_error_handler(url)
     ).always(function() {
       $('#btn-create-directory').modal('hide');
       $('#btn-create-directory-send').button('reset');
    });
  })

  $('#btn-upload-files').click(function() {
        $('#modal-upload-file-button').prop('disabled', true).button('reset');
        $('#modal-upload-file-input').val(null);
      });

  $('#btn-create-dir').click(function() {
        $('#btn-create-directory-send').prop('disabled', true).button('reset');
        $('#new_directory').val(null);
      });

  $('#modal-upload-file-input').change(function() {
      if($('#modal-upload-file-input').prop('files').length >0) {
         $('#modal-upload-file-button').prop('disabled', false);
        }
      else {
        $('#modal-upload-file-button').prop('disabled', true);
        }
      });

  $('#new_directory').on('keyup keypress blur change',function() {
      if($('#new_directory').val() == '' ||  $('#new_directory').val() == null) {
         $('#btn-create-directory-send').prop('disabled', true);
        }
      else {
         $('#btn-create-directory-send').prop('disabled', false);
        }
      });

  $('#modal-upload-file-button').click(function() {
    $(this).prop('disabled', true);
    $(this).button('complete');
    var files = []
    var numCompleted = 0

    for(var i = 0; i < $('#modal-upload-file-input').prop('files').length; i++) {
      (function() {
        var file = $('#modal-upload-file-input').prop('files')[i];
        var url = '/webhdfs/v1' + encode_path(append_path(current_directory, file.name));
        url += '?op=CREATE&noredirect=true';
        files.push( { file: file } )
        files[i].request = $.ajax({
          type: 'PUT',
          url: url,
          processData: false,
          crossDomain: true
        });
      })()
     }
    for(var f in files) {
      (function() {
        var file = files[f];
        file.request.done(function(data) {
          var url = data['Location'];
          $.ajax({
            type: 'PUT',
            url: url,
            data: file.file,
            processData: false,
            crossDomain: true
          }).always(function(data) {
            numCompleted++;
            if(numCompleted == files.length) {
              reset_upload_button();
              browse_directory(current_directory);
            }
          }).fail(function(jqXHR, textStatus, errorThrown) {
            numCompleted++;
            reset_upload_button();
            show_err_msg("Couldn't upload the file " + file.file.name + ". "+ errorThrown);
          });
        }).fail(function(jqXHR, textStatus, errorThrown) {
          numCompleted++;
          reset_upload_button();
          show_err_msg("Couldn't find datanode to write file. " + errorThrown);
        });
      })();
    }
  });

  //Reset the upload button
  function reset_upload_button() {
    $('#modal-upload-file').modal('hide');
    $('#modal-upload-file-button').button('reset');
  }

  //Store the list of files which have been checked into session storage
  function store_selected_files(current_directory) {
    sessionStorage.setItem("source_directory", current_directory);
    var selected_files = $("input:checked.file_selector");
    var selected_file_names = new Array();
    selected_files.each(function(index) {
      selected_file_names[index] = $(this).closest('tr').attr('inode-path');
    })
    sessionStorage.setItem("selected_file_names", JSON.stringify(selected_file_names));
    alert("Cut " + selected_file_names.length + " files/directories");
  }

  //Retrieve the list of files from session storage and rename them to the current
  //directory
  function paste_selected_files() {
    var files = JSON.parse(sessionStorage.getItem("selected_file_names"));
    var source_directory = sessionStorage.getItem("source_directory");
    $.each(files, function(index, value) {
      var url = "/webhdfs/v1"
        + encode_path(append_path(source_directory, value))
        + '?op=RENAME&destination='
        + encode_path(append_path(current_directory, value));
      $.ajax({
        type: 'PUT',
        url: url
      }).done(function(data) {
        if(index == files.length - 1) {
          browse_directory(current_directory);
        }
      }).fail(function(jqXHR, textStatus, errorThrown) {
        show_err_msg("Couldn't move file " + value + ". " + errorThrown);
      });

    })
  }

  $('#explorer-cut').click(function() {
    store_selected_files(current_directory);
  });

  $('#explorer-paste').click(function() {
    paste_selected_files();
  });


  init();
})();<|MERGE_RESOLUTION|>--- conflicted
+++ resolved
@@ -215,13 +215,8 @@
             async: false,
             processData: false,
             crossDomain: true
-<<<<<<< HEAD
-          }).always(function(data) {
-            $('#file-info-preview-body').val(data.responseText);
-=======
           }).always(function(data, textStatus, jqXHR) {
             $('#file-info-preview-body').val(jqXHR.responseText);
->>>>>>> aa96f187
             $('#file-info-tail').show();
           }).fail(function(jqXHR, textStatus, errorThrown) {
             show_err_msg("Couldn't preview the file. " + errorThrown);
