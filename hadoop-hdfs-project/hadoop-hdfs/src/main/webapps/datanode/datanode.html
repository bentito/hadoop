<!DOCTYPE html PUBLIC "-//W3C//DTD XHTML 1.0 Strict//EN"
    "http://www.w3.org/TR/xhtml1/DTD/xhtml1-strict.dtd">
<!--
   Licensed to the Apache Software Foundation (ASF) under one or more
   contributor license agreements.  See the NOTICE file distributed with
   this work for additional information regarding copyright ownership.
   The ASF licenses this file to You under the Apache License, Version 2.0
   (the "License"); you may not use this file except in compliance with
   the License.  You may obtain a copy of the License at

       http://www.apache.org/licenses/LICENSE-2.0

   Unless required by applicable law or agreed to in writing, software
   distributed under the License is distributed on an "AS IS" BASIS,
   WITHOUT WARRANTIES OR CONDITIONS OF ANY KIND, either express or implied.
   See the License for the specific language governing permissions and
   limitations under the License.
-->
<html xmlns="http://www.w3.org/1999/xhtml">
<head>
<<<<<<< HEAD
<meta http-equiv="X-UA-Compatible" content="IE=9" />
<link rel="stylesheet" type="text/css" href="/static/bootstrap-3.3.7/css/bootstrap.min.css" />
=======
<meta http-equiv="X-UA-Compatible" content="IE=edge" />
<link rel="stylesheet" type="text/css" href="/static/bootstrap-3.4.1/css/bootstrap.min.css" />
>>>>>>> aa96f187
<link rel="stylesheet" type="text/css" href="/static/hadoop.css" />
<title>DataNode Information</title>
</head>
<body>

<header class="navbar navbar-inverse bs-docs-nav" role="banner">
<div class="container">
  <div class="navbar-header">
    <div class="navbar-brand">Hadoop</div>
  </div>

  <ul class="nav navbar-nav" id="ui-tabs">
    <li><a href="#tab-overview">Overview</a></li>
    <li class="dropdown">
      <a href="#" class="dropdown-toggle" data-toggle="dropdown">Utilities <b class="caret"></b></a>
      <ul class="dropdown-menu">
        <li><a href="logs/">Logs</a></li>
<<<<<<< HEAD
=======
        <li><a href="logLevel">Log Level</a></li>
        <li><a href="jmx">Metrics</a></li>
        <li><a href="conf">Configuration</a></li>
        <li><a href="stacks">Process Thread Dump</a></li>
>>>>>>> aa96f187
      </ul>
    </li>
  </ul>
</div>
</header>

<div class="container">

<div id="alert-panel">
  <div class="alert alert-danger">
    <button type="button" class="close" onclick="$('#alert-panel').hide();">&times;</button>
    <div class="alert-body" id="alert-panel-body"></div>
  </div>
</div>

<div class="tab-content">
  <div class="tab-pane" id="tab-overview"></div>
</div>

<div class="row">
  <hr />
  <div class="col-xs-2"><p>Hadoop, {release-year-token}.</p></div>
</div>
</div>

<script type="text/x-dust-template" id="tmpl-dn">
{#dn}
<div class="page-header"><h1>DataNode on <small>{HostName}:{DataPort}</small></h1></div>
<table class="table table-bordered table-striped">
  <tr><th>Cluster ID:</th><td>{ClusterId}</td></tr>
  <tr><th>Version:</th><td>{Version}</td></tr>
</table>
{/dn}

<div class="page-header"><h1>Block Pools</h1></div>
<table class="table">
  <thead>
    <tr>
      <th>Namenode Address</th>
      <th>Block Pool ID</th>
      <th>Actor State</th>
      <th>Last Heartbeat</th>
      <th>Last Block Report</th>
      <th>Last Block Report Size (Max Size)</th>
    </tr>
  </thead>
  {#dn.BPServiceActorInfo}
    <tr>
      <td>{NamenodeAddress}</td>
      <td>{BlockPoolID}</td>
      <td>{ActorState}</td>
      <td>{LastHeartbeat}s</td>
      <td>{#helper_relative_time value="{LastBlockReport}"/}</td>
      <td>{maxBlockReportSize|fmt_bytes} ({maxDataLength|fmt_bytes})</td>
    </tr>
  {/dn.BPServiceActorInfo}
</table>

{#ozone.enabled}
<div class="page-header"><h1>Ozone: SCM Connections</h1></div>
<table class="table">
  <thead>
  <tr>
    <th>SCM Address</th>
    <th>Status</th>
    <th>Version</th>
    <th>Missed count</th>
    <th>Last heartbeat</th>
  </tr>
  </thead>
  {#ozone.SCMServers}
  <tr>
    <td>{addressString}</td>
    <td>{state}</td>
    <td>{versionNumber}</td>
    <td>{missedCount}s</td>
    <td>{lastSuccessfulHeartbeat|elapsed|fmt_time}</td>
  </tr>
  {/ozone.SCMServers}
</table>

<div class="page-header"><h1>Ozone: Storage locations</h1></div>
<table class="table">
  <thead>
  <tr>
    <th>ID</th>
    <th>Capacity</th>
    <th>Remaining</th>
    <th>SCM used</th>
    <th>failed</th>
  </tr>
  </thead>
  {#ozone.LocationReport}
  <tr>
    <td>{id}</td>
    <td>{capacity|fmt_bytes}</td>
    <td>{remaining|fmt_bytes}</td>
    <td>{scmUsed|fmt_bytes}</td>
    <td>{failed}</td>
  </tr>
  {/ozone.LocationReport}
</table>
{/ozone.enabled}

<div class="page-header"><h1>Volume Information</h1></div>
<table class="table">
  <thead>
    <tr>
      <th>Directory</th>
      <th>StorageType</th>
      <th>Capacity Used</th>
      <th>Capacity Left</th>
      <th>Capacity Reserved</th>
      <th>Reserved Space for Replicas</th>
      <th>Blocks</th>
    </tr>
  </thead>
  {#dn.VolumeInfo}
    <tr>
      <td>{name}</td>
      <td>{storageType}</td>
      <td>{usedSpace|fmt_bytes}</td>
      <td>{freeSpace|fmt_bytes}</td>
      <td>{reservedSpace|fmt_bytes}</td>
      <td>{reservedSpaceForReplicas|fmt_bytes}</td>
      <td>{numBlocks}</td>
    </tr>
  {/dn.VolumeInfo}
</script>

<<<<<<< HEAD
<script type="text/javascript" src="/static/jquery-3.3.1.min.js"></script>
<script type="text/javascript" src="/static/bootstrap-3.3.7/js/bootstrap.min.js"></script>
=======
<script type="text/javascript" src="/static/jquery-3.4.1.min.js"></script>
<script type="text/javascript" src="/static/bootstrap-3.4.1/js/bootstrap.min.js"></script>
>>>>>>> aa96f187
<script type="text/javascript" src="/static/moment.min.js"></script>
<script type="text/javascript" src="/static/dust-full-2.0.0.min.js"></script>
<script type="text/javascript" src="/static/dust-helpers-1.1.1.min.js"></script>
<script type="text/javascript" src="/static/dfs-dust.js"></script>
<script type="text/javascript" src="dn.js"></script>

</body>
</html><|MERGE_RESOLUTION|>--- conflicted
+++ resolved
@@ -18,13 +18,8 @@
 -->
 <html xmlns="http://www.w3.org/1999/xhtml">
 <head>
-<<<<<<< HEAD
-<meta http-equiv="X-UA-Compatible" content="IE=9" />
-<link rel="stylesheet" type="text/css" href="/static/bootstrap-3.3.7/css/bootstrap.min.css" />
-=======
 <meta http-equiv="X-UA-Compatible" content="IE=edge" />
 <link rel="stylesheet" type="text/css" href="/static/bootstrap-3.4.1/css/bootstrap.min.css" />
->>>>>>> aa96f187
 <link rel="stylesheet" type="text/css" href="/static/hadoop.css" />
 <title>DataNode Information</title>
 </head>
@@ -42,13 +37,10 @@
       <a href="#" class="dropdown-toggle" data-toggle="dropdown">Utilities <b class="caret"></b></a>
       <ul class="dropdown-menu">
         <li><a href="logs/">Logs</a></li>
-<<<<<<< HEAD
-=======
         <li><a href="logLevel">Log Level</a></li>
         <li><a href="jmx">Metrics</a></li>
         <li><a href="conf">Configuration</a></li>
         <li><a href="stacks">Process Thread Dump</a></li>
->>>>>>> aa96f187
       </ul>
     </li>
   </ul>
@@ -179,13 +171,8 @@
   {/dn.VolumeInfo}
 </script>
 
-<<<<<<< HEAD
-<script type="text/javascript" src="/static/jquery-3.3.1.min.js"></script>
-<script type="text/javascript" src="/static/bootstrap-3.3.7/js/bootstrap.min.js"></script>
-=======
 <script type="text/javascript" src="/static/jquery-3.4.1.min.js"></script>
 <script type="text/javascript" src="/static/bootstrap-3.4.1/js/bootstrap.min.js"></script>
->>>>>>> aa96f187
 <script type="text/javascript" src="/static/moment.min.js"></script>
 <script type="text/javascript" src="/static/dust-full-2.0.0.min.js"></script>
 <script type="text/javascript" src="/static/dust-helpers-1.1.1.min.js"></script>
