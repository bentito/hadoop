--- conflicted
+++ resolved
@@ -18,11 +18,7 @@
   <modelVersion>4.0.0</modelVersion>
   <groupId>org.apache.hadoop</groupId>
   <artifactId>hadoop-main</artifactId>
-<<<<<<< HEAD
-  <version>3.1.1</version>
-=======
   <version>3.3.0</version>
->>>>>>> aa96f187
   <description>Apache Hadoop Main</description>
   <name>Apache Hadoop Main</name>
   <packaging>pom</packaging>
