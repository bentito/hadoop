/**
 * Licensed to the Apache Software Foundation (ASF) under one
 * or more contributor license agreements.  See the NOTICE file
 * distributed with this work for additional information
 * regarding copyright ownership.  The ASF licenses this file
 * to you under the Apache License, Version 2.0 (the
 * "License"); you may not use this file except in compliance
 * with the License.  You may obtain a copy of the License at
 *
 *     http://www.apache.org/licenses/LICENSE-2.0
 *
 * Unless required by applicable law or agreed to in writing, software
 * distributed under the License is distributed on an "AS IS" BASIS,
 * WITHOUT WARRANTIES OR CONDITIONS OF ANY KIND, either express or implied.
 * See the License for the specific language governing permissions and
 * limitations under the License.
 */
package org.apache.hadoop.security;

import java.io.FileInputStream;
import java.io.IOException;
import java.io.InputStream;
import java.io.InputStreamReader;
import java.io.Reader;
import java.net.InetAddress;
import java.net.Socket;
import java.nio.charset.StandardCharsets;
import java.nio.file.Files;
import java.nio.file.Paths;
import java.security.GeneralSecurityException;
import java.security.KeyStore;
import java.util.ArrayList;
import java.util.Collections;
import java.util.Hashtable;
import java.util.Iterator;
import java.util.List;
import java.util.HashSet;
import java.util.Collection;
import java.util.Set;

import javax.naming.AuthenticationException;
import javax.naming.Context;
import javax.naming.NamingEnumeration;
import javax.naming.NamingException;
import javax.naming.directory.Attribute;
import javax.naming.directory.DirContext;
import javax.naming.directory.InitialDirContext;
import javax.naming.directory.SearchControls;
import javax.naming.directory.SearchResult;
import javax.naming.ldap.LdapName;
import javax.naming.ldap.Rdn;
import javax.naming.spi.InitialContextFactory;
import javax.net.SocketFactory;
import javax.net.ssl.KeyManager;
import javax.net.ssl.KeyManagerFactory;
import javax.net.ssl.SSLContext;
import javax.net.ssl.SSLSocketFactory;
import javax.net.ssl.TrustManager;
import javax.net.ssl.TrustManagerFactory;

import com.google.common.collect.Iterators;
import org.apache.hadoop.classification.InterfaceAudience;
import org.apache.hadoop.classification.InterfaceStability;
import org.apache.hadoop.conf.Configurable;
import org.apache.hadoop.conf.Configuration;
import org.slf4j.Logger;
import org.slf4j.LoggerFactory;

/**
 * An implementation of {@link GroupMappingServiceProvider} which
 * connects directly to an LDAP server for determining group membership.
 * 
 * This provider should be used only if it is necessary to map users to
 * groups that reside exclusively in an Active Directory or LDAP installation.
 * The common case for a Hadoop installation will be that LDAP users and groups
 * materialized on the Unix servers, and for an installation like that,
 * ShellBasedUnixGroupsMapping is preferred. However, in cases where
 * those users and groups aren't materialized in Unix, but need to be used for
 * access control, this class may be used to communicate directly with the LDAP
 * server.
 * 
 * It is important to note that resolving group mappings will incur network
 * traffic, and may cause degraded performance, although user-group mappings
 * will be cached via the infrastructure provided by {@link Groups}.
 * 
 * This implementation does not support configurable search limits. If a filter
 * is used for searching users or groups which returns more results than are
 * allowed by the server, an exception will be thrown.
 * 
 * The implementation attempts to resolve group hierarchies,
 * to a configurable limit.
 * If the limit is 0, in order to be considered a member of a group,
 * the user must be an explicit member in LDAP.  Otherwise, it will traverse the
 * group hierarchy n levels up.
 */
@InterfaceAudience.LimitedPrivate({"HDFS", "MapReduce"})
@InterfaceStability.Evolving
public class LdapGroupsMapping
    implements GroupMappingServiceProvider, Configurable {
  
  public static final String LDAP_CONFIG_PREFIX = "hadoop.security.group.mapping.ldap";

  /*
   * URL of the LDAP server(s)
   */
  public static final String LDAP_URL_KEY = LDAP_CONFIG_PREFIX + ".url";
  public static final String LDAP_URL_DEFAULT = "";

  /*
   * Should SSL be used to connect to the server
   */
  public static final String LDAP_USE_SSL_KEY = LDAP_CONFIG_PREFIX + ".ssl";
  public static final Boolean LDAP_USE_SSL_DEFAULT = false;

  /*
   * File path to the location of the SSL keystore to use
   */
  public static final String LDAP_KEYSTORE_KEY = LDAP_CONFIG_PREFIX + ".ssl.keystore";
  public static final String LDAP_KEYSTORE_DEFAULT = "";

  /*
   * Password for the keystore
   */
  public static final String LDAP_KEYSTORE_PASSWORD_KEY = LDAP_CONFIG_PREFIX + ".ssl.keystore.password";
  public static final String LDAP_KEYSTORE_PASSWORD_DEFAULT = "";
  
  public static final String LDAP_KEYSTORE_PASSWORD_FILE_KEY = LDAP_KEYSTORE_PASSWORD_KEY + ".file";
  public static final String LDAP_KEYSTORE_PASSWORD_FILE_DEFAULT = "";


  /**
   * File path to the location of the SSL truststore to use
   */
  public static final String LDAP_TRUSTSTORE_KEY = LDAP_CONFIG_PREFIX +
      ".ssl.truststore";

  /**
   * The key of the credential entry containing the password for
   * the LDAP SSL truststore
   */
  public static final String LDAP_TRUSTSTORE_PASSWORD_KEY =
      LDAP_CONFIG_PREFIX +".ssl.truststore.password";

  /**
   * The path to a file containing the password for
   * the LDAP SSL truststore
   */
  public static final String LDAP_TRUSTSTORE_PASSWORD_FILE_KEY =
      LDAP_TRUSTSTORE_PASSWORD_KEY + ".file";

<<<<<<< HEAD
=======
  /*
   * User aliases to bind to the LDAP server with. Each alias will have
   * to have its username and password configured, see core-default.xml
   * and GroupsMapping.md for details.
   */
  public static final String BIND_USERS_KEY = LDAP_CONFIG_PREFIX +
      ".bind.users";

>>>>>>> aa96f187
  /*
   * User to bind to the LDAP server with
   */
  public static final String BIND_USER_SUFFIX = ".bind.user";
  public static final String BIND_USER_KEY = LDAP_CONFIG_PREFIX +
      BIND_USER_SUFFIX;
  public static final String BIND_USER_DEFAULT = "";

  /*
   * Password for the bind user
   */
  public static final String BIND_PASSWORD_SUFFIX = ".bind.password";
  public static final String BIND_PASSWORD_KEY = LDAP_CONFIG_PREFIX +
      BIND_PASSWORD_SUFFIX;
  public static final String BIND_PASSWORD_DEFAULT = "";

  public static final String BIND_PASSWORD_FILE_SUFFIX =
      BIND_PASSWORD_SUFFIX + ".file";
  public static final String BIND_PASSWORD_FILE_KEY = LDAP_CONFIG_PREFIX +
      BIND_PASSWORD_FILE_SUFFIX;
  public static final String BIND_PASSWORD_FILE_DEFAULT = "";

  public static final String BIND_PASSWORD_ALIAS_SUFFIX =
      BIND_PASSWORD_SUFFIX + ".alias";
  public static final String BIND_PASSWORD_ALIAS_KEY =
      LDAP_CONFIG_PREFIX + BIND_PASSWORD_ALIAS_SUFFIX;
  public static final String BIND_PASSWORD_ALIAS_DEFAULT = "";

  /*
   * Base distinguished name to use for searches
   */
  public static final String BASE_DN_KEY = LDAP_CONFIG_PREFIX + ".base";
  public static final String BASE_DN_DEFAULT = "";

  /*
   * Base DN used in user search.
   */
  public static final String USER_BASE_DN_KEY =
          LDAP_CONFIG_PREFIX + ".userbase";

  /*
   * Base DN used in group search.
   */
  public static final String GROUP_BASE_DN_KEY =
          LDAP_CONFIG_PREFIX + ".groupbase";


  /*
   * Any additional filters to apply when searching for users
   */
  public static final String USER_SEARCH_FILTER_KEY = LDAP_CONFIG_PREFIX + ".search.filter.user";
  public static final String USER_SEARCH_FILTER_DEFAULT = "(&(objectClass=user)(sAMAccountName={0}))";

  /*
   * Any additional filters to apply when finding relevant groups
   */
  public static final String GROUP_SEARCH_FILTER_KEY = LDAP_CONFIG_PREFIX + ".search.filter.group";
  public static final String GROUP_SEARCH_FILTER_DEFAULT = "(objectClass=group)";

  /*
     * LDAP attribute to use for determining group membership
     */
  public static final String MEMBEROF_ATTR_KEY =
      LDAP_CONFIG_PREFIX + ".search.attr.memberof";
  public static final String MEMBEROF_ATTR_DEFAULT = "";

  /*
   * LDAP attribute to use for determining group membership
   */
  public static final String GROUP_MEMBERSHIP_ATTR_KEY = LDAP_CONFIG_PREFIX + ".search.attr.member";
  public static final String GROUP_MEMBERSHIP_ATTR_DEFAULT = "member";

  /*
   * LDAP attribute to use for identifying a group's name
   */
  public static final String GROUP_NAME_ATTR_KEY = LDAP_CONFIG_PREFIX + ".search.attr.group.name";
  public static final String GROUP_NAME_ATTR_DEFAULT = "cn";

  /*
   * How many levels to traverse when checking for groups in the org hierarchy
   */
  public static final String GROUP_HIERARCHY_LEVELS_KEY =
        LDAP_CONFIG_PREFIX + ".search.group.hierarchy.levels";
  public static final int GROUP_HIERARCHY_LEVELS_DEFAULT = 0;

  /*
   * LDAP attribute names to use when doing posix-like lookups
   */
  public static final String POSIX_UID_ATTR_KEY = LDAP_CONFIG_PREFIX + ".posix.attr.uid.name";
  public static final String POSIX_UID_ATTR_DEFAULT = "uidNumber";

  public static final String POSIX_GID_ATTR_KEY = LDAP_CONFIG_PREFIX + ".posix.attr.gid.name";
  public static final String POSIX_GID_ATTR_DEFAULT = "gidNumber";

  /*
   * Posix attributes
   */
  public static final String POSIX_GROUP = "posixGroup";
  public static final String POSIX_ACCOUNT = "posixAccount";

  /*
   * LDAP {@link SearchControls} attribute to set the time limit
   * for an invoked directory search. Prevents infinite wait cases.
   */
  public static final String DIRECTORY_SEARCH_TIMEOUT =
    LDAP_CONFIG_PREFIX + ".directory.search.timeout";
  public static final int DIRECTORY_SEARCH_TIMEOUT_DEFAULT = 10000; // 10s

  public static final String CONNECTION_TIMEOUT =
      LDAP_CONFIG_PREFIX + ".connection.timeout.ms";
  public static final int CONNECTION_TIMEOUT_DEFAULT = 60 * 1000; // 60 seconds
  public static final String READ_TIMEOUT =
      LDAP_CONFIG_PREFIX + ".read.timeout.ms";
  public static final int READ_TIMEOUT_DEFAULT = 60 * 1000; // 60 seconds

  public static final String LDAP_NUM_ATTEMPTS_KEY =
      LDAP_CONFIG_PREFIX + ".num.attempts";
  public static final int LDAP_NUM_ATTEMPTS_DEFAULT = 3;

  public static final String LDAP_NUM_ATTEMPTS_BEFORE_FAILOVER_KEY =
      LDAP_CONFIG_PREFIX + ".num.attempts.before.failover";
  public static final int LDAP_NUM_ATTEMPTS_BEFORE_FAILOVER_DEFAULT =
      LDAP_NUM_ATTEMPTS_DEFAULT;

  public static final String LDAP_CTX_FACTORY_CLASS_KEY =
      LDAP_CONFIG_PREFIX + ".ctx.factory.class";

  public static final String LDAP_CTX_FACTORY_CLASS_DEFAULT =
      "com.sun.jndi.ldap.LdapCtxFactory";

  /**
   * The env key used for specifying a custom socket factory to be used for
   * creating connections to the LDAP server. This is not a Hadoop conf key.
   */
  private static final String LDAP_SOCKET_FACTORY_ENV_KEY =
      "java.naming.ldap.factory.socket";

  private static final Logger LOG =
      LoggerFactory.getLogger(LdapGroupsMapping.class);

  static final SearchControls SEARCH_CONTROLS = new SearchControls();
  static {
    SEARCH_CONTROLS.setSearchScope(SearchControls.SUBTREE_SCOPE);
  }

  private DirContext ctx;
  private Configuration conf;

  private Iterator<String> ldapUrls;
  private String currentLdapUrl;

  private boolean useSsl;
  private String keystore;
  private String keystorePass;
  private String truststore;
  private String truststorePass;
<<<<<<< HEAD
  private String bindUser;
  private String bindPassword;
=======

  /*
   * Users to bind to when connecting to LDAP. This will be a rotating
   * iterator, cycling back to the first user if necessary.
   */
  private Iterator<BindUserInfo> bindUsers;
  private BindUserInfo currentBindUser;

>>>>>>> aa96f187
  private String userbaseDN;
  private String groupbaseDN;
  private String groupSearchFilter;
  private String userSearchFilter;
  private String memberOfAttr;
  private String groupMemberAttr;
  private String groupNameAttr;
  private int groupHierarchyLevels;
  private String posixUidAttr;
  private String posixGidAttr;
  private boolean isPosix;
  private boolean useOneQuery;
  private int numAttempts;
  private int numAttemptsBeforeFailover;
  private String ldapCtxFactoryClassName;

  /**
   * Returns list of groups for a user.
   * 
   * The LdapCtx which underlies the DirContext object is not thread-safe, so
   * we need to block around this whole method. The caching infrastructure will
   * ensure that performance stays in an acceptable range.
   *
   * @param user get groups for this user
   * @return list of groups for a given user
   */
  @Override
  public synchronized List<String> getGroups(String user) {
    /*
     * Normal garbage collection takes care of removing Context instances when
     * they are no longer in use. Connections used by Context instances being
     * garbage collected will be closed automatically. So in case connection is
     * closed and gets CommunicationException, retry some times with new new
     * DirContext/connection.
     */

    // Tracks the number of attempts made using the same LDAP server
    int atemptsBeforeFailover = 1;

    for (int attempt = 1; attempt <= numAttempts; attempt++,
        atemptsBeforeFailover++) {
      try {
        return doGetGroups(user, groupHierarchyLevels);
      } catch (AuthenticationException e) {
        switchBindUser(e);
      } catch (NamingException e) {
        LOG.warn("Failed to get groups for user {} (attempt={}/{}) using {}. " +
            "Exception: ", user, attempt, numAttempts, currentLdapUrl, e);
        LOG.trace("TRACE", e);

        if (failover(atemptsBeforeFailover, numAttemptsBeforeFailover)) {
          atemptsBeforeFailover = 0;
        }
      }

      // Reset ctx so that new DirContext can be created with new connection
      this.ctx = null;
    }
    
    return Collections.emptyList();
  }

  /**
   * A helper method to get the Relative Distinguished Name (RDN) from
   * Distinguished name (DN). According to Active Directory documentation,
   * a group object's RDN is a CN.
   *
   * @param distinguishedName A string representing a distinguished name.
   * @throws NamingException if the DN is malformed.
   * @return a string which represents the RDN
   */
  private String getRelativeDistinguishedName(String distinguishedName)
      throws NamingException {
    LdapName ldn = new LdapName(distinguishedName);
    List<Rdn> rdns = ldn.getRdns();
    if (rdns.isEmpty()) {
      throw new NamingException("DN is empty");
    }
    Rdn rdn = rdns.get(rdns.size()-1);
    if (rdn.getType().equalsIgnoreCase(groupNameAttr)) {
      String groupName = (String)rdn.getValue();
      return groupName;
    }
    throw new NamingException("Unable to find RDN: The DN " +
    distinguishedName + " is malformed.");
  }

  /**
   * Look up groups using posixGroups semantics. Use posix gid/uid to find
   * groups of the user.
   *
   * @param result the result object returned from the prior user lookup.
   * @param c the context object of the LDAP connection.
   * @return an object representing the search result.
   *
   * @throws NamingException if the server does not support posixGroups
   * semantics.
   */
  private NamingEnumeration<SearchResult> lookupPosixGroup(SearchResult result,
      DirContext c) throws NamingException {
    String gidNumber = null;
    String uidNumber = null;
    Attribute gidAttribute = result.getAttributes().get(posixGidAttr);
    Attribute uidAttribute = result.getAttributes().get(posixUidAttr);
    String reason = "";
    if (gidAttribute == null) {
      reason = "Can't find attribute '" + posixGidAttr + "'.";
    } else {
      gidNumber = gidAttribute.get().toString();
    }
    if (uidAttribute == null) {
      reason = "Can't find attribute '" + posixUidAttr + "'.";
    } else {
      uidNumber = uidAttribute.get().toString();
    }
    if (uidNumber != null && gidNumber != null) {
      return c.search(groupbaseDN,
              "(&"+ groupSearchFilter + "(|(" + posixGidAttr + "={0})" +
                  "(" + groupMemberAttr + "={1})))",
              new Object[] {gidNumber, uidNumber},
              SEARCH_CONTROLS);
    }
    throw new NamingException("The server does not support posixGroups " +
        "semantics. Reason: " + reason +
        " Returned user object: " + result.toString());
  }

  /**
   * Perform the second query to get the groups of the user.
   *
   * If posixGroups is enabled, use use posix gid/uid to find.
   * Otherwise, use the general group member attribute to find it.
   *
   * @param result the result object returned from the prior user lookup.
   * @param c the context object of the LDAP connection.
   * @return a list of strings representing group names of the user.
   * @throws NamingException if unable to find group names
   */
  private List<String> lookupGroup(SearchResult result, DirContext c,
      int goUpHierarchy)
      throws NamingException {
    List<String> groups = new ArrayList<>();
    Set<String> groupDNs = new HashSet<>();

    NamingEnumeration<SearchResult> groupResults;
    // perform the second LDAP query
    if (isPosix) {
      groupResults = lookupPosixGroup(result, c);
    } else {
      String userDn = result.getNameInNamespace();
      groupResults =
          c.search(groupbaseDN,
              "(&" + groupSearchFilter + "(" + groupMemberAttr + "={0}))",
              new Object[]{userDn},
              SEARCH_CONTROLS);
    }
    // if the second query is successful, group objects of the user will be
    // returned. Get group names from the returned objects.
    if (groupResults != null) {
      while (groupResults.hasMoreElements()) {
        SearchResult groupResult = groupResults.nextElement();
        getGroupNames(groupResult, groups, groupDNs, goUpHierarchy > 0);
      }
      if (goUpHierarchy > 0 && !isPosix) {
        // convert groups to a set to ensure uniqueness
        Set<String> groupset = new HashSet<>(groups);
        goUpGroupHierarchy(groupDNs, goUpHierarchy, groupset);
        // convert set back to list for compatibility
        groups = new ArrayList<>(groupset);
      }
    }
    return groups;
  }

  /**
   * Perform LDAP queries to get group names of a user.
   *
   * Perform the first LDAP query to get the user object using the user's name.
   * If one-query is enabled, retrieve the group names from the user object.
   * If one-query is disabled, or if it failed, perform the second query to
   * get the groups.
   *
   * @param user user name
   * @return a list of group names for the user. If the user can not be found,
   * return an empty string array.
   * @throws NamingException if unable to get group names
   */
  List<String> doGetGroups(String user, int goUpHierarchy)
      throws NamingException {
    DirContext c = getDirContext();

    // Search for the user. We'll only ever need to look at the first result
    NamingEnumeration<SearchResult> results = c.search(userbaseDN,
        userSearchFilter, new Object[]{user}, SEARCH_CONTROLS);
    // return empty list if the user can not be found.
    if (!results.hasMoreElements()) {
      LOG.debug("doGetGroups({}) returned no groups because the " +
          "user is not found.", user);
      return new ArrayList<>();
    }
    SearchResult result = results.nextElement();

    List<String> groups = null;
    if (useOneQuery) {
      try {
        /**
         * For Active Directory servers, the user object has an attribute
         * 'memberOf' that represents the DNs of group objects to which the
         * user belongs. So the second query may be skipped.
         */
        Attribute groupDNAttr = result.getAttributes().get(memberOfAttr);
        if (groupDNAttr == null) {
          throw new NamingException("The user object does not have '" +
              memberOfAttr + "' attribute." +
              "Returned user object: " + result.toString());
        }
        groups = new ArrayList<>();
        NamingEnumeration groupEnumeration = groupDNAttr.getAll();
        while (groupEnumeration.hasMore()) {
          String groupDN = groupEnumeration.next().toString();
          groups.add(getRelativeDistinguishedName(groupDN));
        }
      } catch (NamingException e) {
        // If the first lookup failed, fall back to the typical scenario.
        LOG.info("Failed to get groups from the first lookup. Initiating " +
                "the second LDAP query using the user's DN.", e);
      }
    }
    if (groups == null || groups.isEmpty() || goUpHierarchy > 0) {
      groups = lookupGroup(result, c, goUpHierarchy);
    }
    LOG.debug("doGetGroups({}) returned {}", user, groups);
    return groups;
  }

  /* Helper function to get group name from search results.
  */
  void getGroupNames(SearchResult groupResult, Collection<String> groups,
                     Collection<String> groupDNs, boolean doGetDNs)
                     throws NamingException {
    Attribute groupName = groupResult.getAttributes().get(groupNameAttr);
    if (groupName == null) {
      throw new NamingException("The group object does not have " +
        "attribute '" + groupNameAttr + "'.");
    }
    groups.add(groupName.get().toString());
    if (doGetDNs) {
      groupDNs.add(groupResult.getNameInNamespace());
    }
  }

  /* Implementation for walking up the ldap hierarchy
   * This function will iteratively find the super-group memebership of
   *    groups listed in groupDNs and add them to
   * the groups set.  It will walk up the hierarchy goUpHierarchy levels.
   * Note: This is an expensive operation and settings higher than 1
   *    are NOT recommended as they will impact both the speed and
   *    memory usage of all operations.
   * The maximum time for this function will be bounded by the ldap query
   * timeout and the number of ldap queries that it will make, which is
   * max(Recur Depth in LDAP, goUpHierarcy) * DIRECTORY_SEARCH_TIMEOUT
   *
   * @param ctx - The context for contacting the ldap server
   * @param groupDNs - the distinguished name of the groups whose parents we
   *    want to look up
   * @param goUpHierarchy - the number of levels to go up,
   * @param groups - Output variable to store all groups that will be added
  */
  void goUpGroupHierarchy(Set<String> groupDNs,
                          int goUpHierarchy,
                          Set<String> groups)
      throws NamingException {
    if (goUpHierarchy <= 0 || groups.isEmpty()) {
      return;
    }
    DirContext context = getDirContext();
    Set<String> nextLevelGroups = new HashSet<>();
    StringBuilder filter = new StringBuilder();
    filter.append("(&").append(groupSearchFilter).append("(|");
    for (String dn : groupDNs) {
      filter.append("(").append(groupMemberAttr).append("=")
        .append(dn).append(")");
    }
    filter.append("))");
    LOG.debug("Ldap group query string: " + filter.toString());
    NamingEnumeration<SearchResult> groupResults =
        context.search(groupbaseDN,
           filter.toString(),
           SEARCH_CONTROLS);
    while (groupResults.hasMoreElements()) {
      SearchResult groupResult = groupResults.nextElement();
      getGroupNames(groupResult, groups, nextLevelGroups, true);
    }
    goUpGroupHierarchy(nextLevelGroups, goUpHierarchy - 1, groups);
  }

  /**
   * Check whether we should fail over to the next LDAP server.
   * @param attemptsMadeWithSameLdap current number of attempts made
   *                                 with using same LDAP instance
   * @param maxAttemptsBeforeFailover maximum number of attempts
   *                                  before failing over
   * @return true if we should fail over to the next LDAP server
   */
  protected boolean failover(
      int attemptsMadeWithSameLdap, int maxAttemptsBeforeFailover) {
    if (attemptsMadeWithSameLdap >= maxAttemptsBeforeFailover) {
      String previousLdapUrl = currentLdapUrl;
      currentLdapUrl = ldapUrls.next();
      LOG.info("Reached {} attempts on {}, failing over to {}",
          attemptsMadeWithSameLdap, previousLdapUrl, currentLdapUrl);
      return true;
    }
    return false;
  }

  /**
   * Switch to the next available user to bind to.
   * @param e AuthenticationException encountered when contacting LDAP
   */
  protected void switchBindUser(AuthenticationException e) {
    BindUserInfo oldBindUser = this.currentBindUser;
    currentBindUser = this.bindUsers.next();
    if (!oldBindUser.equals(currentBindUser)) {
      LOG.info("Switched from {} to {} after an AuthenticationException: {}",
          oldBindUser, currentBindUser, e.getMessage());
    }
  }

  private DirContext getDirContext() throws NamingException {
    if (ctx == null) {
      // Set up the initial environment for LDAP connectivity
      Hashtable<String, String> env = new Hashtable<>();
      env.put(Context.INITIAL_CONTEXT_FACTORY, ldapCtxFactoryClassName);
      env.put(Context.PROVIDER_URL, currentLdapUrl);
      env.put(Context.SECURITY_AUTHENTICATION, "simple");

      // Set up SSL security, if necessary
      if (useSsl) {
        env.put(Context.SECURITY_PROTOCOL, "ssl");
<<<<<<< HEAD
        if (!keystore.isEmpty()) {
          System.setProperty("javax.net.ssl.keyStore", keystore);
        }
        if (!keystorePass.isEmpty()) {
          System.setProperty("javax.net.ssl.keyStorePassword", keystorePass);
        }
        if (!truststore.isEmpty()) {
          System.setProperty("javax.net.ssl.trustStore", truststore);
        }
        if (!truststorePass.isEmpty()) {
          System.setProperty("javax.net.ssl.trustStorePassword",
              truststorePass);
        }
=======
        // It is necessary to use a custom socket factory rather than setting
        // system properties to configure these options to avoid interfering
        // with other SSL factories throughout the system
        LdapSslSocketFactory.setConfigurations(keystore, keystorePass,
            truststore, truststorePass);
        env.put("java.naming.ldap.factory.socket",
            LdapSslSocketFactory.class.getName());
>>>>>>> aa96f187
      }

      env.put(Context.SECURITY_PRINCIPAL, currentBindUser.username);
      env.put(Context.SECURITY_CREDENTIALS, currentBindUser.password);

      env.put("com.sun.jndi.ldap.connect.timeout", conf.get(CONNECTION_TIMEOUT,
          String.valueOf(CONNECTION_TIMEOUT_DEFAULT)));
      env.put("com.sun.jndi.ldap.read.timeout", conf.get(READ_TIMEOUT,
          String.valueOf(READ_TIMEOUT_DEFAULT)));

      ctx = new InitialDirContext(env);
    }
    return ctx;
  }
  
  /**
   * Caches groups, no need to do that for this provider
   */
  @Override
  public void cacheGroupsRefresh() {
    // does nothing in this provider of user to groups mapping
  }

  /** 
   * Adds groups to cache, no need to do that for this provider
   *
   * @param groups unused
   */
  @Override
  public void cacheGroupsAdd(List<String> groups) {
    // does nothing in this provider of user to groups mapping
  }

  @Override
  public synchronized Configuration getConf() {
    return conf;
  }

  @Override
  public synchronized void setConf(Configuration conf) {
    this.conf = conf;
    String[] urls = conf.getStrings(LDAP_URL_KEY, LDAP_URL_DEFAULT);
    if (urls == null || urls.length == 0) {
      throw new RuntimeException("LDAP URL(s) are not configured");
    }
<<<<<<< HEAD
=======
    ldapUrls = Iterators.cycle(urls);
    currentLdapUrl = ldapUrls.next();
>>>>>>> aa96f187

    useSsl = conf.getBoolean(LDAP_USE_SSL_KEY, LDAP_USE_SSL_DEFAULT);
    if (useSsl) {
      loadSslConf(conf);
    }

    initializeBindUsers();

    String baseDN = conf.getTrimmed(BASE_DN_KEY, BASE_DN_DEFAULT);

    // User search base which defaults to base dn.
    userbaseDN = conf.getTrimmed(USER_BASE_DN_KEY, baseDN);
    LOG.debug("Usersearch baseDN: {}", userbaseDN);

    // Group search base which defaults to base dn.
    groupbaseDN = conf.getTrimmed(GROUP_BASE_DN_KEY, baseDN);
    LOG.debug("Groupsearch baseDN: {}", groupbaseDN);

    groupSearchFilter =
        conf.get(GROUP_SEARCH_FILTER_KEY, GROUP_SEARCH_FILTER_DEFAULT);
    userSearchFilter =
        conf.get(USER_SEARCH_FILTER_KEY, USER_SEARCH_FILTER_DEFAULT);
    isPosix = groupSearchFilter.contains(POSIX_GROUP) && userSearchFilter
        .contains(POSIX_ACCOUNT);
    memberOfAttr =
        conf.get(MEMBEROF_ATTR_KEY, MEMBEROF_ATTR_DEFAULT);
    // if memberOf attribute is set, resolve group names from the attribute
    // of user objects.
    useOneQuery = !memberOfAttr.isEmpty();
    groupMemberAttr =
        conf.get(GROUP_MEMBERSHIP_ATTR_KEY, GROUP_MEMBERSHIP_ATTR_DEFAULT);
    groupNameAttr =
        conf.get(GROUP_NAME_ATTR_KEY, GROUP_NAME_ATTR_DEFAULT);
    groupHierarchyLevels =
        conf.getInt(GROUP_HIERARCHY_LEVELS_KEY, GROUP_HIERARCHY_LEVELS_DEFAULT);
    posixUidAttr =
        conf.get(POSIX_UID_ATTR_KEY, POSIX_UID_ATTR_DEFAULT);
    posixGidAttr =
        conf.get(POSIX_GID_ATTR_KEY, POSIX_GID_ATTR_DEFAULT);

    int dirSearchTimeout = conf.getInt(DIRECTORY_SEARCH_TIMEOUT,
        DIRECTORY_SEARCH_TIMEOUT_DEFAULT);
    SEARCH_CONTROLS.setTimeLimit(dirSearchTimeout);
    // Limit the attributes returned to only those required to speed up the search.
    // See HADOOP-10626 and HADOOP-12001 for more details.
    String[] returningAttributes;
    if (useOneQuery) {
      returningAttributes = new String[] {
          groupNameAttr, posixUidAttr, posixGidAttr, memberOfAttr};
    } else {
      returningAttributes = new String[] {
          groupNameAttr, posixUidAttr, posixGidAttr};
    }
    SEARCH_CONTROLS.setReturningAttributes(returningAttributes);

    // LDAP_CTX_FACTORY_CLASS_DEFAULT is not open to unnamed modules
    // in Java 11+, so the default value is set to null to avoid
    // creating the instance for now.
    Class<? extends InitialContextFactory> ldapCtxFactoryClass =
        conf.getClass(LDAP_CTX_FACTORY_CLASS_KEY, null,
        InitialContextFactory.class);
    if (ldapCtxFactoryClass != null) {
      ldapCtxFactoryClassName = ldapCtxFactoryClass.getName();
    } else {
      // The default value is set afterwards.
      ldapCtxFactoryClassName = LDAP_CTX_FACTORY_CLASS_DEFAULT;
    }

    this.numAttempts = conf.getInt(LDAP_NUM_ATTEMPTS_KEY,
        LDAP_NUM_ATTEMPTS_DEFAULT);
    this.numAttemptsBeforeFailover = conf.getInt(
        LDAP_NUM_ATTEMPTS_BEFORE_FAILOVER_KEY,
        LDAP_NUM_ATTEMPTS_BEFORE_FAILOVER_DEFAULT);
  }

  /**
   * Get URLs of configured LDAP servers.
   * @return URLs of LDAP servers being used.
   */
  public Iterator<String> getLdapUrls() {
    return ldapUrls;
  }

  private void loadSslConf(Configuration sslConf) {
    keystore = sslConf.get(LDAP_KEYSTORE_KEY, LDAP_KEYSTORE_DEFAULT);
    keystorePass = getPassword(sslConf, LDAP_KEYSTORE_PASSWORD_KEY,
        LDAP_KEYSTORE_PASSWORD_DEFAULT);
    if (keystorePass.isEmpty()) {
      keystorePass = extractPassword(sslConf.get(
          LDAP_KEYSTORE_PASSWORD_FILE_KEY,
          LDAP_KEYSTORE_PASSWORD_FILE_DEFAULT));
    }

    truststore = sslConf.get(LDAP_TRUSTSTORE_KEY, "");
    truststorePass = getPasswordFromCredentialProviders(
        sslConf, LDAP_TRUSTSTORE_PASSWORD_KEY, "");
    if (truststorePass.isEmpty()) {
      truststorePass = extractPassword(
          sslConf.get(LDAP_TRUSTSTORE_PASSWORD_FILE_KEY, ""));
    }
  }

<<<<<<< HEAD
  private void loadSslConf(Configuration sslConf) {
    keystore = sslConf.get(LDAP_KEYSTORE_KEY, LDAP_KEYSTORE_DEFAULT);
    keystorePass = getPassword(sslConf, LDAP_KEYSTORE_PASSWORD_KEY,
        LDAP_KEYSTORE_PASSWORD_DEFAULT);
    if (keystorePass.isEmpty()) {
      keystorePass = extractPassword(sslConf.get(
          LDAP_KEYSTORE_PASSWORD_FILE_KEY,
          LDAP_KEYSTORE_PASSWORD_FILE_DEFAULT));
    }

    truststore = sslConf.get(LDAP_TRUSTSTORE_KEY, "");
    truststorePass = getPasswordFromCredentialProviders(
        sslConf, LDAP_TRUSTSTORE_PASSWORD_KEY, "");
    if (truststorePass.isEmpty()) {
      truststorePass = extractPassword(
          sslConf.get(LDAP_TRUSTSTORE_PASSWORD_FILE_KEY, ""));
    }
  }

  String getPasswordFromCredentialProviders(
      Configuration conf, String alias, String defaultPass) {
    String password = defaultPass;
    try {
      char[] passchars = conf.getPasswordFromCredentialProviders(alias);
=======
  String getPasswordFromCredentialProviders(
      Configuration config, String alias, String defaultPass) {
    String password = defaultPass;
    try {
      char[] passchars = config.getPasswordFromCredentialProviders(alias);
>>>>>>> aa96f187
      if (passchars != null) {
        password = new String(passchars);
      }
    } catch (IOException ioe) {
      LOG.warn("Exception while trying to get password for alias {}: {}",
          alias, ioe);
    }
    return password;
  }

  /**
   * Passwords should not be stored in configuration. Use
   * {@link #getPasswordFromCredentialProviders(
   *            Configuration, String, String)}
   * to avoid reading passwords from a configuration file.
   */
  @Deprecated
  String getPassword(Configuration conf, String alias, String defaultPass) {
    String password = defaultPass;
    try {
      char[] passchars = conf.getPassword(alias);
      if (passchars != null) {
        password = new String(passchars);
      }
    } catch (IOException ioe) {
      LOG.warn("Exception while trying to get password for alias {}:",
          alias, ioe);
    }
    return password;
  }

  String extractPassword(String pwFile) {
    if (pwFile.isEmpty()) {
      // If there is no password file defined, we'll assume that we should do
      // an anonymous bind
      return "";
    }

    StringBuilder password = new StringBuilder();
    try (Reader reader = new InputStreamReader(
        Files.newInputStream(Paths.get(pwFile)), StandardCharsets.UTF_8)) {
      int c = reader.read();
      while (c > -1) {
        password.append((char)c);
        c = reader.read();
      }
      return password.toString().trim();
    } catch (IOException ioe) {
      throw new RuntimeException("Could not read password file: " + pwFile, ioe);
    }
  }

  private void initializeBindUsers() {
    List<BindUserInfo> bindUsersConfigured = new ArrayList<>();

    String[] bindUserAliases = conf.getStrings(BIND_USERS_KEY);
    if (bindUserAliases != null && bindUserAliases.length > 0) {

      for (String bindUserAlias : bindUserAliases) {
        String userConfPrefix = BIND_USERS_KEY + "." + bindUserAlias;
        String bindUsername = conf.get(userConfPrefix + BIND_USER_SUFFIX);
        String bindPassword = getPasswordForBindUser(userConfPrefix);

        if (bindUsername == null || bindPassword == null) {
          throw new RuntimeException("Bind username or password not " +
              "configured for user: " + bindUserAlias);
        }
        bindUsersConfigured.add(new BindUserInfo(bindUsername, bindPassword));
      }
    } else {
      String bindUsername = conf.get(BIND_USER_KEY, BIND_USER_DEFAULT);
      String bindPassword = getPasswordForBindUser(LDAP_CONFIG_PREFIX);
      bindUsersConfigured.add(new BindUserInfo(bindUsername, bindPassword));
    }

    this.bindUsers = Iterators.cycle(bindUsersConfigured);
    this.currentBindUser = this.bindUsers.next();
  }

  private String getPasswordForBindUser(String keyPrefix) {
    String password;
    String alias = conf.get(keyPrefix + BIND_PASSWORD_ALIAS_SUFFIX,
        BIND_PASSWORD_ALIAS_DEFAULT);
    password = getPasswordFromCredentialProviders(conf, alias, "");
    if (password.isEmpty()) {
      password = getPassword(conf, keyPrefix + BIND_PASSWORD_SUFFIX,
          BIND_PASSWORD_DEFAULT);
      if (password.isEmpty()) {
        password = extractPassword(conf.get(
            keyPrefix + BIND_PASSWORD_FILE_SUFFIX, BIND_PASSWORD_FILE_DEFAULT));
      }
    }
    return password;
  }

  private final static class BindUserInfo {
    private final String username;
    private final String password;

    private BindUserInfo(String username, String password) {
      this.username = username;
      this.password = password;
    }

    @Override
    public boolean equals(Object o) {
      if (!(o instanceof BindUserInfo)) {
        return false;
      }
      return this.username.equals(((BindUserInfo) o).username);
    }

    @Override
    public int hashCode() {
      return this.username.hashCode();
    }

    @Override
    public String toString() {
      return this.username;
    }
  }

  /**
   * An private internal socket factory used to create SSL sockets with custom
   * configuration. There is no way to pass a specific instance of a factory to
   * the Java naming services, and the instantiated socket factory is not
   * passed any contextual information, so all information must be encapsulated
   * directly in the class. Static fields are used here to achieve this. This is
   * safe since the only usage of {@link LdapGroupsMapping} is within
   * {@link Groups}, which is a singleton (see the GROUPS field).
   * <p>
   * This has nearly the same behavior as an {@link SSLSocketFactory}. The only
   * additional logic is to configure the key store and trust store.
   * <p>
   * This is public only to be accessible by the Java naming services.
   */
  @InterfaceAudience.Private
  public static class LdapSslSocketFactory extends SocketFactory {

    /** Cached value lazy-loaded by {@link #getDefault()}. */
    private static LdapSslSocketFactory defaultSslFactory;

    private static String keyStoreLocation;
    private static String keyStorePassword;
    private static String trustStoreLocation;
    private static String trustStorePassword;

    private final SSLSocketFactory socketFactory;

    LdapSslSocketFactory(SSLSocketFactory wrappedSocketFactory) {
      this.socketFactory = wrappedSocketFactory;
    }

    public static synchronized SocketFactory getDefault() {
      if (defaultSslFactory == null) {
        try {
          SSLContext context = SSLContext.getInstance("TLS");
          context.init(createKeyManagers(), createTrustManagers(), null);
          defaultSslFactory =
              new LdapSslSocketFactory(context.getSocketFactory());
          LOG.info("Successfully instantiated LdapSslSocketFactory with "
                  + "keyStoreLocation = {} and trustStoreLocation = {}",
              keyStoreLocation, trustStoreLocation);
        } catch (IOException | GeneralSecurityException e) {
          throw new RuntimeException("Unable to create SSLSocketFactory", e);
        }
      }
      return defaultSslFactory;
    }

    static synchronized void setConfigurations(String newKeyStoreLocation,
        String newKeyStorePassword, String newTrustStoreLocation,
        String newTrustStorePassword) {
      LdapSslSocketFactory.keyStoreLocation = newKeyStoreLocation;
      LdapSslSocketFactory.keyStorePassword = newKeyStorePassword;
      LdapSslSocketFactory.trustStoreLocation = newTrustStoreLocation;
      LdapSslSocketFactory.trustStorePassword = newTrustStorePassword;
    }

    private static KeyManager[] createKeyManagers()
        throws IOException, GeneralSecurityException {
      if (keyStoreLocation.isEmpty()) {
        return null;
      }
      KeyManagerFactory keyMgrFactory = KeyManagerFactory
          .getInstance(KeyManagerFactory.getDefaultAlgorithm());
      keyMgrFactory.init(createKeyStore(keyStoreLocation, keyStorePassword),
          getPasswordCharArray(keyStorePassword));
      return keyMgrFactory.getKeyManagers();
    }

    private static TrustManager[] createTrustManagers()
        throws IOException, GeneralSecurityException {
      if (trustStoreLocation.isEmpty()) {
        return null;
      }
      TrustManagerFactory trustMgrFactory = TrustManagerFactory
          .getInstance(TrustManagerFactory.getDefaultAlgorithm());
      trustMgrFactory.init(
          createKeyStore(trustStoreLocation, trustStorePassword));
      return trustMgrFactory.getTrustManagers();
    }

    private static KeyStore createKeyStore(String location, String password)
        throws IOException, GeneralSecurityException {
      KeyStore keyStore = KeyStore.getInstance(KeyStore.getDefaultType());
      try (InputStream keyStoreInput = new FileInputStream(location)) {
        keyStore.load(keyStoreInput, getPasswordCharArray(password));
      }
      return keyStore;
    }

    private static char[] getPasswordCharArray(String password) {
      if (password == null || password.isEmpty()) {
        return null;
      }
      return password.toCharArray();
    }

    @Override
    public Socket createSocket() throws IOException {
      return socketFactory.createSocket();
    }

    @Override
    public Socket createSocket(String host, int port) throws IOException {
      return socketFactory.createSocket(host, port);
    }

    @Override
    public Socket createSocket(String host, int port, InetAddress localHost,
        int localPort) throws IOException {
      return socketFactory.createSocket(host, port, localHost, localPort);
    }

    @Override
    public Socket createSocket(InetAddress host, int port) throws IOException {
      return socketFactory.createSocket(host, port);
    }

    @Override
    public Socket createSocket(InetAddress address, int port,
        InetAddress localAddress, int localPort) throws IOException {
      return socketFactory.createSocket(address, port, localAddress, localPort);
    }
  }

}<|MERGE_RESOLUTION|>--- conflicted
+++ resolved
@@ -148,8 +148,6 @@
   public static final String LDAP_TRUSTSTORE_PASSWORD_FILE_KEY =
       LDAP_TRUSTSTORE_PASSWORD_KEY + ".file";
 
-<<<<<<< HEAD
-=======
   /*
    * User aliases to bind to the LDAP server with. Each alias will have
    * to have its username and password configured, see core-default.xml
@@ -158,7 +156,6 @@
   public static final String BIND_USERS_KEY = LDAP_CONFIG_PREFIX +
       ".bind.users";
 
->>>>>>> aa96f187
   /*
    * User to bind to the LDAP server with
    */
@@ -315,10 +312,6 @@
   private String keystorePass;
   private String truststore;
   private String truststorePass;
-<<<<<<< HEAD
-  private String bindUser;
-  private String bindPassword;
-=======
 
   /*
    * Users to bind to when connecting to LDAP. This will be a rotating
@@ -327,7 +320,6 @@
   private Iterator<BindUserInfo> bindUsers;
   private BindUserInfo currentBindUser;
 
->>>>>>> aa96f187
   private String userbaseDN;
   private String groupbaseDN;
   private String groupSearchFilter;
@@ -668,21 +660,6 @@
       // Set up SSL security, if necessary
       if (useSsl) {
         env.put(Context.SECURITY_PROTOCOL, "ssl");
-<<<<<<< HEAD
-        if (!keystore.isEmpty()) {
-          System.setProperty("javax.net.ssl.keyStore", keystore);
-        }
-        if (!keystorePass.isEmpty()) {
-          System.setProperty("javax.net.ssl.keyStorePassword", keystorePass);
-        }
-        if (!truststore.isEmpty()) {
-          System.setProperty("javax.net.ssl.trustStore", truststore);
-        }
-        if (!truststorePass.isEmpty()) {
-          System.setProperty("javax.net.ssl.trustStorePassword",
-              truststorePass);
-        }
-=======
         // It is necessary to use a custom socket factory rather than setting
         // system properties to configure these options to avoid interfering
         // with other SSL factories throughout the system
@@ -690,7 +667,6 @@
             truststore, truststorePass);
         env.put("java.naming.ldap.factory.socket",
             LdapSslSocketFactory.class.getName());
->>>>>>> aa96f187
       }
 
       env.put(Context.SECURITY_PRINCIPAL, currentBindUser.username);
@@ -736,11 +712,8 @@
     if (urls == null || urls.length == 0) {
       throw new RuntimeException("LDAP URL(s) are not configured");
     }
-<<<<<<< HEAD
-=======
     ldapUrls = Iterators.cycle(urls);
     currentLdapUrl = ldapUrls.next();
->>>>>>> aa96f187
 
     useSsl = conf.getBoolean(LDAP_USE_SSL_KEY, LDAP_USE_SSL_DEFAULT);
     if (useSsl) {
@@ -843,38 +816,11 @@
     }
   }
 
-<<<<<<< HEAD
-  private void loadSslConf(Configuration sslConf) {
-    keystore = sslConf.get(LDAP_KEYSTORE_KEY, LDAP_KEYSTORE_DEFAULT);
-    keystorePass = getPassword(sslConf, LDAP_KEYSTORE_PASSWORD_KEY,
-        LDAP_KEYSTORE_PASSWORD_DEFAULT);
-    if (keystorePass.isEmpty()) {
-      keystorePass = extractPassword(sslConf.get(
-          LDAP_KEYSTORE_PASSWORD_FILE_KEY,
-          LDAP_KEYSTORE_PASSWORD_FILE_DEFAULT));
-    }
-
-    truststore = sslConf.get(LDAP_TRUSTSTORE_KEY, "");
-    truststorePass = getPasswordFromCredentialProviders(
-        sslConf, LDAP_TRUSTSTORE_PASSWORD_KEY, "");
-    if (truststorePass.isEmpty()) {
-      truststorePass = extractPassword(
-          sslConf.get(LDAP_TRUSTSTORE_PASSWORD_FILE_KEY, ""));
-    }
-  }
-
-  String getPasswordFromCredentialProviders(
-      Configuration conf, String alias, String defaultPass) {
-    String password = defaultPass;
-    try {
-      char[] passchars = conf.getPasswordFromCredentialProviders(alias);
-=======
   String getPasswordFromCredentialProviders(
       Configuration config, String alias, String defaultPass) {
     String password = defaultPass;
     try {
       char[] passchars = config.getPasswordFromCredentialProviders(alias);
->>>>>>> aa96f187
       if (passchars != null) {
         password = new String(passchars);
       }
