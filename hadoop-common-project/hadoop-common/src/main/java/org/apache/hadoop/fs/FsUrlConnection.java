/**
 * Licensed to the Apache Software Foundation (ASF) under one
 * or more contributor license agreements.  See the NOTICE file
 * distributed with this work for additional information
 * regarding copyright ownership.  The ASF licenses this file
 * to you under the Apache License, Version 2.0 (the
 * "License"); you may not use this file except in compliance
 * with the License.  You may obtain a copy of the License at
 *
 *     http://www.apache.org/licenses/LICENSE-2.0
 *
 * Unless required by applicable law or agreed to in writing, software
 * distributed under the License is distributed on an "AS IS" BASIS,
 * WITHOUT WARRANTIES OR CONDITIONS OF ANY KIND, either express or implied.
 * See the License for the specific language governing permissions and
 * limitations under the License.
 */
package org.apache.hadoop.fs;

import java.io.IOException;
import java.io.InputStream;
import java.net.URI;
import java.net.URISyntaxException;
import java.net.URL;
import java.net.URLConnection;

import com.google.common.base.Preconditions;
import org.slf4j.Logger;
import org.slf4j.LoggerFactory;

import org.apache.hadoop.classification.InterfaceAudience;
import org.apache.hadoop.classification.InterfaceStability;
import org.apache.hadoop.conf.Configuration;

/**
 * Representation of a URL connection to open InputStreams.
 */
@InterfaceAudience.Private
@InterfaceStability.Unstable
class FsUrlConnection extends URLConnection {
  private static final Logger LOG =
      LoggerFactory.getLogger(FsUrlConnection.class);

  private Configuration conf;

  private InputStream is;

  FsUrlConnection(Configuration conf, URL url) {
    super(url);
    Preconditions.checkArgument(conf != null, "null conf argument");
    Preconditions.checkArgument(url != null, "null url argument");
    this.conf = conf;
  }

  @Override
  public void connect() throws IOException {
    Preconditions.checkState(is == null, "Already connected");
    try {
      LOG.debug("Connecting to {}", url);
<<<<<<< HEAD
      FileSystem fs = FileSystem.get(url.toURI(), conf);
      is = fs.open(new Path(url.toURI()));
=======
      URI uri = url.toURI();
      FileSystem fs = FileSystem.get(uri, conf);
      // URI#getPath returns null value if path contains relative path
      // i.e file:root/dir1/file1
      // So path can not be constructed from URI.
      // We can only use schema specific part in URI.
      // Uri#isOpaque return true if path is relative.
      if(uri.isOpaque() && uri.getScheme().equals("file")) {
        is = fs.open(new Path(uri.getSchemeSpecificPart()));
      } else {
        is = fs.open(new Path(uri));
      }
>>>>>>> aa96f187
    } catch (URISyntaxException e) {
      throw new IOException(e.toString());
    }
  }

  @Override
  public InputStream getInputStream() throws IOException {
    if (is == null) {
      connect();
    }
    return is;
  }

}<|MERGE_RESOLUTION|>--- conflicted
+++ resolved
@@ -57,10 +57,6 @@
     Preconditions.checkState(is == null, "Already connected");
     try {
       LOG.debug("Connecting to {}", url);
-<<<<<<< HEAD
-      FileSystem fs = FileSystem.get(url.toURI(), conf);
-      is = fs.open(new Path(url.toURI()));
-=======
       URI uri = url.toURI();
       FileSystem fs = FileSystem.get(uri, conf);
       // URI#getPath returns null value if path contains relative path
@@ -73,7 +69,6 @@
       } else {
         is = fs.open(new Path(uri));
       }
->>>>>>> aa96f187
     } catch (URISyntaxException e) {
       throw new IOException(e.toString());
     }
