/**
 * Licensed to the Apache Software Foundation (ASF) under one
 * or more contributor license agreements.  See the NOTICE file
 * distributed with this work for additional information
 * regarding copyright ownership.  The ASF licenses this file
 * to you under the Apache License, Version 2.0 (the
 * "License"); you may not use this file except in compliance
 * with the License.  You may obtain a copy of the License at
 *
 *     http://www.apache.org/licenses/LICENSE-2.0
 *
 * Unless required by applicable law or agreed to in writing, software
 * distributed under the License is distributed on an "AS IS" BASIS,
 * WITHOUT WARRANTIES OR CONDITIONS OF ANY KIND, either express or implied.
 * See the License for the specific language governing permissions and
 * limitations under the License.
 */
package org.apache.hadoop.crypto.key.kms;

import org.apache.commons.codec.binary.Base64;
import org.apache.hadoop.classification.InterfaceAudience;
import org.apache.hadoop.conf.Configuration;
import org.apache.hadoop.crypto.key.KeyProvider;
import org.apache.hadoop.crypto.key.KeyProviderCryptoExtension.EncryptedKeyVersion;
import org.apache.hadoop.crypto.key.KeyProviderDelegationTokenExtension;
import org.apache.hadoop.crypto.key.KeyProviderFactory;
import org.apache.hadoop.fs.CommonConfigurationKeysPublic;
import org.apache.hadoop.fs.Path;
import org.apache.hadoop.io.IOUtils;
import org.apache.hadoop.io.Text;
import org.apache.hadoop.security.Credentials;
import org.apache.hadoop.security.ProviderUtils;
import org.apache.hadoop.security.SecurityUtil;
import org.apache.hadoop.security.UserGroupInformation;
import org.apache.hadoop.security.authentication.client.AuthenticatedURL;
import org.apache.hadoop.security.authentication.client.ConnectionConfigurator;
import org.apache.hadoop.security.authentication.client.KerberosAuthenticator;
import org.apache.hadoop.security.ssl.SSLFactory;
import org.apache.hadoop.security.token.Token;
import org.apache.hadoop.security.token.TokenIdentifier;
import org.apache.hadoop.security.token.TokenRenewer;
import org.apache.hadoop.security.token.delegation.AbstractDelegationTokenIdentifier;
import org.apache.hadoop.security.token.delegation.AbstractDelegationTokenSelector;
import org.apache.hadoop.security.token.delegation.web.DelegationTokenAuthenticatedURL;
import org.apache.hadoop.util.HttpExceptionUtils;
import org.apache.hadoop.util.JsonSerialization;
import org.apache.hadoop.util.KMSUtil;
import org.apache.http.client.utils.URIBuilder;
import org.slf4j.Logger;
import org.slf4j.LoggerFactory;

import javax.net.ssl.HttpsURLConnection;

import java.io.IOException;
import java.io.InputStream;
import java.io.OutputStream;
import java.io.OutputStreamWriter;
import java.io.Writer;
import java.lang.reflect.UndeclaredThrowableException;
import java.net.ConnectException;
import java.net.HttpURLConnection;
import java.net.MalformedURLException;
import java.net.SocketTimeoutException;
import java.net.URI;
import java.net.URISyntaxException;
import java.net.URL;
import java.net.URLEncoder;
import java.nio.charset.StandardCharsets;
import java.security.GeneralSecurityException;
import java.security.NoSuchAlgorithmException;
import java.security.PrivilegedExceptionAction;
import java.util.ArrayList;
import java.util.Date;
import java.util.HashMap;
import java.util.List;
import java.util.Map;
import java.util.Queue;
import java.util.concurrent.ExecutionException;

import org.apache.hadoop.crypto.key.KeyProviderCryptoExtension;
import org.apache.hadoop.crypto.key.KeyProviderCryptoExtension.CryptoExtension;

import com.fasterxml.jackson.databind.ObjectMapper;
import com.google.common.annotations.VisibleForTesting;
import com.google.common.base.Preconditions;
import com.google.common.base.Strings;

import static org.apache.hadoop.util.KMSUtil.checkNotEmpty;
import static org.apache.hadoop.util.KMSUtil.checkNotNull;
import static org.apache.hadoop.util.KMSUtil.parseJSONEncKeyVersion;
import static org.apache.hadoop.util.KMSUtil.parseJSONEncKeyVersions;
import static org.apache.hadoop.util.KMSUtil.parseJSONKeyVersion;
import static org.apache.hadoop.util.KMSUtil.parseJSONMetadata;

/**
 * KMS client <code>KeyProvider</code> implementation.
 */
@InterfaceAudience.Private
public class KMSClientProvider extends KeyProvider implements CryptoExtension,
    KeyProviderDelegationTokenExtension.DelegationTokenExtension {

  static final Logger LOG =
      LoggerFactory.getLogger(KMSClientProvider.class);

  private static final String INVALID_SIGNATURE = "Invalid signature";

  private static final String ANONYMOUS_REQUESTS_DISALLOWED = "Anonymous requests are disallowed";

  public static final String TOKEN_KIND_STR = KMSDelegationToken.TOKEN_KIND_STR;
  public static final Text TOKEN_KIND = KMSDelegationToken.TOKEN_KIND;

  public static final String SCHEME_NAME = "kms";

  private static final String UTF8 = "UTF-8";

  private static final String CONTENT_TYPE = "Content-Type";
  private static final String APPLICATION_JSON_MIME = "application/json";

  private static final String HTTP_GET = "GET";
  private static final String HTTP_POST = "POST";
  private static final String HTTP_PUT = "PUT";
  private static final String HTTP_DELETE = "DELETE";


  private static final String CONFIG_PREFIX = "hadoop.security.kms.client.";

  /* Number of times to retry authentication in the event of auth failure
   * (normally happens due to stale authToken) 
   */
  public static final String AUTH_RETRY = CONFIG_PREFIX
      + "authentication.retry-count";
  public static final int DEFAULT_AUTH_RETRY = 1;

  private final ValueQueue<EncryptedKeyVersion> encKeyVersionQueue;

  private KeyProviderDelegationTokenExtension.DelegationTokenExtension
      clientTokenProvider = this;
  // the token's service.
  private final Text dtService;
  // alias in the credentials.
  private final Text canonicalService;

  private class EncryptedQueueRefiller implements
    ValueQueue.QueueRefiller<EncryptedKeyVersion> {

    @Override
    public void fillQueueForKey(String keyName,
        Queue<EncryptedKeyVersion> keyQueue, int numEKVs) throws IOException {
      checkNotNull(keyName, "keyName");
      Map<String, String> params = new HashMap<String, String>();
      params.put(KMSRESTConstants.EEK_OP, KMSRESTConstants.EEK_GENERATE);
      params.put(KMSRESTConstants.EEK_NUM_KEYS, "" + numEKVs);
      URL url = createURL(KMSRESTConstants.KEY_RESOURCE, keyName,
          KMSRESTConstants.EEK_SUB_RESOURCE, params);
      HttpURLConnection conn = createConnection(url, HTTP_GET);
      conn.setRequestProperty(CONTENT_TYPE, APPLICATION_JSON_MIME);
      List response = call(conn, null,
          HttpURLConnection.HTTP_OK, List.class);
      List<EncryptedKeyVersion> ekvs =
          parseJSONEncKeyVersions(keyName, response);
      keyQueue.addAll(ekvs);
    }
  }

  static class TokenSelector extends AbstractDelegationTokenSelector {
    static final TokenSelector INSTANCE = new TokenSelector();

    TokenSelector() {
      super(TOKEN_KIND);
    }
  }

  /**
   * The KMS implementation of {@link TokenRenewer}.
   */
  public static class KMSTokenRenewer extends TokenRenewer {
    private static final Logger LOG =
        LoggerFactory.getLogger(KMSTokenRenewer.class);

    @Override
    public boolean handleKind(Text kind) {
      return kind.equals(TOKEN_KIND);
    }

    @Override
    public boolean isManaged(Token<?> token) throws IOException {
      return true;
    }

    @Override
    public long renew(Token<?> token, Configuration conf) throws IOException {
      LOG.debug("Renewing delegation token {}", token);
      KeyProvider keyProvider = createKeyProvider(token, conf);
      try {
        if (!(keyProvider instanceof
            KeyProviderDelegationTokenExtension.DelegationTokenExtension)) {
          throw new IOException(String
              .format("keyProvider %s cannot renew token [%s]",
                  keyProvider == null ? "null" : keyProvider.getClass(),
                  token));
        }
        return ((KeyProviderDelegationTokenExtension.DelegationTokenExtension)
            keyProvider).renewDelegationToken(token);
      } finally {
        if (keyProvider != null) {
          keyProvider.close();
        }
      }
    }

    @Override
    public void cancel(Token<?> token, Configuration conf) throws IOException {
      LOG.debug("Canceling delegation token {}", token);
      KeyProvider keyProvider = createKeyProvider(token, conf);
      try {
        if (!(keyProvider instanceof
            KeyProviderDelegationTokenExtension.DelegationTokenExtension)) {
          throw new IOException(String
              .format("keyProvider %s cannot cancel token [%s]",
                  keyProvider == null ? "null" : keyProvider.getClass(),
                  token));
        }
        ((KeyProviderDelegationTokenExtension.DelegationTokenExtension)
            keyProvider).cancelDelegationToken(token);
      } finally {
        if (keyProvider != null) {
          keyProvider.close();
        }
      }
    }

    private static KeyProvider createKeyProvider(
        Token<?> token, Configuration conf) throws IOException {
      String service = token.getService().toString();
      URI uri;
      if (service != null && service.startsWith(SCHEME_NAME + ":/")) {
        LOG.debug("Creating key provider with token service value {}", service);
        uri = URI.create(service);
      } else { // conf fallback
        uri = KMSUtil.getKeyProviderUri(conf);
      }
      return (uri != null) ? KMSUtil.createKeyProviderFromUri(conf, uri) : null;
    }
  }

  public static class KMSEncryptedKeyVersion extends EncryptedKeyVersion {
    public KMSEncryptedKeyVersion(String keyName, String keyVersionName,
        byte[] iv, String encryptedVersionName, byte[] keyMaterial) {
      super(keyName, keyVersionName, iv, new KMSKeyVersion(null, 
          encryptedVersionName, keyMaterial));
    }
  }

  private static void writeJson(Object obj, OutputStream os)
      throws IOException {
    Writer writer = new OutputStreamWriter(os, StandardCharsets.UTF_8);
    JsonSerialization.writer().writeValue(writer, obj);
  }

  /**
   * The factory to create KMSClientProvider, which is used by the
   * ServiceLoader.
   */
  public static class Factory extends KeyProviderFactory {

    /**
     * This provider expects URIs in the following form :
     * {@literal kms://<PROTO>@<AUTHORITY>/<PATH>}
     *
     * where :
     * - PROTO = http or https
     * - AUTHORITY = {@literal <HOSTS>[:<PORT>]}
     * - HOSTS = {@literal <HOSTNAME>[;<HOSTS>]}
     * - HOSTNAME = string
     * - PORT = integer
     *
     * This will always create a {@link LoadBalancingKMSClientProvider}
     * if the uri is correct.
     */
    @Override
    public KeyProvider createProvider(URI providerUri, Configuration conf)
        throws IOException {
      if (SCHEME_NAME.equals(providerUri.getScheme())) {
        URL origUrl = new URL(extractKMSPath(providerUri).toString());
        String authority = origUrl.getAuthority();
        // check for ';' which delimits the backup hosts
        if (Strings.isNullOrEmpty(authority)) {
          throw new IOException(
              "No valid authority in kms uri [" + origUrl + "]");
        }
        // Check if port is present in authority
        // In the current scheme, all hosts have to run on the same port
        int port = -1;
        String hostsPart = authority;
        if (authority.contains(":")) {
          String[] t = authority.split(":");
          try {
            port = Integer.parseInt(t[1]);
          } catch (Exception e) {
            throw new IOException(
                "Could not parse port in kms uri [" + origUrl + "]");
          }
          hostsPart = t[0];
        }
        KMSClientProvider[] providers =
            createProviders(conf, origUrl, port, hostsPart);
        return new LoadBalancingKMSClientProvider(providerUri, providers, conf);
      }
      return null;
    }

    private KMSClientProvider[] createProviders(Configuration conf,
        URL origUrl, int port, String hostsPart) throws IOException {
      String[] hosts = hostsPart.split(";");
      KMSClientProvider[] providers = new KMSClientProvider[hosts.length];
      for (int i = 0; i < hosts.length; i++) {
        try {
          providers[i] =
              new KMSClientProvider(
                  new URI("kms", origUrl.getProtocol(), hosts[i], port,
                      origUrl.getPath(), null, null), conf);
        } catch (URISyntaxException e) {
          throw new IOException("Could not instantiate KMSProvider.", e);
        }
      }
      return providers;
    }
  }

  private URL kmsUrl;
  private SSLFactory sslFactory;
  private ConnectionConfigurator configurator;
  private DelegationTokenAuthenticatedURL.Token authToken;
  private final int authRetry;

  @Override
  public String toString() {
    final StringBuilder sb = new StringBuilder("KMSClientProvider[");
    sb.append(kmsUrl).append("]");
    return sb.toString();
  }

  /**
   * This small class exists to set the timeout values for a connection
   */
  private static class TimeoutConnConfigurator
          implements ConnectionConfigurator {
    private ConnectionConfigurator cc;
    private int timeout;

    /**
     * Sets the timeout and wraps another connection configurator
     * @param timeout - will set both connect and read timeouts - in seconds
     * @param cc - another configurator to wrap - may be null
     */
    public TimeoutConnConfigurator(int timeout, ConnectionConfigurator cc) {
      this.timeout = timeout;
      this.cc = cc;
    }

    /**
     * Calls the wrapped configure() method, then sets timeouts
     * @param conn the {@link HttpURLConnection} instance to configure.
     * @return the connection
     * @throws IOException
     */
    @Override
    public HttpURLConnection configure(HttpURLConnection conn)
            throws IOException {
      if (cc != null) {
        conn = cc.configure(conn);
      }
      conn.setConnectTimeout(timeout * 1000);  // conversion to milliseconds
      conn.setReadTimeout(timeout * 1000);
      return conn;
    }
  }

  public KMSClientProvider(URI uri, Configuration conf) throws IOException {
    super(conf);
    kmsUrl = createServiceURL(extractKMSPath(uri));
    // the token's service so it can be instantiated for renew/cancel.
    dtService = getDtService(uri);
    // the canonical service is the alias for the token in the credentials.
    // typically it's the actual service in the token but older clients expect
    // an address.
    URI serviceUri = URI.create(kmsUrl.toString());
    canonicalService = SecurityUtil.buildTokenService(serviceUri);

    if ("https".equalsIgnoreCase(kmsUrl.getProtocol())) {
      sslFactory = new SSLFactory(SSLFactory.Mode.CLIENT, conf);
      try {
        sslFactory.init();
      } catch (GeneralSecurityException ex) {
        throw new IOException(ex);
      }
    }
    int timeout = conf.getInt(
            CommonConfigurationKeysPublic.KMS_CLIENT_TIMEOUT_SECONDS,
            CommonConfigurationKeysPublic.KMS_CLIENT_TIMEOUT_DEFAULT);
    authRetry = conf.getInt(AUTH_RETRY, DEFAULT_AUTH_RETRY);
    configurator = new TimeoutConnConfigurator(timeout, sslFactory);
    encKeyVersionQueue =
        new ValueQueue<KeyProviderCryptoExtension.EncryptedKeyVersion>(
            conf.getInt(
                CommonConfigurationKeysPublic.KMS_CLIENT_ENC_KEY_CACHE_SIZE,
                CommonConfigurationKeysPublic.
                    KMS_CLIENT_ENC_KEY_CACHE_SIZE_DEFAULT),
            conf.getFloat(
                CommonConfigurationKeysPublic.
                    KMS_CLIENT_ENC_KEY_CACHE_LOW_WATERMARK,
                CommonConfigurationKeysPublic.
                    KMS_CLIENT_ENC_KEY_CACHE_LOW_WATERMARK_DEFAULT),
            conf.getInt(
                CommonConfigurationKeysPublic.
                    KMS_CLIENT_ENC_KEY_CACHE_EXPIRY_MS,
                CommonConfigurationKeysPublic.
                    KMS_CLIENT_ENC_KEY_CACHE_EXPIRY_DEFAULT),
            conf.getInt(
                CommonConfigurationKeysPublic.
                    KMS_CLIENT_ENC_KEY_CACHE_NUM_REFILL_THREADS,
                CommonConfigurationKeysPublic.
                    KMS_CLIENT_ENC_KEY_CACHE_NUM_REFILL_THREADS_DEFAULT),
            new EncryptedQueueRefiller());
    authToken = new DelegationTokenAuthenticatedURL.Token();
<<<<<<< HEAD
    LOG.debug("KMSClientProvider for KMS url: {} delegation token service: {}" +
        " created.", kmsUrl, dtService);
=======
    LOG.debug("KMSClientProvider created for KMS url: {} delegation token "
            + "service: {} canonical service: {}.", kmsUrl, dtService,
        canonicalService);
  }

  protected static Text getDtService(URI uri) {
    Text service;
    // remove fragment for forward compatibility with logical naming.
    final String fragment = uri.getFragment();
    if (fragment != null) {
      service = new Text(
          uri.getScheme() + ":" + uri.getSchemeSpecificPart());
    } else {
      service = new Text(uri.toString());
    }
    return service;
>>>>>>> aa96f187
  }

  private static Path extractKMSPath(URI uri) throws MalformedURLException, IOException {
    return ProviderUtils.unnestUri(uri);
  }

  private static URL createServiceURL(Path path) throws IOException {
    String str = new URL(path.toString()).toExternalForm();
    if (str.endsWith("/")) {
      str = str.substring(0, str.length() - 1);
    }
    return new URL(str + KMSRESTConstants.SERVICE_VERSION + "/");
  }

  private URL createURL(String collection, String resource, String subResource,
      Map<String, ?> parameters) throws IOException {
    try {
      StringBuilder sb = new StringBuilder();
      sb.append(kmsUrl);
      if (collection != null) {
        sb.append(collection);
        if (resource != null) {
          sb.append("/").append(URLEncoder.encode(resource, UTF8));
          if (subResource != null) {
            sb.append("/").append(subResource);
          }
        }
      }
      URIBuilder uriBuilder = new URIBuilder(sb.toString());
      if (parameters != null) {
        for (Map.Entry<String, ?> param : parameters.entrySet()) {
          Object value = param.getValue();
          if (value instanceof String) {
            uriBuilder.addParameter(param.getKey(), (String) value);
          } else {
            for (String s : (String[]) value) {
              uriBuilder.addParameter(param.getKey(), s);
            }
          }
        }
      }
      return uriBuilder.build().toURL();
    } catch (URISyntaxException ex) {
      throw new IOException(ex);
    }
  }

  private HttpURLConnection configureConnection(HttpURLConnection conn)
      throws IOException {
    if (sslFactory != null) {
      HttpsURLConnection httpsConn = (HttpsURLConnection) conn;
      try {
        httpsConn.setSSLSocketFactory(sslFactory.createSSLSocketFactory());
      } catch (GeneralSecurityException ex) {
        throw new IOException(ex);
      }
      httpsConn.setHostnameVerifier(sslFactory.getHostnameVerifier());
    }
    return conn;
  }

  private HttpURLConnection createConnection(final URL url, String method)
      throws IOException {
    HttpURLConnection conn;
    try {
      final String doAsUser = getDoAsUser();
      conn = getActualUgi().doAs(new PrivilegedExceptionAction
          <HttpURLConnection>() {
        @Override
        public HttpURLConnection run() throws Exception {
          DelegationTokenAuthenticatedURL authUrl =
              createAuthenticatedURL();
          return authUrl.openConnection(url, authToken, doAsUser);
        }
      });
    } catch (ConnectException ex) {
      String msg = "Failed to connect to: " + url.toString();
      LOG.warn(msg);
      throw new IOException(msg, ex);
    } catch (SocketTimeoutException ex) {
      LOG.warn("Failed to connect to {}:{}", url.getHost(), url.getPort());
      throw ex;
    } catch (IOException ex) {
      throw ex;
    } catch (UndeclaredThrowableException ex) {
      throw new IOException(ex.getUndeclaredThrowable());
    } catch (Exception ex) {
      throw new IOException(ex);
    }
    conn.setUseCaches(false);
    conn.setRequestMethod(method);
    if (method.equals(HTTP_POST) || method.equals(HTTP_PUT)) {
      conn.setDoOutput(true);
    }
    conn = configureConnection(conn);
    return conn;
  }

  private <T> T call(HttpURLConnection conn, Object jsonOutput,
      int expectedResponse, Class<T> klass) throws IOException {
    return call(conn, jsonOutput, expectedResponse, klass, authRetry);
  }

  private <T> T call(HttpURLConnection conn, Object jsonOutput,
      int expectedResponse, Class<T> klass, int authRetryCount)
      throws IOException {
    T ret = null;
    OutputStream os = null;
    try {
      if (jsonOutput != null) {
        os = conn.getOutputStream();
        writeJson(jsonOutput, os);
      }
    } catch (IOException ex) {
      // The payload is not serialized if getOutputStream fails.
      // Calling getInputStream will issue the put/post request with no payload
      // which causes HTTP 500 server error.
      if (os == null) {
        conn.disconnect();
      } else {
        IOUtils.closeStream(conn.getInputStream());
      }
      throw ex;
    }
    if ((conn.getResponseCode() == HttpURLConnection.HTTP_FORBIDDEN
        && (conn.getResponseMessage().equals(ANONYMOUS_REQUESTS_DISALLOWED) ||
            conn.getResponseMessage().contains(INVALID_SIGNATURE)))
        || conn.getResponseCode() == HttpURLConnection.HTTP_UNAUTHORIZED) {
      // Ideally, this should happen only when there is an Authentication
      // failure. Unfortunately, the AuthenticationFilter returns 403 when it
      // cannot authenticate (Since a 401 requires Server to send
      // WWW-Authenticate header as well)..
      if (LOG.isDebugEnabled()) {
        LOG.debug("Response={}({}), resetting authToken",
            conn.getResponseCode(), conn.getResponseMessage());
      }
      KMSClientProvider.this.authToken =
          new DelegationTokenAuthenticatedURL.Token();
      if (authRetryCount > 0) {
        String contentType = conn.getRequestProperty(CONTENT_TYPE);
        String requestMethod = conn.getRequestMethod();
        URL url = conn.getURL();
        conn = createConnection(url, requestMethod);
        if (contentType != null && !contentType.isEmpty()) {
          conn.setRequestProperty(CONTENT_TYPE, contentType);
        }
        return call(conn, jsonOutput, expectedResponse, klass,
            authRetryCount - 1);
      }
    }
    HttpExceptionUtils.validateResponse(conn, expectedResponse);
    if (conn.getContentType() != null
        && conn.getContentType().trim().toLowerCase()
            .startsWith(APPLICATION_JSON_MIME)
        && klass != null) {
      ObjectMapper mapper = new ObjectMapper();
      InputStream is = null;
      try {
        is = conn.getInputStream();
        ret = mapper.readValue(is, klass);
      } finally {
        IOUtils.closeStream(is);
      }
    }
    return ret;
  }

  public static class KMSKeyVersion extends KeyVersion {
    public KMSKeyVersion(String keyName, String versionName, byte[] material) {
      super(keyName, versionName, material);
    }
  }

  @Override
  public KeyVersion getKeyVersion(String versionName) throws IOException {
    checkNotEmpty(versionName, "versionName");
    URL url = createURL(KMSRESTConstants.KEY_VERSION_RESOURCE,
        versionName, null, null);
    HttpURLConnection conn = createConnection(url, HTTP_GET);
    Map response = call(conn, null, HttpURLConnection.HTTP_OK, Map.class);
    return parseJSONKeyVersion(response);
  }

  @Override
  public KeyVersion getCurrentKey(String name) throws IOException {
    checkNotEmpty(name, "name");
    URL url = createURL(KMSRESTConstants.KEY_RESOURCE, name,
        KMSRESTConstants.CURRENT_VERSION_SUB_RESOURCE, null);
    HttpURLConnection conn = createConnection(url, HTTP_GET);
    Map response = call(conn, null, HttpURLConnection.HTTP_OK, Map.class);
    return parseJSONKeyVersion(response);
  }

  @Override
  @SuppressWarnings("unchecked")
  public List<String> getKeys() throws IOException {
    URL url = createURL(KMSRESTConstants.KEYS_NAMES_RESOURCE, null, null,
        null);
    HttpURLConnection conn = createConnection(url, HTTP_GET);
    List response = call(conn, null, HttpURLConnection.HTTP_OK, List.class);
    return (List<String>) response;
  }

  public static class KMSMetadata extends Metadata {
    public KMSMetadata(String cipher, int bitLength, String description,
        Map<String, String> attributes, Date created, int versions) {
      super(cipher, bitLength, description, attributes, created, versions);
    }
  }

  // breaking keyNames into sets to keep resulting URL undler 2000 chars
  private List<String[]> createKeySets(String[] keyNames) {
    List<String[]> list = new ArrayList<String[]>();
    List<String> batch = new ArrayList<String>();
    int batchLen = 0;
    for (String name : keyNames) {
      int additionalLen = KMSRESTConstants.KEY.length() + 1 + name.length();
      batchLen += additionalLen;
      // topping at 1500 to account for initial URL and encoded names
      if (batchLen > 1500) {
        list.add(batch.toArray(new String[batch.size()]));
        batch = new ArrayList<String>();
        batchLen = additionalLen;
      }
      batch.add(name);
    }
    if (!batch.isEmpty()) {
      list.add(batch.toArray(new String[batch.size()]));
    }
    return list;
  }

  @Override
  @SuppressWarnings("unchecked")
  public Metadata[] getKeysMetadata(String ... keyNames) throws IOException {
    List<Metadata> keysMetadata = new ArrayList<Metadata>();
    List<String[]> keySets = createKeySets(keyNames);
    for (String[] keySet : keySets) {
      if (keyNames.length > 0) {
        Map<String, Object> queryStr = new HashMap<String, Object>();
        queryStr.put(KMSRESTConstants.KEY, keySet);
        URL url = createURL(KMSRESTConstants.KEYS_METADATA_RESOURCE, null,
            null, queryStr);
        HttpURLConnection conn = createConnection(url, HTTP_GET);
        List<Map> list = call(conn, null, HttpURLConnection.HTTP_OK, List.class);
        for (Map map : list) {
          keysMetadata.add(parseJSONMetadata(map));
        }
      }
    }
    return keysMetadata.toArray(new Metadata[keysMetadata.size()]);
  }

  private KeyVersion createKeyInternal(String name, byte[] material,
      Options options)
      throws NoSuchAlgorithmException, IOException {
    checkNotEmpty(name, "name");
    checkNotNull(options, "options");
    Map<String, Object> jsonKey = new HashMap<String, Object>();
    jsonKey.put(KMSRESTConstants.NAME_FIELD, name);
    jsonKey.put(KMSRESTConstants.CIPHER_FIELD, options.getCipher());
    jsonKey.put(KMSRESTConstants.LENGTH_FIELD, options.getBitLength());
    if (material != null) {
      jsonKey.put(KMSRESTConstants.MATERIAL_FIELD,
          Base64.encodeBase64String(material));
    }
    if (options.getDescription() != null) {
      jsonKey.put(KMSRESTConstants.DESCRIPTION_FIELD,
          options.getDescription());
    }
    if (options.getAttributes() != null && !options.getAttributes().isEmpty()) {
      jsonKey.put(KMSRESTConstants.ATTRIBUTES_FIELD, options.getAttributes());
    }
    URL url = createURL(KMSRESTConstants.KEYS_RESOURCE, null, null, null);
    HttpURLConnection conn = createConnection(url, HTTP_POST);
    conn.setRequestProperty(CONTENT_TYPE, APPLICATION_JSON_MIME);
    Map response = call(conn, jsonKey, HttpURLConnection.HTTP_CREATED,
        Map.class);
    return parseJSONKeyVersion(response);
  }

  @Override
  public KeyVersion createKey(String name, Options options)
      throws NoSuchAlgorithmException, IOException {
    return createKeyInternal(name, null, options);
  }

  @Override
  public KeyVersion createKey(String name, byte[] material, Options options)
      throws IOException {
    checkNotNull(material, "material");
    try {
      return createKeyInternal(name, material, options);
    } catch (NoSuchAlgorithmException ex) {
      throw new RuntimeException("It should not happen", ex);
    }
  }

  @Override
  public void invalidateCache(String name) throws IOException {
    checkNotEmpty(name, "name");
    final URL url = createURL(KMSRESTConstants.KEY_RESOURCE, name,
        KMSRESTConstants.INVALIDATECACHE_RESOURCE, null);
    final HttpURLConnection conn = createConnection(url, HTTP_POST);
    // invalidate the server cache first, then drain local cache.
    call(conn, null, HttpURLConnection.HTTP_OK, null);
    drain(name);
  }

  private KeyVersion rollNewVersionInternal(String name, byte[] material)
      throws NoSuchAlgorithmException, IOException {
    checkNotEmpty(name, "name");
    Map<String, String> jsonMaterial = new HashMap<String, String>();
    if (material != null) {
      jsonMaterial.put(KMSRESTConstants.MATERIAL_FIELD,
          Base64.encodeBase64String(material));
    }
    URL url = createURL(KMSRESTConstants.KEY_RESOURCE, name, null, null);
    HttpURLConnection conn = createConnection(url, HTTP_POST);
    conn.setRequestProperty(CONTENT_TYPE, APPLICATION_JSON_MIME);
    Map response = call(conn, jsonMaterial,
        HttpURLConnection.HTTP_OK, Map.class);
    KeyVersion keyVersion = parseJSONKeyVersion(response);
    invalidateCache(name);
    return keyVersion;
  }


  @Override
  public KeyVersion rollNewVersion(String name)
      throws NoSuchAlgorithmException, IOException {
    return rollNewVersionInternal(name, null);
  }

  @Override
  public KeyVersion rollNewVersion(String name, byte[] material)
      throws IOException {
    checkNotNull(material, "material");
    try {
      return rollNewVersionInternal(name, material);
    } catch (NoSuchAlgorithmException ex) {
      throw new RuntimeException("It should not happen", ex);
    }
  }

  @Override
  public EncryptedKeyVersion generateEncryptedKey(
      String encryptionKeyName) throws IOException, GeneralSecurityException {
    try {
      return encKeyVersionQueue.getNext(encryptionKeyName);
    } catch (ExecutionException e) {
      if (e.getCause() instanceof SocketTimeoutException) {
        throw (SocketTimeoutException)e.getCause();
      }
      throw new IOException(e);
    }
  }

  @SuppressWarnings("rawtypes")
  @Override
  public KeyVersion decryptEncryptedKey(
      EncryptedKeyVersion encryptedKeyVersion) throws IOException,
                                                      GeneralSecurityException {
    checkNotNull(encryptedKeyVersion.getEncryptionKeyVersionName(),
        "versionName");
    checkNotNull(encryptedKeyVersion.getEncryptedKeyIv(), "iv");
    Preconditions.checkArgument(
        encryptedKeyVersion.getEncryptedKeyVersion().getVersionName()
            .equals(KeyProviderCryptoExtension.EEK),
        "encryptedKey version name must be '%s', is '%s'",
        KeyProviderCryptoExtension.EEK,
        encryptedKeyVersion.getEncryptedKeyVersion().getVersionName()
    );
    checkNotNull(encryptedKeyVersion.getEncryptedKeyVersion(), "encryptedKey");
    Map<String, String> params = new HashMap<String, String>();
    params.put(KMSRESTConstants.EEK_OP, KMSRESTConstants.EEK_DECRYPT);
    Map<String, Object> jsonPayload = new HashMap<String, Object>();
    jsonPayload.put(KMSRESTConstants.NAME_FIELD,
        encryptedKeyVersion.getEncryptionKeyName());
    jsonPayload.put(KMSRESTConstants.IV_FIELD, Base64.encodeBase64String(
        encryptedKeyVersion.getEncryptedKeyIv()));
    jsonPayload.put(KMSRESTConstants.MATERIAL_FIELD, Base64.encodeBase64String(
            encryptedKeyVersion.getEncryptedKeyVersion().getMaterial()));
    URL url = createURL(KMSRESTConstants.KEY_VERSION_RESOURCE,
        encryptedKeyVersion.getEncryptionKeyVersionName(),
        KMSRESTConstants.EEK_SUB_RESOURCE, params);
    HttpURLConnection conn = createConnection(url, HTTP_POST);
    conn.setRequestProperty(CONTENT_TYPE, APPLICATION_JSON_MIME);
    Map response =
        call(conn, jsonPayload, HttpURLConnection.HTTP_OK, Map.class);
    return parseJSONKeyVersion(response);
  }

  @Override
  public EncryptedKeyVersion reencryptEncryptedKey(EncryptedKeyVersion ekv)
      throws IOException, GeneralSecurityException {
    checkNotNull(ekv.getEncryptionKeyVersionName(), "versionName");
    checkNotNull(ekv.getEncryptedKeyIv(), "iv");
    checkNotNull(ekv.getEncryptedKeyVersion(), "encryptedKey");
    Preconditions.checkArgument(ekv.getEncryptedKeyVersion().getVersionName()
            .equals(KeyProviderCryptoExtension.EEK),
        "encryptedKey version name must be '%s', is '%s'",
        KeyProviderCryptoExtension.EEK,
        ekv.getEncryptedKeyVersion().getVersionName());
    final Map<String, String> params = new HashMap<>();
    params.put(KMSRESTConstants.EEK_OP, KMSRESTConstants.EEK_REENCRYPT);
    final Map<String, Object> jsonPayload = new HashMap<>();
    jsonPayload.put(KMSRESTConstants.NAME_FIELD, ekv.getEncryptionKeyName());
    jsonPayload.put(KMSRESTConstants.IV_FIELD,
        Base64.encodeBase64String(ekv.getEncryptedKeyIv()));
    jsonPayload.put(KMSRESTConstants.MATERIAL_FIELD,
        Base64.encodeBase64String(ekv.getEncryptedKeyVersion().getMaterial()));
    final URL url = createURL(KMSRESTConstants.KEY_VERSION_RESOURCE,
        ekv.getEncryptionKeyVersionName(), KMSRESTConstants.EEK_SUB_RESOURCE,
        params);
    final HttpURLConnection conn = createConnection(url, HTTP_POST);
    conn.setRequestProperty(CONTENT_TYPE, APPLICATION_JSON_MIME);
    final Map response =
        call(conn, jsonPayload, HttpURLConnection.HTTP_OK, Map.class);
    return parseJSONEncKeyVersion(ekv.getEncryptionKeyName(), response);
  }

  @Override
  public void reencryptEncryptedKeys(List<EncryptedKeyVersion> ekvs)
      throws IOException, GeneralSecurityException {
    checkNotNull(ekvs, "ekvs");
    if (ekvs.isEmpty()) {
      return;
    }
    final List<Map> jsonPayload = new ArrayList<>();
    String keyName = null;
    for (EncryptedKeyVersion ekv : ekvs) {
      checkNotNull(ekv.getEncryptionKeyName(), "keyName");
      checkNotNull(ekv.getEncryptionKeyVersionName(), "versionName");
      checkNotNull(ekv.getEncryptedKeyIv(), "iv");
      checkNotNull(ekv.getEncryptedKeyVersion(), "encryptedKey");
      Preconditions.checkArgument(ekv.getEncryptedKeyVersion().getVersionName()
              .equals(KeyProviderCryptoExtension.EEK),
          "encryptedKey version name must be '%s', is '%s'",
          KeyProviderCryptoExtension.EEK,
          ekv.getEncryptedKeyVersion().getVersionName());
      if (keyName == null) {
        keyName = ekv.getEncryptionKeyName();
      } else {
        Preconditions.checkArgument(keyName.equals(ekv.getEncryptionKeyName()),
            "All EncryptedKey must have the same key name.");
      }
      jsonPayload.add(KMSUtil.toJSON(ekv));
    }
    final URL url = createURL(KMSRESTConstants.KEY_RESOURCE, keyName,
        KMSRESTConstants.REENCRYPT_BATCH_SUB_RESOURCE, null);
    final HttpURLConnection conn = createConnection(url, HTTP_POST);
    conn.setRequestProperty(CONTENT_TYPE, APPLICATION_JSON_MIME);
    final List<Map> response =
        call(conn, jsonPayload, HttpURLConnection.HTTP_OK, List.class);
    Preconditions.checkArgument(response.size() == ekvs.size(),
        "Response size is different than input size.");
    for (int i = 0; i < response.size(); ++i) {
      final Map item = response.get(i);
      final EncryptedKeyVersion ekv = parseJSONEncKeyVersion(keyName, item);
      ekvs.set(i, ekv);
    }
  }

  @Override
  public List<KeyVersion> getKeyVersions(String name) throws IOException {
    checkNotEmpty(name, "name");
    URL url = createURL(KMSRESTConstants.KEY_RESOURCE, name,
        KMSRESTConstants.VERSIONS_SUB_RESOURCE, null);
    HttpURLConnection conn = createConnection(url, HTTP_GET);
    List response = call(conn, null, HttpURLConnection.HTTP_OK, List.class);
    List<KeyVersion> versions = null;
    if (!response.isEmpty()) {
      versions = new ArrayList<KeyVersion>();
      for (Object obj : response) {
        versions.add(parseJSONKeyVersion((Map) obj));
      }
    }
    return versions;
  }

  @Override
  public Metadata getMetadata(String name) throws IOException {
    checkNotEmpty(name, "name");
    URL url = createURL(KMSRESTConstants.KEY_RESOURCE, name,
        KMSRESTConstants.METADATA_SUB_RESOURCE, null);
    HttpURLConnection conn = createConnection(url, HTTP_GET);
    Map response = call(conn, null, HttpURLConnection.HTTP_OK, Map.class);
    return parseJSONMetadata(response);
  }

  @Override
  public void deleteKey(String name) throws IOException {
    checkNotEmpty(name, "name");
    URL url = createURL(KMSRESTConstants.KEY_RESOURCE, name, null, null);
    HttpURLConnection conn = createConnection(url, HTTP_DELETE);
    call(conn, null, HttpURLConnection.HTTP_OK, null);
  }

  @Override
  public void flush() throws IOException {
    // NOP
    // the client does not keep any local state, thus flushing is not required
    // because of the client.
    // the server should not keep in memory state on behalf of clients either.
  }

  @Override
  public void warmUpEncryptedKeys(String... keyNames)
      throws IOException {
    try {
      encKeyVersionQueue.initializeQueuesForKeys(keyNames);
    } catch (ExecutionException e) {
      throw new IOException(e);
    }
  }

  @Override
  public void drain(String keyName) {
    encKeyVersionQueue.drain(keyName);
  }

  @VisibleForTesting
  public int getEncKeyQueueSize(String keyName) {
    return encKeyVersionQueue.getSize(keyName);
  }

  // note: this is only a crutch for backwards compatibility.
  // override the instance that will be used to select a token, intended
  // to allow load balancing provider to find a token issued by any of its
  // sub-providers.
  protected void setClientTokenProvider(
      KeyProviderDelegationTokenExtension.DelegationTokenExtension provider) {
    clientTokenProvider = provider;
  }

  @VisibleForTesting
  DelegationTokenAuthenticatedURL createAuthenticatedURL() {
    return new DelegationTokenAuthenticatedURL(configurator) {
      @Override
      public org.apache.hadoop.security.token.Token<? extends TokenIdentifier>
          selectDelegationToken(URL url, Credentials creds) {
        if (LOG.isDebugEnabled()) {
          LOG.debug("Looking for delegation token. creds: {}",
              creds.getAllTokens());
        }
        // clientTokenProvider is either "this" or a load balancing instance.
        // if the latter, it will first look for the load balancer's uri
        // service followed by each sub-provider for backwards-compatibility.
        return clientTokenProvider.selectDelegationToken(creds);
      }
    };
  }

  @InterfaceAudience.Private
  @Override
  public Token<?> selectDelegationToken(Credentials creds) {
    Token<?> token = selectDelegationToken(creds, dtService);
    if (token == null) {
      token = selectDelegationToken(creds, canonicalService);
    }
    return token;
  }

  protected static Token<?> selectDelegationToken(Credentials creds,
                                                  Text service) {
    Token<?> token = creds.getToken(service);
    LOG.debug("selected by alias={} token={}", service, token);
    if (token != null && TOKEN_KIND.equals(token.getKind())) {
      return token;
    }
    token = TokenSelector.INSTANCE.selectToken(service, creds.getAllTokens());
    LOG.debug("selected by service={} token={}", service, token);
    return token;
  }

  @Override
  public String getCanonicalServiceName() {
    return canonicalService.toString();
  }

  @Override
  public Token<?> getDelegationToken(final String renewer) throws IOException {
    final URL url = createURL(null, null, null, null);
    final DelegationTokenAuthenticatedURL authUrl =
        new DelegationTokenAuthenticatedURL(configurator);
    Token<?> token = null;
    try {
      final String doAsUser = getDoAsUser();
      token = getActualUgi().doAs(new PrivilegedExceptionAction<Token<?>>() {
        @Override
        public Token<?> run() throws Exception {
          // Not using the cached token here.. Creating a new token here
          // everytime.
          LOG.debug("Getting new token from {}, renewer:{}", url, renewer);
          return authUrl.getDelegationToken(url,
              new DelegationTokenAuthenticatedURL.Token(), renewer, doAsUser);
        }
      });
      if (token != null) {
        token.setService(dtService);
        LOG.info("New token created: ({})", token);
      } else {
        throw new IOException("Got NULL as delegation token");
      }
    } catch (InterruptedException e) {
      Thread.currentThread().interrupt();
    } catch (Exception e) {
      if (e instanceof IOException) {
        throw (IOException) e;
      } else {
        throw new IOException(e);
      }
    }
    return token;
  }

  @Override
  public long renewDelegationToken(final Token<?> dToken) throws IOException {
    try {
      final String doAsUser = getDoAsUser();
      final DelegationTokenAuthenticatedURL.Token token =
          generateDelegationToken(dToken);
      final URL url = createURL(null, null, null, null);
      LOG.debug("Renewing delegation token {} with url:{}, as:{}",
          token, url, doAsUser);
      final DelegationTokenAuthenticatedURL authUrl =
          createAuthenticatedURL();
      return getActualUgi().doAs(
          new PrivilegedExceptionAction<Long>() {
            @Override
            public Long run() throws Exception {
              return authUrl.renewDelegationToken(url, token, doAsUser);
            }
          }
      );
    } catch (Exception ex) {
      if (ex instanceof IOException) {
        throw (IOException) ex;
      } else {
        throw new IOException(ex);
      }
    }
  }

  @Override
  public Void cancelDelegationToken(final Token<?> dToken) throws IOException {
    try {
      final String doAsUser = getDoAsUser();
      final DelegationTokenAuthenticatedURL.Token token =
          generateDelegationToken(dToken);
      return getActualUgi().doAs(
          new PrivilegedExceptionAction<Void>() {
            @Override
            public Void run() throws Exception {
              final URL url = createURL(null, null, null, null);
              LOG.debug("Cancelling delegation token {} with url:{}, as:{}",
                  dToken, url, doAsUser);
              final DelegationTokenAuthenticatedURL authUrl =
                  createAuthenticatedURL();
              authUrl.cancelDelegationToken(url, token, doAsUser);
              return null;
            }
          }
      );
    } catch (Exception ex) {
      if (ex instanceof IOException) {
        throw (IOException) ex;
      } else {
        throw new IOException(ex);
      }
    }
  }

  /**
   * Get the doAs user name.
   *
   * 'actualUGI' is the UGI of the user creating the client
   * It is possible that the creator of the KMSClientProvier
   * calls this method on behalf of a proxyUser (the doAsUser).
   * In which case this call has to be made as the proxy user.
   *
   * @return the doAs user name.
   * @throws IOException
   */
  private String getDoAsUser() throws IOException {
    UserGroupInformation currentUgi = UserGroupInformation.getCurrentUser();
    return (currentUgi.getAuthenticationMethod() ==
        UserGroupInformation.AuthenticationMethod.PROXY)
        ? currentUgi.getShortUserName() : null;
  }

  /**
   * Generate a DelegationTokenAuthenticatedURL.Token from the given generic
   * typed delegation token.
   *
   * @param dToken The delegation token.
   * @return The DelegationTokenAuthenticatedURL.Token, with its delegation
   *         token set to the delegation token passed in.
   */
  private DelegationTokenAuthenticatedURL.Token generateDelegationToken(
      final Token<?> dToken) {
    DelegationTokenAuthenticatedURL.Token token =
        new DelegationTokenAuthenticatedURL.Token();
    Token<AbstractDelegationTokenIdentifier> dt =
        new Token<>(dToken.getIdentifier(), dToken.getPassword(),
            dToken.getKind(), dToken.getService());
    token.setDelegationToken(dt);
    return token;
  }

  private boolean containsKmsDt(UserGroupInformation ugi) throws IOException {
    // Add existing credentials from the UGI, since provider is cached.
    Credentials creds = ugi.getCredentials();
    if (!creds.getAllTokens().isEmpty()) {
      LOG.debug("Searching for KMS delegation token in user {}'s credentials",
          ugi);
      return clientTokenProvider.selectDelegationToken(creds) != null;
    }

    return false;
  }

  @VisibleForTesting
  UserGroupInformation getActualUgi() throws IOException {
    final UserGroupInformation currentUgi = UserGroupInformation
        .getCurrentUser();

    UserGroupInformation.logAllUserInfo(LOG, currentUgi);

    // Use current user by default
    UserGroupInformation actualUgi = currentUgi;
    if (currentUgi.getRealUser() != null) {
      // Use real user for proxy user
      actualUgi = currentUgi.getRealUser();
    }
    if (UserGroupInformation.isSecurityEnabled() &&
        !containsKmsDt(actualUgi) && !actualUgi.shouldRelogin()) {
      // Use login user is only necessary when Kerberos is enabled
      // but the actual user does not have either
      // Kerberos credential or KMS delegation token for KMS operations
      LOG.debug("Using loginUser when Kerberos is enabled but the actual user" +
          " does not have either KMS Delegation Token or Kerberos Credentials");
      actualUgi = UserGroupInformation.getLoginUser();
    }
    return actualUgi;
  }

  /**
   * Shutdown valueQueue executor threads
   */
  @Override
  public void close() throws IOException {
    try {
      encKeyVersionQueue.shutdown();
    } catch (Exception e) {
      throw new IOException(e);
    } finally {
      if (sslFactory != null) {
        sslFactory.destroy();
        sslFactory = null;
      }
    }
  }

  @VisibleForTesting
  String getKMSUrl() {
    return kmsUrl.toString();
  }
}<|MERGE_RESOLUTION|>--- conflicted
+++ resolved
@@ -423,10 +423,6 @@
                     KMS_CLIENT_ENC_KEY_CACHE_NUM_REFILL_THREADS_DEFAULT),
             new EncryptedQueueRefiller());
     authToken = new DelegationTokenAuthenticatedURL.Token();
-<<<<<<< HEAD
-    LOG.debug("KMSClientProvider for KMS url: {} delegation token service: {}" +
-        " created.", kmsUrl, dtService);
-=======
     LOG.debug("KMSClientProvider created for KMS url: {} delegation token "
             + "service: {} canonical service: {}.", kmsUrl, dtService,
         canonicalService);
@@ -443,7 +439,6 @@
       service = new Text(uri.toString());
     }
     return service;
->>>>>>> aa96f187
   }
 
   private static Path extractKMSPath(URI uri) throws MalformedURLException, IOException {
