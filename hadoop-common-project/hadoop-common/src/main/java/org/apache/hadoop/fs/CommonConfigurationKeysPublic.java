/**
 * Licensed to the Apache Software Foundation (ASF) under one
 * or more contributor license agreements.  See the NOTICE file
 * distributed with this work for additional information
 * regarding copyright ownership.  The ASF licenses this file
 * to you under the Apache License, Version 2.0 (the
 * "License"); you may not use this file except in compliance
 * with the License.  You may obtain a copy of the License at
 *
 *     http://www.apache.org/licenses/LICENSE-2.0
 *
 * Unless required by applicable law or agreed to in writing, software
 * distributed under the License is distributed on an "AS IS" BASIS,
 * WITHOUT WARRANTIES OR CONDITIONS OF ANY KIND, either express or implied.
 * See the License for the specific language governing permissions and
 * limitations under the License.
 */

package org.apache.hadoop.fs;

import org.apache.hadoop.classification.InterfaceAudience;
import org.apache.hadoop.crypto.CipherSuite;
import org.apache.hadoop.crypto.JceAesCtrCryptoCodec;
import org.apache.hadoop.crypto.OpensslAesCtrCryptoCodec;

/** 
 * This class contains constants for configuration keys used
 * in the common code.
 *
 * It includes all publicly documented configuration keys. In general
 * this class should not be used directly (use CommonConfigurationKeys
 * instead)
 *
 */

@InterfaceAudience.Public
public class CommonConfigurationKeysPublic {
  
  // The Keys
  /**
   * @see
   * <a href="{@docRoot}/../hadoop-project-dist/hadoop-common/core-default.xml">
   * core-default.xml</a>
   */
  public static final String  NET_TOPOLOGY_SCRIPT_NUMBER_ARGS_KEY =
    "net.topology.script.number.args";
  /** Default value for NET_TOPOLOGY_SCRIPT_NUMBER_ARGS_KEY */
  public static final int     NET_TOPOLOGY_SCRIPT_NUMBER_ARGS_DEFAULT = 100;

  //FS keys
  /**
   * @see
   * <a href="{@docRoot}/../hadoop-project-dist/hadoop-common/core-default.xml">
   * core-default.xml</a>
   */
  public static final String  FS_DEFAULT_NAME_KEY = "fs.defaultFS";
  /** Default value for FS_DEFAULT_NAME_KEY */
  public static final String  FS_DEFAULT_NAME_DEFAULT = "file:///";
  /**
   * @see
   * <a href="{@docRoot}/../hadoop-project-dist/hadoop-common/core-default.xml">
   * core-default.xml</a>
   */
  public static final String  FS_DF_INTERVAL_KEY = "fs.df.interval"; 
  /** Default value for FS_DF_INTERVAL_KEY */
  public static final long    FS_DF_INTERVAL_DEFAULT = 60000;
  /**
   * @see
   * <a href="{@docRoot}/../hadoop-project-dist/hadoop-common/core-default.xml">
   * core-default.xml</a>
   */
  public static final String  FS_DU_INTERVAL_KEY = "fs.du.interval";
  /** Default value for FS_DU_INTERVAL_KEY */
  public static final long    FS_DU_INTERVAL_DEFAULT = 600000;

  /**
   * @see
   * <a href="{@docRoot}/../hadoop-project-dist/hadoop-common/core-default.xml">
   * core-default.xml</a>
   */
  public static final String FS_GETSPACEUSED_CLASSNAME =
      "fs.getspaceused.classname";

  /**
   * @see
   * <a href="{@docRoot}/../hadoop-project-dist/hadoop-common/core-default.xml">
   * core-default.xml</a>
   */
  public static final String FS_GETSPACEUSED_JITTER_KEY =
      "fs.getspaceused.jitterMillis";
  /** Default value for FS_GETSPACEUSED_JITTER_KEY */
  public static final long FS_GETSPACEUSED_JITTER_DEFAULT = 60000;

  /**
   * @see
   * <a href="{@docRoot}/../hadoop-project-dist/hadoop-common/core-default.xml">
   * core-default.xml</a>
   */
  public static final String  FS_CLIENT_RESOLVE_REMOTE_SYMLINKS_KEY =
    "fs.client.resolve.remote.symlinks";
  /** Default value for FS_CLIENT_RESOLVE_REMOTE_SYMLINKS_KEY */
  public static final boolean FS_CLIENT_RESOLVE_REMOTE_SYMLINKS_DEFAULT = true;


  //Defaults are not specified for following keys
  /**
   * @see
   * <a href="{@docRoot}/../hadoop-project-dist/hadoop-common/core-default.xml">
   * core-default.xml</a>
   */
  public static final String  NET_TOPOLOGY_SCRIPT_FILE_NAME_KEY =
    "net.topology.script.file.name";
  /**
   * @see
   * <a href="{@docRoot}/../hadoop-project-dist/hadoop-common/core-default.xml">
   * core-default.xml</a>
   */
  public static final String  NET_TOPOLOGY_NODE_SWITCH_MAPPING_IMPL_KEY =
    "net.topology.node.switch.mapping.impl";
  /**
   * @see
   * <a href="{@docRoot}/../hadoop-project-dist/hadoop-common/core-default.xml">
   * core-default.xml</a>
   */
  public static final String  NET_TOPOLOGY_IMPL_KEY =
    "net.topology.impl";
  /**
   * @see
   * <a href="{@docRoot}/../hadoop-project-dist/hadoop-common/core-default.xml">
   * core-default.xml</a>
   */
  public static final String  NET_TOPOLOGY_TABLE_MAPPING_FILE_KEY =
    "net.topology.table.file.name";
  public static final String NET_DEPENDENCY_SCRIPT_FILE_NAME_KEY = 
    "net.topology.dependency.script.file.name";

  /**
   * @see
   * <a href="{@docRoot}/../hadoop-project-dist/hadoop-common/core-default.xml">
   * core-default.xml</a>
   */
  public static final String  FS_TRASH_CHECKPOINT_INTERVAL_KEY =
    "fs.trash.checkpoint.interval";
  /** Default value for FS_TRASH_CHECKPOINT_INTERVAL_KEY */
  public static final long    FS_TRASH_CHECKPOINT_INTERVAL_DEFAULT = 0;

  /**
   * Directories that cannot be removed unless empty, even by an
   * administrator.
   */
  public static final String FS_PROTECTED_DIRECTORIES =
      "fs.protected.directories";

  // TBD: Code is still using hardcoded values (e.g. "fs.automatic.close")
  // instead of constant (e.g. FS_AUTOMATIC_CLOSE_KEY)
  //
  /** Not used anywhere, looks like default value for FS_LOCAL_BLOCK_SIZE */
  public static final long    FS_LOCAL_BLOCK_SIZE_DEFAULT = 32*1024*1024;
  /**
   * @see
   * <a href="{@docRoot}/../hadoop-project-dist/hadoop-common/core-default.xml">
   * core-default.xml</a>
   */
  public static final String  FS_AUTOMATIC_CLOSE_KEY = "fs.automatic.close";
  /** Default value for FS_AUTOMATIC_CLOSE_KEY */
  public static final boolean FS_AUTOMATIC_CLOSE_DEFAULT = true;
  /**
   * @see
   * <a href="{@docRoot}/../hadoop-project-dist/hadoop-common/core-default.xml">
   * core-default.xml</a>
   */
  public static final String  FS_FILE_IMPL_KEY = "fs.file.impl";
  /**
   * @see
   * <a href="{@docRoot}/../hadoop-project-dist/hadoop-common/core-default.xml">
   * core-default.xml</a>
   */
  public static final String  FS_FTP_HOST_KEY = "fs.ftp.host";
  /**
   * @see
   * <a href="{@docRoot}/../hadoop-project-dist/hadoop-common/core-default.xml">
   * core-default.xml</a>
   */
  public static final String  FS_FTP_HOST_PORT_KEY = "fs.ftp.host.port";
  /**
   * @see
   * <a href="{@docRoot}/../hadoop-project-dist/hadoop-common/core-default.xml">
   * core-default.xml</a>
   */
  public static final String  FS_TRASH_INTERVAL_KEY = "fs.trash.interval";
  /** Default value for FS_TRASH_INTERVAL_KEY */
  public static final long    FS_TRASH_INTERVAL_DEFAULT = 0;
  /**
   * @see
   * <a href="{@docRoot}/../hadoop-project-dist/hadoop-common/core-default.xml">
   * core-default.xml</a>
   */
  public static final String  FS_CLIENT_TOPOLOGY_RESOLUTION_ENABLED =
      "fs.client.resolve.topology.enabled";
  /** Default value for FS_CLIENT_TOPOLOGY_RESOLUTION_ENABLED. */
  public static final boolean FS_CLIENT_TOPOLOGY_RESOLUTION_ENABLED_DEFAULT =
      false;
  /**
   * @see
   * <a href="{@docRoot}/../hadoop-project-dist/hadoop-common/core-default.xml">
   * core-default.xml</a>
   */
  public static final String  IO_MAPFILE_BLOOM_SIZE_KEY =
    "io.mapfile.bloom.size";
  /** Default value for IO_MAPFILE_BLOOM_SIZE_KEY */
  public static final int     IO_MAPFILE_BLOOM_SIZE_DEFAULT = 1024*1024;
  /**
   * @see
   * <a href="{@docRoot}/../hadoop-project-dist/hadoop-common/core-default.xml">
   * core-default.xml</a>
   */
  public static final String  IO_MAPFILE_BLOOM_ERROR_RATE_KEY =
    "io.mapfile.bloom.error.rate" ;
  /** Default value for IO_MAPFILE_BLOOM_ERROR_RATE_KEY */
  public static final float   IO_MAPFILE_BLOOM_ERROR_RATE_DEFAULT = 0.005f;
  /** Codec class that implements Lzo compression algorithm */
  public static final String  IO_COMPRESSION_CODEC_LZO_CLASS_KEY =
    "io.compression.codec.lzo.class";
  /**
   * @see
   * <a href="{@docRoot}/../hadoop-project-dist/hadoop-common/core-default.xml">
   * core-default.xml</a>
   */
  public static final String  IO_MAP_INDEX_INTERVAL_KEY =
    "io.map.index.interval";
  /** Default value for IO_MAP_INDEX_INTERVAL_DEFAULT */
  public static final int     IO_MAP_INDEX_INTERVAL_DEFAULT = 128;
  /**
   * @see
   * <a href="{@docRoot}/../hadoop-project-dist/hadoop-common/core-default.xml">
   * core-default.xml</a>
   */
  public static final String  IO_MAP_INDEX_SKIP_KEY = "io.map.index.skip";
  /** Default value for IO_MAP_INDEX_SKIP_KEY */
  public static final int     IO_MAP_INDEX_SKIP_DEFAULT = 0;
  /**
   * @see
   * <a href="{@docRoot}/../hadoop-project-dist/hadoop-common/core-default.xml">
   * core-default.xml</a>
   */
  public static final String  IO_SEQFILE_COMPRESS_BLOCKSIZE_KEY =
    "io.seqfile.compress.blocksize";
  /** Default value for IO_SEQFILE_COMPRESS_BLOCKSIZE_KEY */
  public static final int     IO_SEQFILE_COMPRESS_BLOCKSIZE_DEFAULT = 1000000;
  /**
   * @see
   * <a href="{@docRoot}/../hadoop-project-dist/hadoop-common/core-default.xml">
   * core-default.xml</a>
   */
  public static final String  IO_FILE_BUFFER_SIZE_KEY =
    "io.file.buffer.size";
  /** Default value for IO_FILE_BUFFER_SIZE_KEY */
  public static final int     IO_FILE_BUFFER_SIZE_DEFAULT = 4096;
  /**
   * @see
   * <a href="{@docRoot}/../hadoop-project-dist/hadoop-common/core-default.xml">
   * core-default.xml</a>
   */
  public static final String  IO_SKIP_CHECKSUM_ERRORS_KEY =
    "io.skip.checksum.errors";
  /** Default value for IO_SKIP_CHECKSUM_ERRORS_KEY */
  public static final boolean IO_SKIP_CHECKSUM_ERRORS_DEFAULT = false;
  /**
   * @deprecated Moved to mapreduce, see mapreduce.task.io.sort.mb
   * in mapred-default.xml
   * See https://issues.apache.org/jira/browse/HADOOP-6801
   *
   * For {@link org.apache.hadoop.io.SequenceFile.Sorter} control
   * instead, see {@link #SEQ_IO_SORT_MB_KEY}.
   */
  public static final String  IO_SORT_MB_KEY = "io.sort.mb";
  /** Default value for {@link #IO_SORT_MB_KEY}. */
  public static final int     IO_SORT_MB_DEFAULT = 100;
  /**
   * @deprecated Moved to mapreduce, see mapreduce.task.io.sort.factor
   * in mapred-default.xml
   * See https://issues.apache.org/jira/browse/HADOOP-6801
   *
   * For {@link org.apache.hadoop.io.SequenceFile.Sorter} control
   * instead, see {@link #SEQ_IO_SORT_FACTOR_KEY}.
   */
  public static final String  IO_SORT_FACTOR_KEY = "io.sort.factor";
  /** Default value for {@link #IO_SORT_FACTOR_KEY}. */
  public static final int     IO_SORT_FACTOR_DEFAULT = 100;

  /**
   * @see
   * <a href="{@docRoot}/../hadoop-project-dist/hadoop-common/core-default.xml">
   * core-default.xml</a>
   */
  public static final String  SEQ_IO_SORT_MB_KEY = "seq.io.sort.mb";
  /** Default value for {@link #SEQ_IO_SORT_MB_KEY}. */
  public static final int     SEQ_IO_SORT_MB_DEFAULT = 100;

  /**
   * @see
   * <a href="{@docRoot}/../hadoop-project-dist/hadoop-common/core-default.xml">
   * core-default.xml</a>
   */
  public static final String  SEQ_IO_SORT_FACTOR_KEY = "seq.io.sort.factor";
  /** Default value for {@link #SEQ_IO_SORT_FACTOR_KEY}. */
  public static final int     SEQ_IO_SORT_FACTOR_DEFAULT = 100;

  /**
   * @see
   * <a href="{@docRoot}/../hadoop-project-dist/hadoop-common/core-default.xml">
   * core-default.xml</a>
   */
  public static final String  IO_SERIALIZATIONS_KEY = "io.serializations";

  /**
   * @see
   * <a href="{@docRoot}/../hadoop-project-dist/hadoop-common/core-default.xml">
   * core-default.xml</a>
   */
  public static final String  TFILE_IO_CHUNK_SIZE_KEY = "tfile.io.chunk.size";
  /** Default value for TFILE_IO_CHUNK_SIZE_DEFAULT */
  public static final int     TFILE_IO_CHUNK_SIZE_DEFAULT = 1024*1024;
  /**
   * @see
   * <a href="{@docRoot}/../hadoop-project-dist/hadoop-common/core-default.xml">
   * core-default.xml</a>
   */
  public static final String  TFILE_FS_INPUT_BUFFER_SIZE_KEY =
    "tfile.fs.input.buffer.size";
  /** Default value for TFILE_FS_INPUT_BUFFER_SIZE_KEY */
  public static final int     TFILE_FS_INPUT_BUFFER_SIZE_DEFAULT = 256*1024;
  /**
   * @see
   * <a href="{@docRoot}/../hadoop-project-dist/hadoop-common/core-default.xml">
   * core-default.xml</a>
   */
  public static final String  TFILE_FS_OUTPUT_BUFFER_SIZE_KEY =
    "tfile.fs.output.buffer.size";
  /** Default value for TFILE_FS_OUTPUT_BUFFER_SIZE_KEY */
  public static final int     TFILE_FS_OUTPUT_BUFFER_SIZE_DEFAULT = 256*1024;

  public static final String  HADOOP_CALLER_CONTEXT_ENABLED_KEY =
      "hadoop.caller.context.enabled";
  public static final boolean HADOOP_CALLER_CONTEXT_ENABLED_DEFAULT = false;
  public static final String  HADOOP_CALLER_CONTEXT_MAX_SIZE_KEY =
      "hadoop.caller.context.max.size";
  public static final int     HADOOP_CALLER_CONTEXT_MAX_SIZE_DEFAULT = 128;
  public static final String  HADOOP_CALLER_CONTEXT_SIGNATURE_MAX_SIZE_KEY =
      "hadoop.caller.context.signature.max.size";
  public static final int     HADOOP_CALLER_CONTEXT_SIGNATURE_MAX_SIZE_DEFAULT =
      40;

  /**
   * @see
   * <a href="{@docRoot}/../hadoop-project-dist/hadoop-common/core-default.xml">
   * core-default.xml</a>
   */
  public static final String  IPC_CLIENT_CONNECTION_MAXIDLETIME_KEY =
    "ipc.client.connection.maxidletime";
  /** Default value for IPC_CLIENT_CONNECTION_MAXIDLETIME_KEY */
  public static final int     IPC_CLIENT_CONNECTION_MAXIDLETIME_DEFAULT = 10000; // 10s
  /**
   * @see
   * <a href="{@docRoot}/../hadoop-project-dist/hadoop-common/core-default.xml">
   * core-default.xml</a>
   */
  public static final String  IPC_CLIENT_CONNECT_TIMEOUT_KEY =
    "ipc.client.connect.timeout";
  /** Default value for IPC_CLIENT_CONNECT_TIMEOUT_KEY */
  public static final int     IPC_CLIENT_CONNECT_TIMEOUT_DEFAULT = 20000; // 20s
  /**
   * @see
   * <a href="{@docRoot}/../hadoop-project-dist/hadoop-common/core-default.xml">
   * core-default.xml</a>
   */
  public static final String  IPC_CLIENT_CONNECT_MAX_RETRIES_KEY =
    "ipc.client.connect.max.retries";
  /** Default value for IPC_CLIENT_CONNECT_MAX_RETRIES_KEY */
  public static final int     IPC_CLIENT_CONNECT_MAX_RETRIES_DEFAULT = 10;
  /**
   * @see
   * <a href="{@docRoot}/../hadoop-project-dist/hadoop-common/core-default.xml">
   * core-default.xml</a>
   */
  public static final String  IPC_CLIENT_CONNECT_RETRY_INTERVAL_KEY =
      "ipc.client.connect.retry.interval";
  /** Default value for IPC_CLIENT_CONNECT_RETRY_INTERVAL_KEY */
  public static final int     IPC_CLIENT_CONNECT_RETRY_INTERVAL_DEFAULT = 1000;
  /**
   * @see
   * <a href="{@docRoot}/../hadoop-project-dist/hadoop-common/core-default.xml">
   * core-default.xml</a>
   */
  public static final String  IPC_CLIENT_CONNECT_MAX_RETRIES_ON_SOCKET_TIMEOUTS_KEY =
    "ipc.client.connect.max.retries.on.timeouts";
  /** Default value for IPC_CLIENT_CONNECT_MAX_RETRIES_ON_SOCKET_TIMEOUTS_KEY */
  public static final int  IPC_CLIENT_CONNECT_MAX_RETRIES_ON_SOCKET_TIMEOUTS_DEFAULT = 45;
  /**
   * @see
   * <a href="{@docRoot}/../hadoop-project-dist/hadoop-common/core-default.xml">
   * core-default.xml</a>
   */
  public static final String  IPC_CLIENT_TCPNODELAY_KEY =
    "ipc.client.tcpnodelay";
  /** Default value for IPC_CLIENT_TCPNODELAY_KEY */
  public static final boolean IPC_CLIENT_TCPNODELAY_DEFAULT = true;
  /** Enable low-latency connections from the client */
  public static final String   IPC_CLIENT_LOW_LATENCY = "ipc.client.low-latency";
  /** Default value of IPC_CLIENT_LOW_LATENCY */
  public static final boolean  IPC_CLIENT_LOW_LATENCY_DEFAULT = false;
  /**
   * @see
   * <a href="{@docRoot}/../hadoop-project-dist/hadoop-common/core-default.xml">
   * core-default.xml</a>
   */
  public static final String  IPC_SERVER_LISTEN_QUEUE_SIZE_KEY =
    "ipc.server.listen.queue.size";
  /** Default value for IPC_SERVER_LISTEN_QUEUE_SIZE_KEY */
  public static final int     IPC_SERVER_LISTEN_QUEUE_SIZE_DEFAULT = 256;
  /**
   * @see
   * <a href="{@docRoot}/../hadoop-project-dist/hadoop-common/core-default.xml">
   * core-default.xml</a>
   */
  public static final String  IPC_CLIENT_KILL_MAX_KEY = "ipc.client.kill.max";
  /** Default value for IPC_CLIENT_KILL_MAX_KEY */
  public static final int     IPC_CLIENT_KILL_MAX_DEFAULT = 10;
  /**
   * @see
   * <a href="{@docRoot}/../hadoop-project-dist/hadoop-common/core-default.xml">
   * core-default.xml</a>
   */
  public static final String  IPC_CLIENT_IDLETHRESHOLD_KEY =
    "ipc.client.idlethreshold";
  /** Default value for IPC_CLIENT_IDLETHRESHOLD_DEFAULT */
  public static final int     IPC_CLIENT_IDLETHRESHOLD_DEFAULT = 4000;
  /**
   * @see
   * <a href="{@docRoot}/../hadoop-project-dist/hadoop-common/core-default.xml">
   * core-default.xml</a>
   */
  public static final String  IPC_SERVER_TCPNODELAY_KEY =
    "ipc.server.tcpnodelay";
  /** Default value for IPC_SERVER_TCPNODELAY_KEY */
  public static final boolean IPC_SERVER_TCPNODELAY_DEFAULT = true;
  /**
   * @see
   * <a href="{@docRoot}/../hadoop-project-dist/hadoop-common/core-default.xml">
   * core-default.xml</a>
   */
  public static final String  IPC_SERVER_REUSEADDR_KEY =
      "ipc.server.reuseaddr";
  /** Default value for IPC_SERVER_REUSEADDR_KEY. */
  public static final boolean IPC_SERVER_REUSEADDR_DEFAULT = true;
  /**
   * @see
   * <a href="{@docRoot}/../hadoop-project-dist/hadoop-common/core-default.xml">
   * core-default.xml</a>
   */
  public static final String  IPC_SERVER_MAX_CONNECTIONS_KEY =
    "ipc.server.max.connections";
  /** Default value for IPC_SERVER_MAX_CONNECTIONS_KEY */
  public static final int     IPC_SERVER_MAX_CONNECTIONS_DEFAULT = 0;

  /** Logs if a RPC is really slow compared to rest of RPCs. */
  public static final String IPC_SERVER_LOG_SLOW_RPC =
                                                "ipc.server.log.slow.rpc";
  public static final boolean IPC_SERVER_LOG_SLOW_RPC_DEFAULT = false;

  /**
   * @see
   * <a href="{@docRoot}/../hadoop-project-dist/hadoop-common/core-default.xml">
   * core-default.xml</a>
   */
  public static final String  HADOOP_RPC_SOCKET_FACTORY_CLASS_DEFAULT_KEY =
    "hadoop.rpc.socket.factory.class.default";
  public static final String  HADOOP_RPC_SOCKET_FACTORY_CLASS_DEFAULT_DEFAULT =
    "org.apache.hadoop.net.StandardSocketFactory";
  /**
   * @see
   * <a href="{@docRoot}/../hadoop-project-dist/hadoop-common/core-default.xml">
   * core-default.xml</a>
   */
  public static final String  HADOOP_SOCKS_SERVER_KEY = "hadoop.socks.server";
  /**
   * @see
   * <a href="{@docRoot}/../hadoop-project-dist/hadoop-common/core-default.xml">
   * core-default.xml</a>
   */
  public static final String  HADOOP_UTIL_HASH_TYPE_KEY =
    "hadoop.util.hash.type";
  /** Default value for HADOOP_UTIL_HASH_TYPE_KEY */
  public static final String  HADOOP_UTIL_HASH_TYPE_DEFAULT = "murmur";
  /**
   * @see
   * <a href="{@docRoot}/../hadoop-project-dist/hadoop-common/core-default.xml">
   * core-default.xml</a>
   */
  public static final String  HADOOP_SECURITY_GROUP_MAPPING =
    "hadoop.security.group.mapping";
  /**
   * @see
   * <a href="{@docRoot}/../hadoop-project-dist/hadoop-common/core-default.xml">
   * core-default.xml</a>
   */
  public static final String  HADOOP_SECURITY_GROUPS_CACHE_SECS =
    "hadoop.security.groups.cache.secs";
  /**
   * @see
   * <a href="{@docRoot}/../hadoop-project-dist/hadoop-common/core-default.xml">
   * core-default.xml</a>
   */
  public static final long HADOOP_SECURITY_GROUPS_CACHE_SECS_DEFAULT =
    300;
  /**
   * @see
   * <a href="{@docRoot}/../hadoop-project-dist/hadoop-common/core-default.xml">
   * core-default.xml</a>
   */
  public static final String  HADOOP_SECURITY_GROUPS_NEGATIVE_CACHE_SECS =
    "hadoop.security.groups.negative-cache.secs";
  /**
   * @see
   * <a href="{@docRoot}/../hadoop-project-dist/hadoop-common/core-default.xml">
   * core-default.xml</a>
   */
  public static final long HADOOP_SECURITY_GROUPS_NEGATIVE_CACHE_SECS_DEFAULT =
    30;
  /**
   * @see
   * <a href="{@docRoot}/../hadoop-project-dist/hadoop-common/core-default.xml">
   * core-default.xml</a>
   */
  public static final String HADOOP_SECURITY_GROUPS_CACHE_WARN_AFTER_MS =
    "hadoop.security.groups.cache.warn.after.ms";
  public static final long HADOOP_SECURITY_GROUPS_CACHE_WARN_AFTER_MS_DEFAULT =
    5000;
  /**
   * @see
   * <a href="{@docRoot}/../hadoop-project-dist/hadoop-common/core-default.xml">
   * core-default.xml</a>
   */
  public static final String HADOOP_SECURITY_GROUPS_CACHE_BACKGROUND_RELOAD =
      "hadoop.security.groups.cache.background.reload";
  /**
   * @see
   * <a href="{@docRoot}/../hadoop-project-dist/hadoop-common/core-default.xml">
   * core-default.xml</a>
   */
  public static final boolean
      HADOOP_SECURITY_GROUPS_CACHE_BACKGROUND_RELOAD_DEFAULT = false;
  /**
   * @see
   * <a href="{@docRoot}/../hadoop-project-dist/hadoop-common/core-default.xml">
   * core-default.xml</a>
   */
  public static final String
      HADOOP_SECURITY_GROUPS_CACHE_BACKGROUND_RELOAD_THREADS =
          "hadoop.security.groups.cache.background.reload.threads";
  /**
   * @see
   * <a href="{@docRoot}/../hadoop-project-dist/hadoop-common/core-default.xml">
   * core-default.xml</a>
   */
  public static final int
      HADOOP_SECURITY_GROUPS_CACHE_BACKGROUND_RELOAD_THREADS_DEFAULT = 3;
  /**
   * @see
   * <a href="{@docRoot}/../hadoop-project-dist/hadoop-common/core-default.xml">
   * core-default.xml</a>
   */
  public static final String HADOOP_SECURITY_GROUP_SHELL_COMMAND_TIMEOUT_KEY =
      "hadoop.security.groups.shell.command.timeout";
  /**
   * @deprecated use
   * {@link CommonConfigurationKeysPublic#HADOOP_SECURITY_GROUP_SHELL_COMMAND_TIMEOUT_KEY}
   * instead.
   */
  public static final String HADOOP_SECURITY_GROUP_SHELL_COMMAND_TIMEOUT_SECS =
      HADOOP_SECURITY_GROUP_SHELL_COMMAND_TIMEOUT_KEY;
  /**
   * @see
   * <a href="{@docRoot}/../hadoop-project-dist/hadoop-common/core-default.xml">
   * core-default.xml</a>
   */
  public static final long
<<<<<<< HEAD
          HADOOP_SECURITY_GROUP_SHELL_COMMAND_TIMEOUT_DEFAULT =
          0L;
=======
      HADOOP_SECURITY_GROUP_SHELL_COMMAND_TIMEOUT_DEFAULT =
      0L;
  /**
   * @deprecated use
   * {@link CommonConfigurationKeysPublic#HADOOP_SECURITY_GROUP_SHELL_COMMAND_TIMEOUT_DEFAULT}
   * instead.
   */
  public static final long
      HADOOP_SECURITY_GROUP_SHELL_COMMAND_TIMEOUT_SECS_DEFAULT =
      HADOOP_SECURITY_GROUP_SHELL_COMMAND_TIMEOUT_DEFAULT;
>>>>>>> aa96f187
  /**
   * @see
   * <a href="{@docRoot}/../hadoop-project-dist/hadoop-common/core-default.xml">
   * core-default.xml</a>
   */
  public static final String  HADOOP_SECURITY_AUTHENTICATION =
    "hadoop.security.authentication";
  /**
   * @see
   * <a href="{@docRoot}/../hadoop-project-dist/hadoop-common/core-default.xml">
   * core-default.xml</a>
   */
  public static final String HADOOP_SECURITY_AUTHORIZATION =
    "hadoop.security.authorization";
  /**
   * @see
   * <a href="{@docRoot}/../hadoop-project-dist/hadoop-common/core-default.xml">
   * core-default.xml</a>
   */
  public static final String HADOOP_SECURITY_INSTRUMENTATION_REQUIRES_ADMIN =
    "hadoop.security.instrumentation.requires.admin";
  /**
   * @see
   * <a href="{@docRoot}/../hadoop-project-dist/hadoop-common/core-default.xml">
   * core-default.xml</a>
   */
  public static final String  HADOOP_SECURITY_SERVICE_USER_NAME_KEY =
    "hadoop.security.service.user.name.key";
  /**
   * @see
   * <a href="{@docRoot}/../hadoop-project-dist/hadoop-common/core-default.xml">
   * core-default.xml</a>
   */
  public static final String  HADOOP_SECURITY_AUTH_TO_LOCAL =
    "hadoop.security.auth_to_local";
  /**
   * @see
   * <a href="{@docRoot}/../hadoop-project-dist/hadoop-common/core-default.xml">
   * core-default.xml</a>
   */
  public static final String  HADOOP_SECURITY_AUTH_TO_LOCAL_MECHANISM =
    "hadoop.security.auth_to_local.mechanism";
  /**
   * @see
   * <a href="{@docRoot}/../hadoop-project-dist/hadoop-common/core-default.xml">
   * core-default.xml</a>
   */
  public static final String HADOOP_SECURITY_DNS_INTERFACE_KEY =
    "hadoop.security.dns.interface";
  /**
   * @see
   * <a href="{@docRoot}/../hadoop-project-dist/hadoop-common/core-default.xml">
   * core-default.xml</a>
   */
  public static final String HADOOP_SECURITY_DNS_NAMESERVER_KEY =
    "hadoop.security.dns.nameserver";
  /**
   * @see
   * <a href="{@docRoot}/../hadoop-project-dist/hadoop-common/core-default.xml">
   * core-default.xml</a>
   */
  public static final String HADOOP_TOKEN_FILES =
      "hadoop.token.files";
  public static final String HADOOP_TOKENS =
      "hadoop.tokens";
  public static final String HADOOP_HTTP_AUTHENTICATION_TYPE =
    "hadoop.http.authentication.type";

  /**
   * @see
   * <a href="{@docRoot}/../hadoop-project-dist/hadoop-common/core-default.xml">
   * core-default.xml</a>
   */
  public static final String HADOOP_KERBEROS_MIN_SECONDS_BEFORE_RELOGIN =
          "hadoop.kerberos.min.seconds.before.relogin";
  /** Default value for HADOOP_KERBEROS_MIN_SECONDS_BEFORE_RELOGIN */
  public static final int HADOOP_KERBEROS_MIN_SECONDS_BEFORE_RELOGIN_DEFAULT =
          60;

  /**
   * @see
   * <a href="{@docRoot}/../hadoop-project-dist/hadoop-common/core-default.xml">
   * core-default.xml</a>
   */
  public static final String HADOOP_KERBEROS_KEYTAB_LOGIN_AUTORENEWAL_ENABLED =
          "hadoop.kerberos.keytab.login.autorenewal.enabled";
  /** Default value for HADOOP_KERBEROS_KEYTAB_LOGIN_AUTORENEWAL_ENABLED. */
  public static final boolean
          HADOOP_KERBEROS_KEYTAB_LOGIN_AUTORENEWAL_ENABLED_DEFAULT = false;

  /**
   * @see
   * <a href="{@docRoot}/../hadoop-project-dist/hadoop-common/core-default.xml">
   * core-default.xml</a>
   */
  public static final String  HADOOP_RPC_PROTECTION =
    "hadoop.rpc.protection";
  /** Class to override Sasl Properties for a connection */
  public static final String  HADOOP_SECURITY_SASL_PROPS_RESOLVER_CLASS =
    "hadoop.security.saslproperties.resolver.class";
  public static final String HADOOP_SECURITY_CRYPTO_CODEC_CLASSES_KEY_PREFIX = 
    "hadoop.security.crypto.codec.classes";
  public static final String
      HADOOP_SECURITY_CRYPTO_CODEC_CLASSES_AES_CTR_NOPADDING_KEY =
      HADOOP_SECURITY_CRYPTO_CODEC_CLASSES_KEY_PREFIX
          + CipherSuite.AES_CTR_NOPADDING.getConfigSuffix();
  public static final String
      HADOOP_SECURITY_CRYPTO_CODEC_CLASSES_AES_CTR_NOPADDING_DEFAULT =
      OpensslAesCtrCryptoCodec.class.getName() + "," +
          JceAesCtrCryptoCodec.class.getName();
  /**
   * @see
   * <a href="{@docRoot}/../hadoop-project-dist/hadoop-common/core-default.xml">
   * core-default.xml</a>
   */
  public static final String HADOOP_SECURITY_CRYPTO_CIPHER_SUITE_KEY =
    "hadoop.security.crypto.cipher.suite";
  public static final String HADOOP_SECURITY_CRYPTO_CIPHER_SUITE_DEFAULT = 
    "AES/CTR/NoPadding";
  /**
   * @see
   * <a href="{@docRoot}/../hadoop-project-dist/hadoop-common/core-default.xml">
   * core-default.xml</a>
   */
  public static final String HADOOP_SECURITY_CRYPTO_JCE_PROVIDER_KEY =
    "hadoop.security.crypto.jce.provider";
  /**
   * @see
   * <a href="{@docRoot}/../hadoop-project-dist/hadoop-common/core-default.xml">
   * core-default.xml</a>
   */
  public static final String HADOOP_SECURITY_CRYPTO_JCEKS_KEY_SERIALFILTER =
      "hadoop.security.crypto.jceks.key.serialfilter";
  /**
   * @see
   * <a href="{@docRoot}/../hadoop-project-dist/hadoop-common/core-default.xml">
   * core-default.xml</a>
   */
  public static final String HADOOP_SECURITY_CRYPTO_BUFFER_SIZE_KEY = 
    "hadoop.security.crypto.buffer.size";
  /** Defalt value for HADOOP_SECURITY_CRYPTO_BUFFER_SIZE_KEY */
  public static final int HADOOP_SECURITY_CRYPTO_BUFFER_SIZE_DEFAULT = 8192;
  /** Class to override Impersonation provider */
  public static final String  HADOOP_SECURITY_IMPERSONATION_PROVIDER_CLASS =
    "hadoop.security.impersonation.provider.class";

  /**
   * @see
   * <a href="{@docRoot}/../hadoop-project-dist/hadoop-common/core-default.xml">
   * core-default.xml</a>
   */
  public static final String HADOOP_SECURITY_KEY_PROVIDER_PATH =
      "hadoop.security.key.provider.path";

  /**
   * @see
   * <a href="{@docRoot}/../hadoop-project-dist/hadoop-common/core-default.xml">
   * core-default.xml</a>
   */
  public static final String HADOOP_SECURITY_KEY_DEFAULT_BITLENGTH_KEY =
      "hadoop.security.key.default.bitlength";
  /** Defalt value for HADOOP_SECURITY_KEY_DEFAULT_BITLENGTH_KEY. */
  public static final int HADOOP_SECURITY_KEY_DEFAULT_BITLENGTH_DEFAULT = 128;

  /**
   * @see
   * <a href="{@docRoot}/../hadoop-project-dist/hadoop-common/core-default.xml">
   * core-default.xml</a>
   */
  public static final String HADOOP_SECURITY_KEY_DEFAULT_CIPHER_KEY =
      "hadoop.security.key.default.cipher";
  /** Defalt value for HADOOP_SECURITY_KEY_DEFAULT_CIPHER_KEY. */
  public static final String HADOOP_SECURITY_KEY_DEFAULT_CIPHER_DEFAULT =
      "AES/CTR/NoPadding";

  //  <!-- KMSClientProvider configurations -->
  /**
   * @see
   * <a href="{@docRoot}/../hadoop-project-dist/hadoop-common/core-default.xml">
   * core-default.xml</a>
   */
  public static final String KMS_CLIENT_ENC_KEY_CACHE_SIZE =
      "hadoop.security.kms.client.encrypted.key.cache.size";
  /** Default value for KMS_CLIENT_ENC_KEY_CACHE_SIZE */
  public static final int KMS_CLIENT_ENC_KEY_CACHE_SIZE_DEFAULT = 500;

  /**
   * @see
   * <a href="{@docRoot}/../hadoop-project-dist/hadoop-common/core-default.xml">
   * core-default.xml</a>
   */
  public static final String KMS_CLIENT_ENC_KEY_CACHE_LOW_WATERMARK =
      "hadoop.security.kms.client.encrypted.key.cache.low-watermark";
  /** Default value for KMS_CLIENT_ENC_KEY_CACHE_LOW_WATERMARK */
  public static final float KMS_CLIENT_ENC_KEY_CACHE_LOW_WATERMARK_DEFAULT =
      0.3f;

  /**
   * @see
   * <a href="{@docRoot}/../hadoop-project-dist/hadoop-common/core-default.xml">
   * core-default.xml</a>
   */
  public static final String KMS_CLIENT_ENC_KEY_CACHE_NUM_REFILL_THREADS =
      "hadoop.security.kms.client.encrypted.key.cache.num.refill.threads";
  /** Default value for KMS_CLIENT_ENC_KEY_NUM_REFILL_THREADS */
  public static final int KMS_CLIENT_ENC_KEY_CACHE_NUM_REFILL_THREADS_DEFAULT =
      2;

  /**
   * @see
   * <a href="{@docRoot}/../hadoop-project-dist/hadoop-common/core-default.xml">
   * core-default.xml</a>
   */
  public static final String KMS_CLIENT_ENC_KEY_CACHE_EXPIRY_MS =
      "hadoop.security.kms.client.encrypted.key.cache.expiry";
  /** Default value for KMS_CLIENT_ENC_KEY_CACHE_EXPIRY (12 hrs)*/
  public static final int KMS_CLIENT_ENC_KEY_CACHE_EXPIRY_DEFAULT = 43200000;

  /**
   * @see
   * <a href="{@docRoot}/../hadoop-project-dist/hadoop-common/core-default.xml">
   * core-default.xml</a>
   */
  public static final String KMS_CLIENT_TIMEOUT_SECONDS =
      "hadoop.security.kms.client.timeout";
  public static final int KMS_CLIENT_TIMEOUT_DEFAULT = 60;

  /**
   * @see
   * <a href="{@docRoot}/../hadoop-project-dist/hadoop-common/core-default.xml">
   * core-default.xml</a>
   */
  /** Default value is the number of providers specified. */
  public static final String KMS_CLIENT_FAILOVER_MAX_RETRIES_KEY =
      "hadoop.security.kms.client.failover.max.retries";

  /**
   * @see
   * <a href="{@docRoot}/../hadoop-project-dist/hadoop-common/core-default.xml">
   * core-default.xml</a>
   */
  public static final String KMS_CLIENT_FAILOVER_SLEEP_BASE_MILLIS_KEY =
      "hadoop.security.kms.client.failover.sleep.base.millis";
  /**  Default value is 100 ms. */
  public static final int KMS_CLIENT_FAILOVER_SLEEP_BASE_MILLIS_DEFAULT  = 100;

  /**
   * @see
   * <a href="{@docRoot}/../hadoop-project-dist/hadoop-common/core-default.xml">
   * core-default.xml</a>
   */
  public static final String KMS_CLIENT_FAILOVER_SLEEP_MAX_MILLIS_KEY =
      "hadoop.security.kms.client.failover.sleep.max.millis";
  /** Default value is 2 secs. */
  public static final int KMS_CLIENT_FAILOVER_SLEEP_MAX_MILLIS_DEFAULT  = 2000;

  /**
   * @see
   * <a href="{@docRoot}/../hadoop-project-dist/hadoop-common/core-default.xml">
   * core-default.xml</a>
   */
  public static final String HADOOP_SECURITY_JAVA_SECURE_RANDOM_ALGORITHM_KEY = 
    "hadoop.security.java.secure.random.algorithm";
  /** Defalt value for HADOOP_SECURITY_JAVA_SECURE_RANDOM_ALGORITHM_KEY */
  public static final String HADOOP_SECURITY_JAVA_SECURE_RANDOM_ALGORITHM_DEFAULT = 
    "SHA1PRNG";
  /**
   * @see
   * <a href="{@docRoot}/../hadoop-project-dist/hadoop-common/core-default.xml">
   * core-default.xml</a>
   */
  public static final String HADOOP_SECURITY_SECURE_RANDOM_IMPL_KEY = 
    "hadoop.security.secure.random.impl";
  /**
   * @see
   * <a href="{@docRoot}/../hadoop-project-dist/hadoop-common/core-default.xml">
   * core-default.xml</a>
   */
  public static final String HADOOP_SECURITY_SECURE_RANDOM_DEVICE_FILE_PATH_KEY = 
    "hadoop.security.random.device.file.path";
  public static final String HADOOP_SECURITY_SECURE_RANDOM_DEVICE_FILE_PATH_DEFAULT = 
    "/dev/urandom";

  /**
   * @see
   * <a href="{@docRoot}/../hadoop-project-dist/hadoop-common/core-default.xml">
   * core-default.xml</a>
   */
  public static final String HADOOP_SHELL_MISSING_DEFAULT_FS_WARNING_KEY =
      "hadoop.shell.missing.defaultFs.warning";
  public static final boolean HADOOP_SHELL_MISSING_DEFAULT_FS_WARNING_DEFAULT =
      false;

  /**
   * @see
   * <a href="{@docRoot}/../hadoop-project-dist/hadoop-common/core-default.xml">
   * core-default.xml</a>
   */
  public static final String HADOOP_SHELL_SAFELY_DELETE_LIMIT_NUM_FILES =
      "hadoop.shell.safely.delete.limit.num.files";
  public static final long HADOOP_SHELL_SAFELY_DELETE_LIMIT_NUM_FILES_DEFAULT =
      100;

  /**
   * @see
   * <a href="{@docRoot}/../hadoop-project-dist/hadoop-common/core-default.xml">
   * core-default.xml</a>
   */
  public static final String HADOOP_HTTP_LOGS_ENABLED =
      "hadoop.http.logs.enabled";
  /** Defalt value for HADOOP_HTTP_LOGS_ENABLED */
  public static final boolean HADOOP_HTTP_LOGS_ENABLED_DEFAULT = true;

  /**
   * @see
   * <a href="{@docRoot}/../hadoop-project-dist/hadoop-common/core-default.xml">
   * core-default.xml</a>
   */
  public static final String HADOOP_SECURITY_CREDENTIAL_PROVIDER_PATH =
      "hadoop.security.credential.provider.path";

  /**
   * @see
   * <a href="{@docRoot}/../hadoop-project-dist/hadoop-common/core-default.xml">
   * core-default.xml</a>
   */
  public static final String HADOOP_SECURITY_CREDENTIAL_CLEAR_TEXT_FALLBACK =
      "hadoop.security.credential.clear-text-fallback";
  public static final boolean
      HADOOP_SECURITY_CREDENTIAL_CLEAR_TEXT_FALLBACK_DEFAULT = true;

  /**
   * @see
   * <a href="{@docRoot}/../hadoop-project-dist/hadoop-common/core-default.xml">
   * core-default.xml</a>
   */
  public static final String  HADOOP_SECURITY_CREDENTIAL_PASSWORD_FILE_KEY =
      "hadoop.security.credstore.java-keystore-provider.password-file";

  /**
   * @see
   * <a href="{@docRoot}/../hadoop-project-dist/hadoop-common/core-default.xml">
   * core-default.xml</a>
   */
  public static final String HADOOP_SECURITY_SENSITIVE_CONFIG_KEYS =
      "hadoop.security.sensitive-config-keys";
  public static final String HADOOP_SECURITY_SENSITIVE_CONFIG_KEYS_DEFAULT =
      String.join(",",
          "secret$",
          "password$",
          "ssl.keystore.pass$",
          "fs.s3.*[Ss]ecret.?[Kk]ey",
          "fs.s3a.*.server-side-encryption.key",
          "fs.azure\\.account.key.*",
          "credential$",
          "oauth.*secret",
          "oauth.*password",
          "oauth.*token",
          HADOOP_SECURITY_SENSITIVE_CONFIG_KEYS);

  /**
   * @deprecated Please use
   * {@link CommonConfigurationKeysPublic#HADOOP_TAGS_SYSTEM} instead
   * See https://issues.apache.org/jira/browse/HADOOP-15474
   */
  public static final String HADOOP_SYSTEM_TAGS = "hadoop.system.tags";

  /**
   * @deprecated Please use
   * {@link CommonConfigurationKeysPublic#HADOOP_TAGS_CUSTOM} instead
   * See https://issues.apache.org/jira/browse/HADOOP-15474
   */
  public static final String HADOOP_CUSTOM_TAGS = "hadoop.custom.tags";

  public static final String HADOOP_TAGS_SYSTEM = "hadoop.tags.system";
  public static final String HADOOP_TAGS_CUSTOM = "hadoop.tags.custom";

  /** Configuration option for the shutdown hook manager shutdown time:
   *  {@value}. */
  public static final String SERVICE_SHUTDOWN_TIMEOUT =
      "hadoop.service.shutdown.timeout";

  /** Default shutdown hook timeout: {@value} seconds. */
  public static final long SERVICE_SHUTDOWN_TIMEOUT_DEFAULT = 30;

  /**
   * @see
   * <a href="{@docRoot}/../hadoop-project-dist/hadoop-common/core-default.xml">
   * core-default.xml</a>
   */
  public static final String HADOOP_PROMETHEUS_ENABLED =
      "hadoop.prometheus.endpoint.enabled";
  public static final boolean HADOOP_PROMETHEUS_ENABLED_DEFAULT = false;
}
<|MERGE_RESOLUTION|>--- conflicted
+++ resolved
@@ -585,10 +585,6 @@
    * core-default.xml</a>
    */
   public static final long
-<<<<<<< HEAD
-          HADOOP_SECURITY_GROUP_SHELL_COMMAND_TIMEOUT_DEFAULT =
-          0L;
-=======
       HADOOP_SECURITY_GROUP_SHELL_COMMAND_TIMEOUT_DEFAULT =
       0L;
   /**
@@ -599,7 +595,6 @@
   public static final long
       HADOOP_SECURITY_GROUP_SHELL_COMMAND_TIMEOUT_SECS_DEFAULT =
       HADOOP_SECURITY_GROUP_SHELL_COMMAND_TIMEOUT_DEFAULT;
->>>>>>> aa96f187
   /**
    * @see
    * <a href="{@docRoot}/../hadoop-project-dist/hadoop-common/core-default.xml">
