--- conflicted
+++ resolved
@@ -20,19 +20,11 @@
   <parent>
     <groupId>org.apache.hadoop</groupId>
     <artifactId>hadoop-project</artifactId>
-<<<<<<< HEAD
-    <version>3.1.1</version>
-    <relativePath>../../hadoop-project</relativePath>
-  </parent>
-  <artifactId>hadoop-nfs</artifactId>
-  <version>3.1.1</version>
-=======
     <version>3.3.0</version>
     <relativePath>../../hadoop-project</relativePath>
   </parent>
   <artifactId>hadoop-nfs</artifactId>
   <version>3.3.0</version>
->>>>>>> aa96f187
   <packaging>jar</packaging>
 
   <name>Apache Hadoop NFS</name>
@@ -68,11 +60,7 @@
     </dependency>
     <dependency>
       <groupId>org.mockito</groupId>
-<<<<<<< HEAD
-      <artifactId>mockito-all</artifactId>
-=======
       <artifactId>mockito-core</artifactId>
->>>>>>> aa96f187
       <scope>test</scope>
     </dependency>
     <dependency>
