--- conflicted
+++ resolved
@@ -32,10 +32,6 @@
   @Override
   protected Configuration createConfiguration() {
     Configuration newConf = super.createConfiguration();
-<<<<<<< HEAD
-    newConf.setLong(MIN_MULTIPART_UPLOAD_THRESHOLD_KEY, MULTIPART_SETTING);
-=======
->>>>>>> aa96f187
     newConf.setLong(MULTIPART_UPLOAD_PART_SIZE_KEY, MULTIPART_SETTING);
     return newConf;
   }
