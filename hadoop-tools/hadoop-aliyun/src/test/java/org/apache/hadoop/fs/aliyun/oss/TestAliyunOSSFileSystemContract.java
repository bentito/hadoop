/**
 * Licensed to the Apache Software Foundation (ASF) under one
 * or more contributor license agreements.  See the NOTICE file
 * distributed with this work for additional information
 * regarding copyright ownership.  The ASF licenses this file
 * to you under the Apache License, Version 2.0 (the
 * "License"); you may not use this file except in compliance
 * with the License.  You may obtain a copy of the License at
 *
 *     http://www.apache.org/licenses/LICENSE-2.0
 *
 * Unless required by applicable law or agreed to in writing, software
 * distributed under the License is distributed on an "AS IS" BASIS,
 * WITHOUT WARRANTIES OR CONDITIONS OF ANY KIND, either express or implied.
 * See the License for the specific language governing permissions and
 * limitations under the License.
 */

package org.apache.hadoop.fs.aliyun.oss;

import org.apache.hadoop.conf.Configuration;
import org.apache.hadoop.fs.FileAlreadyExistsException;
import org.apache.hadoop.fs.FileStatus;
import org.apache.hadoop.fs.FileSystem;
import org.apache.hadoop.fs.FileSystemContractBaseTest;
import org.apache.hadoop.fs.Path;

import org.apache.hadoop.security.UserGroupInformation;
import org.junit.Before;
import org.junit.Test;

import java.io.FileNotFoundException;
import java.io.IOException;
import java.util.Arrays;

import static org.junit.Assert.assertFalse;
import static org.junit.Assert.assertTrue;
import static org.junit.Assert.fail;
import static org.junit.Assert.assertEquals;
import static org.junit.Assume.assumeFalse;
import static org.junit.Assume.assumeNotNull;
import static org.junit.Assume.assumeTrue;

/**
 * Tests a live Aliyun OSS system.
 */
public class TestAliyunOSSFileSystemContract
    extends FileSystemContractBaseTest {
  public static final String TEST_FS_OSS_NAME = "test.fs.oss.name";
  private static Path testRootPath =
      new Path(AliyunOSSTestUtils.generateUniqueTestPath());

  @Before
  public void setUp() throws Exception {
    Configuration conf = new Configuration();
    fs = AliyunOSSTestUtils.createTestFileSystem(conf);
    assumeNotNull(fs);
  }

  @Override
  public Path getTestBaseDir() {
    return testRootPath;
  }

  @Test
  public void testMkdirsWithUmask() throws Exception {
    // not supported
  }

  @Test
  public void testRootDirAlwaysExists() throws Exception {
    //this will throw an exception if the path is not found
    fs.getFileStatus(super.path("/"));
    //this catches overrides of the base exists() method that don't
    //use getFileStatus() as an existence probe
    assertTrue("FileSystem.exists() fails for root",
        fs.exists(super.path("/")));
  }

  @Test
  public void testRenameRootDirForbidden() throws Exception {
    assumeTrue(renameSupported());
    rename(super.path("/"),
           super.path("/test/newRootDir"),
           false, true, false);
  }

  @Test
  public void testListStatus() throws IOException {
    Path file = this.path("/test/hadoop/file");
    this.createFile(file);
    assertTrue("File exists", this.fs.exists(file));
    FileStatus fs = this.fs.getFileStatus(file);
    assertEquals(fs.getOwner(),
        UserGroupInformation.getCurrentUser().getShortUserName());
    assertEquals(fs.getGroup(),
        UserGroupInformation.getCurrentUser().getShortUserName());
  }

  @Test
  public void testGetFileStatusInVersioningBucket() throws Exception {
    Path file = this.path("/test/hadoop/file");
    for (int i = 1; i <= 30; ++i) {
      this.createFile(new Path(file, "sub" + i));
    }
    assertTrue("File exists", this.fs.exists(file));
    FileStatus fs = this.fs.getFileStatus(file);
    assertEquals(fs.getOwner(),
        UserGroupInformation.getCurrentUser().getShortUserName());
    assertEquals(fs.getGroup(),
        UserGroupInformation.getCurrentUser().getShortUserName());

    AliyunOSSFileSystemStore store = ((AliyunOSSFileSystem)this.fs).getStore();
    for (int i = 0; i < 29; ++i) {
      store.deleteObjects(Arrays.asList("test/hadoop/file/sub" + i));
    }

    // HADOOP-16840, will throw FileNotFoundException without this fix
    this.fs.getFileStatus(file);
  }

  @Test
  public void testDeleteSubdir() throws IOException {
    Path parentDir = this.path("/test/hadoop");
    Path file = this.path("/test/hadoop/file");
    Path subdir = this.path("/test/hadoop/subdir");
    this.createFile(file);

    assertTrue("Created subdir", this.fs.mkdirs(subdir));
    assertTrue("File exists", this.fs.exists(file));
    assertTrue("Parent dir exists", this.fs.exists(parentDir));
    assertTrue("Subdir exists", this.fs.exists(subdir));

    assertTrue("Deleted subdir", this.fs.delete(subdir, true));
    assertTrue("Parent should exist", this.fs.exists(parentDir));

    assertTrue("Deleted file", this.fs.delete(file, false));
    assertTrue("Parent should exist", this.fs.exists(parentDir));
  }


  @Override
  protected boolean renameSupported() {
    return true;
  }

  @Test
  public void testRenameNonExistentPath() throws Exception {
    assumeTrue(renameSupported());
    Path src = this.path("/test/hadoop/path");
    Path dst = this.path("/test/new/newpath");
    try {
      super.rename(src, dst, false, false, false);
      fail("Should throw FileNotFoundException!");
    } catch (FileNotFoundException e) {
      // expected
    }
  }

  @Test
  public void testRenameFileMoveToNonExistentDirectory() throws Exception {
    assumeTrue(renameSupported());
    Path src = this.path("/test/hadoop/file");
    this.createFile(src);
    Path dst = this.path("/test/new/newfile");
    try {
      super.rename(src, dst, false, true, false);
      fail("Should throw FileNotFoundException!");
    } catch (FileNotFoundException e) {
      // expected
    }
  }

  @Test
  public void testRenameDirectoryConcurrent() throws Exception {
    assumeTrue(renameSupported());
    Path src = this.path("/test/hadoop/file/");
    Path child1 = this.path("/test/hadoop/file/1");
    Path child2 = this.path("/test/hadoop/file/2");
    Path child3 = this.path("/test/hadoop/file/3");
    Path child4 = this.path("/test/hadoop/file/4");

    this.createFile(child1);
    this.createFile(child2);
    this.createFile(child3);
    this.createFile(child4);

    Path dst = this.path("/test/new");
    super.rename(src, dst, true, false, true);
    assertEquals(4, this.fs.listStatus(dst).length);
  }

  @Test
  public void testRenameDirectoryCopyTaskAllSucceed() throws Exception {
    assumeTrue(renameSupported());
    Path srcOne = this.path("/test/hadoop/file/1");
    this.createFile(srcOne);

    Path dstOne = this.path("/test/new/file/1");
    Path dstTwo = this.path("/test/new/file/2");
    AliyunOSSCopyFileContext copyFileContext = new AliyunOSSCopyFileContext();
    AliyunOSSFileSystemStore store = ((AliyunOSSFileSystem)this.fs).getStore();
    store.storeEmptyFile("test/new/file/");
    AliyunOSSCopyFileTask oneCopyFileTask = new AliyunOSSCopyFileTask(
<<<<<<< HEAD
        store, srcOne.toUri().getPath().substring(1),
=======
        store, srcOne.toUri().getPath().substring(1), data.length,
>>>>>>> aa96f187
        dstOne.toUri().getPath().substring(1), copyFileContext);
    oneCopyFileTask.run();
    assumeFalse(copyFileContext.isCopyFailure());

    AliyunOSSCopyFileTask twoCopyFileTask = new AliyunOSSCopyFileTask(
<<<<<<< HEAD
        store, srcOne.toUri().getPath().substring(1),
=======
        store, srcOne.toUri().getPath().substring(1), data.length,
>>>>>>> aa96f187
        dstTwo.toUri().getPath().substring(1), copyFileContext);
    twoCopyFileTask.run();
    assumeFalse(copyFileContext.isCopyFailure());

    copyFileContext.lock();
    try {
      copyFileContext.awaitAllFinish(2);
    } catch (InterruptedException e) {
      throw new Exception(e);
    } finally {
      copyFileContext.unlock();
    }
    assumeFalse(copyFileContext.isCopyFailure());
  }

  @Test
  public void testRenameDirectoryCopyTaskAllFailed() throws Exception {
    assumeTrue(renameSupported());
    Path srcOne = this.path("/test/hadoop/file/1");
    this.createFile(srcOne);

    Path dstOne = new Path("1");
    Path dstTwo = new Path("2");
    AliyunOSSCopyFileContext copyFileContext = new AliyunOSSCopyFileContext();
    AliyunOSSFileSystemStore store = ((AliyunOSSFileSystem)this.fs).getStore();
    //store.storeEmptyFile("test/new/file/");
    AliyunOSSCopyFileTask oneCopyFileTask = new AliyunOSSCopyFileTask(
<<<<<<< HEAD
        store, srcOne.toUri().getPath().substring(1),
=======
        store, srcOne.toUri().getPath().substring(1), data.length,
>>>>>>> aa96f187
        dstOne.toUri().getPath().substring(1), copyFileContext);
    oneCopyFileTask.run();
    assumeTrue(copyFileContext.isCopyFailure());

    AliyunOSSCopyFileTask twoCopyFileTask = new AliyunOSSCopyFileTask(
<<<<<<< HEAD
        store, srcOne.toUri().getPath().substring(1),
=======
        store, srcOne.toUri().getPath().substring(1), data.length,
>>>>>>> aa96f187
        dstTwo.toUri().getPath().substring(1), copyFileContext);
    twoCopyFileTask.run();
    assumeTrue(copyFileContext.isCopyFailure());

    copyFileContext.lock();
    try {
      copyFileContext.awaitAllFinish(2);
    } catch (InterruptedException e) {
      throw new Exception(e);
    } finally {
      copyFileContext.unlock();
    }
    assumeTrue(copyFileContext.isCopyFailure());
  }

  @Test
  public void testRenameDirectoryCopyTaskPartialFailed() throws Exception {
    assumeTrue(renameSupported());
    Path srcOne = this.path("/test/hadoop/file/1");
    this.createFile(srcOne);

    Path dstOne = new Path("1");
    Path dstTwo = new Path("/test/new/file/2");
    Path dstThree = new Path("3");
    AliyunOSSCopyFileContext copyFileContext = new AliyunOSSCopyFileContext();
    AliyunOSSFileSystemStore store = ((AliyunOSSFileSystem)this.fs).getStore();
    //store.storeEmptyFile("test/new/file/");
    AliyunOSSCopyFileTask oneCopyFileTask = new AliyunOSSCopyFileTask(
<<<<<<< HEAD
        store, srcOne.toUri().getPath().substring(1),
=======
        store, srcOne.toUri().getPath().substring(1), data.length,
>>>>>>> aa96f187
        dstOne.toUri().getPath().substring(1), copyFileContext);
    oneCopyFileTask.run();
    assumeTrue(copyFileContext.isCopyFailure());

    AliyunOSSCopyFileTask twoCopyFileTask = new AliyunOSSCopyFileTask(
<<<<<<< HEAD
        store, srcOne.toUri().getPath().substring(1),
=======
        store, srcOne.toUri().getPath().substring(1), data.length,
>>>>>>> aa96f187
        dstTwo.toUri().getPath().substring(1), copyFileContext);
    twoCopyFileTask.run();
    assumeTrue(copyFileContext.isCopyFailure());

    AliyunOSSCopyFileTask threeCopyFileTask = new AliyunOSSCopyFileTask(
<<<<<<< HEAD
        store, srcOne.toUri().getPath().substring(1),
=======
        store, srcOne.toUri().getPath().substring(1), data.length,
>>>>>>> aa96f187
        dstThree.toUri().getPath().substring(1), copyFileContext);
    threeCopyFileTask.run();
    assumeTrue(copyFileContext.isCopyFailure());

    copyFileContext.lock();
    try {
      copyFileContext.awaitAllFinish(3);
    } catch (InterruptedException e) {
      throw new Exception(e);
    } finally {
      copyFileContext.unlock();
    }
    assumeTrue(copyFileContext.isCopyFailure());
  }

  @Test
  public void testRenameDirectoryMoveToNonExistentDirectory() throws Exception {
    assumeTrue(renameSupported());
    Path src = this.path("/test/hadoop/dir");
    this.fs.mkdirs(src);
    Path dst = this.path("/test/new/newdir");
    try {
      super.rename(src, dst, false, true, false);
      fail("Should throw FileNotFoundException!");
    } catch (FileNotFoundException e) {
      // expected
    }
  }

  @Test
  public void testRenameFileMoveToExistingDirectory() throws Exception {
    super.testRenameFileMoveToExistingDirectory();
  }

  @Test
  public void testRenameFileAsExistingFile() throws Exception {
    assumeTrue(renameSupported());
    Path src = this.path("/test/hadoop/file");
    this.createFile(src);
    Path dst = this.path("/test/new/newfile");
    this.createFile(dst);
    try {
      super.rename(src, dst, false, true, true);
      fail("Should throw FileAlreadyExistsException");
    } catch (FileAlreadyExistsException e) {
      // expected
    }
  }

  @Test
  public void testRenameDirectoryAsExistingFile() throws Exception {
    assumeTrue(renameSupported());
    Path src = this.path("/test/hadoop/dir");
    this.fs.mkdirs(src);
    Path dst = this.path("/test/new/newfile");
    this.createFile(dst);
    try {
      super.rename(src, dst, false, true, true);
      fail("Should throw FileAlreadyExistsException");
    } catch (FileAlreadyExistsException e) {
      // expected
    }
  }

  @Test
  public void testGetFileStatusFileAndDirectory() throws Exception {
    Path filePath = this.path("/test/oss/file1");
    this.createFile(filePath);
    assertTrue("Should be file", this.fs.getFileStatus(filePath).isFile());
    assertFalse("Should not be directory",
        this.fs.getFileStatus(filePath).isDirectory());

    Path dirPath = this.path("/test/oss/dir");
    this.fs.mkdirs(dirPath);
    assertTrue("Should be directory",
        this.fs.getFileStatus(dirPath).isDirectory());
    assertFalse("Should not be file", this.fs.getFileStatus(dirPath).isFile());

    Path parentPath = this.path("/test/oss");
    for (FileStatus fileStatus: fs.listStatus(parentPath)) {
      assertTrue("file and directory should be new",
          fileStatus.getModificationTime() > 0L);
    }
  }

  @Test
  public void testMkdirsForExistingFile() throws Exception {
    Path testFile = this.path("/test/hadoop/file");
    assertFalse(this.fs.exists(testFile));
    this.createFile(testFile);
    assertTrue(this.fs.exists(testFile));
    try {
      this.fs.mkdirs(testFile);
      fail("Should throw FileAlreadyExistsException!");
    } catch (FileAlreadyExistsException e) {
      // expected
    }
  }

  @Test
  public void testRenameChangingDirShouldFail() throws Exception {
    testRenameDir(true, false, false);
    testRenameDir(true, true, true);
  }

  @Test
  public void testRenameDir() throws Exception {
    testRenameDir(false, true, false);
    testRenameDir(false, true, true);
  }

  private void testRenameDir(boolean changing, boolean result, boolean empty)
      throws Exception {
    fs.getConf().setLong(Constants.FS_OSS_BLOCK_SIZE_KEY, 1024);
    String key = "a/b/test.file";
    for (int i = 0; i < 100; i++) {
      if (empty) {
        fs.createNewFile(this.path(key + "." + i));
      } else {
        createFile(this.path(key + "." + i));
      }
    }

    Path srcPath = this.path("a");
    Path dstPath = this.path("b");
    TestRenameTask task = new TestRenameTask(fs, srcPath, dstPath);
    Thread thread = new Thread(task);
    thread.start();
    while (!task.isRunning()) {
      Thread.sleep(1000);
    }

    if (changing) {
      fs.delete(this.path("a/b"), true);
    }

    thread.join();
    assertEquals(result, task.isSucceed());
  }

  class TestRenameTask implements Runnable {
    private FileSystem fs;
    private Path srcPath;
    private Path dstPath;
    private boolean result;
    private boolean running;
    TestRenameTask(FileSystem fs, Path srcPath, Path dstPath) {
      this.fs = fs;
      this.srcPath = srcPath;
      this.dstPath = dstPath;
      this.result = false;
      this.running = false;
    }

    boolean isSucceed() {
      return this.result;
    }

    boolean isRunning() {
      return this.running;
    }
    @Override
    public void run() {
      try {
        running = true;
        result = fs.rename(srcPath, dstPath);
      } catch (Exception e) {
      }
    }
  }

  protected int getGlobalTimeout() {
    return 120 * 1000;
  }
}<|MERGE_RESOLUTION|>--- conflicted
+++ resolved
@@ -202,21 +202,13 @@
     AliyunOSSFileSystemStore store = ((AliyunOSSFileSystem)this.fs).getStore();
     store.storeEmptyFile("test/new/file/");
     AliyunOSSCopyFileTask oneCopyFileTask = new AliyunOSSCopyFileTask(
-<<<<<<< HEAD
-        store, srcOne.toUri().getPath().substring(1),
-=======
-        store, srcOne.toUri().getPath().substring(1), data.length,
->>>>>>> aa96f187
+        store, srcOne.toUri().getPath().substring(1), data.length,
         dstOne.toUri().getPath().substring(1), copyFileContext);
     oneCopyFileTask.run();
     assumeFalse(copyFileContext.isCopyFailure());
 
     AliyunOSSCopyFileTask twoCopyFileTask = new AliyunOSSCopyFileTask(
-<<<<<<< HEAD
-        store, srcOne.toUri().getPath().substring(1),
-=======
-        store, srcOne.toUri().getPath().substring(1), data.length,
->>>>>>> aa96f187
+        store, srcOne.toUri().getPath().substring(1), data.length,
         dstTwo.toUri().getPath().substring(1), copyFileContext);
     twoCopyFileTask.run();
     assumeFalse(copyFileContext.isCopyFailure());
@@ -244,21 +236,13 @@
     AliyunOSSFileSystemStore store = ((AliyunOSSFileSystem)this.fs).getStore();
     //store.storeEmptyFile("test/new/file/");
     AliyunOSSCopyFileTask oneCopyFileTask = new AliyunOSSCopyFileTask(
-<<<<<<< HEAD
-        store, srcOne.toUri().getPath().substring(1),
-=======
-        store, srcOne.toUri().getPath().substring(1), data.length,
->>>>>>> aa96f187
+        store, srcOne.toUri().getPath().substring(1), data.length,
         dstOne.toUri().getPath().substring(1), copyFileContext);
     oneCopyFileTask.run();
     assumeTrue(copyFileContext.isCopyFailure());
 
     AliyunOSSCopyFileTask twoCopyFileTask = new AliyunOSSCopyFileTask(
-<<<<<<< HEAD
-        store, srcOne.toUri().getPath().substring(1),
-=======
-        store, srcOne.toUri().getPath().substring(1), data.length,
->>>>>>> aa96f187
+        store, srcOne.toUri().getPath().substring(1), data.length,
         dstTwo.toUri().getPath().substring(1), copyFileContext);
     twoCopyFileTask.run();
     assumeTrue(copyFileContext.isCopyFailure());
@@ -287,31 +271,19 @@
     AliyunOSSFileSystemStore store = ((AliyunOSSFileSystem)this.fs).getStore();
     //store.storeEmptyFile("test/new/file/");
     AliyunOSSCopyFileTask oneCopyFileTask = new AliyunOSSCopyFileTask(
-<<<<<<< HEAD
-        store, srcOne.toUri().getPath().substring(1),
-=======
-        store, srcOne.toUri().getPath().substring(1), data.length,
->>>>>>> aa96f187
+        store, srcOne.toUri().getPath().substring(1), data.length,
         dstOne.toUri().getPath().substring(1), copyFileContext);
     oneCopyFileTask.run();
     assumeTrue(copyFileContext.isCopyFailure());
 
     AliyunOSSCopyFileTask twoCopyFileTask = new AliyunOSSCopyFileTask(
-<<<<<<< HEAD
-        store, srcOne.toUri().getPath().substring(1),
-=======
-        store, srcOne.toUri().getPath().substring(1), data.length,
->>>>>>> aa96f187
+        store, srcOne.toUri().getPath().substring(1), data.length,
         dstTwo.toUri().getPath().substring(1), copyFileContext);
     twoCopyFileTask.run();
     assumeTrue(copyFileContext.isCopyFailure());
 
     AliyunOSSCopyFileTask threeCopyFileTask = new AliyunOSSCopyFileTask(
-<<<<<<< HEAD
-        store, srcOne.toUri().getPath().substring(1),
-=======
-        store, srcOne.toUri().getPath().substring(1), data.length,
->>>>>>> aa96f187
+        store, srcOne.toUri().getPath().substring(1), data.length,
         dstThree.toUri().getPath().substring(1), copyFileContext);
     threeCopyFileTask.run();
     assumeTrue(copyFileContext.isCopyFailure());
