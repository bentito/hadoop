/**
 * Licensed to the Apache Software Foundation (ASF) under one
 * or more contributor license agreements.  See the NOTICE file
 * distributed with this work for additional information
 * regarding copyright ownership.  The ASF licenses this file
 * to you under the Apache License, Version 2.0 (the
 * "License"); you may not use this file except in compliance
 * with the License.  You may obtain a copy of the License at
 *
 *     http://www.apache.org/licenses/LICENSE-2.0
 *
 * Unless required by applicable law or agreed to in writing, software
 * distributed under the License is distributed on an "AS IS" BASIS,
 * WITHOUT WARRANTIES OR CONDITIONS OF ANY KIND, either express or implied.
 * See the License for the specific language governing permissions and
 * limitations under the License.
 */

package org.apache.hadoop.fs.aliyun.oss;

import java.io.FileNotFoundException;
import java.io.IOException;
import java.net.URI;
import java.util.ArrayList;
import java.util.EnumSet;
import java.util.List;
import java.util.concurrent.ExecutorService;
import java.util.concurrent.TimeUnit;

import com.google.common.util.concurrent.ListeningExecutorService;
import com.google.common.util.concurrent.MoreExecutors;
import org.apache.commons.collections.CollectionUtils;
import org.apache.commons.lang3.StringUtils;
import org.apache.hadoop.conf.Configuration;
import org.apache.hadoop.fs.BlockLocation;
import org.apache.hadoop.fs.CreateFlag;
import org.apache.hadoop.fs.FSDataInputStream;
import org.apache.hadoop.fs.FSDataOutputStream;
import org.apache.hadoop.fs.FileAlreadyExistsException;
import org.apache.hadoop.fs.FileStatus;
import org.apache.hadoop.fs.FileSystem;
import org.apache.hadoop.fs.LocatedFileStatus;
import org.apache.hadoop.fs.Path;
import org.apache.hadoop.fs.PathFilter;
import org.apache.hadoop.fs.PathIOException;
import org.apache.hadoop.fs.RemoteIterator;
import org.apache.hadoop.fs.permission.FsPermission;
import org.apache.hadoop.security.UserGroupInformation;
import org.apache.hadoop.util.BlockingThreadPoolExecutorService;
import org.apache.hadoop.util.Progressable;

import com.aliyun.oss.model.OSSObjectSummary;
import com.aliyun.oss.model.ObjectListing;
import com.aliyun.oss.model.ObjectMetadata;

import org.apache.hadoop.util.SemaphoredDelegatingExecutor;
import org.slf4j.Logger;
import org.slf4j.LoggerFactory;

import static org.apache.hadoop.fs.aliyun.oss.AliyunOSSUtils.intOption;
import static org.apache.hadoop.fs.aliyun.oss.AliyunOSSUtils.longOption;
import static org.apache.hadoop.fs.aliyun.oss.AliyunOSSUtils.objectRepresentsDirectory;
import static org.apache.hadoop.fs.aliyun.oss.Constants.*;

/**
 * Implementation of {@link FileSystem} for <a href="https://oss.aliyun.com">
 * Aliyun OSS</a>, used to access OSS blob system in a filesystem style.
 */
public class AliyunOSSFileSystem extends FileSystem {
  private static final Logger LOG =
      LoggerFactory.getLogger(AliyunOSSFileSystem.class);
  private URI uri;
  private String bucket;
  private String username;
  private Path workingDir;
  private int blockOutputActiveBlocks;
  private AliyunOSSFileSystemStore store;
  private int maxKeys;
  private int maxReadAheadPartNumber;
  private int maxConcurrentCopyTasksPerDir;
  private ListeningExecutorService boundedThreadPool;
  private ListeningExecutorService boundedCopyThreadPool;

  private static final PathFilter DEFAULT_FILTER = new PathFilter() {
    @Override
    public boolean accept(Path file) {
      return true;
    }
  };

  @Override
  public FSDataOutputStream append(Path path, int bufferSize,
      Progressable progress) throws IOException {
    throw new IOException("Append is not supported!");
  }

  @Override
  public void close() throws IOException {
    try {
      store.close();
      boundedThreadPool.shutdown();
      boundedCopyThreadPool.shutdown();
    } finally {
      super.close();
    }
  }

  @Override
  public FSDataOutputStream create(Path path, FsPermission permission,
      boolean overwrite, int bufferSize, short replication, long blockSize,
      Progressable progress) throws IOException {
    String key = pathToKey(path);
    FileStatus status = null;

    try {
      // get the status or throw a FNFE
      status = getFileStatus(path);

      // if the thread reaches here, there is something at the path
      if (status.isDirectory()) {
        // path references a directory
        throw new FileAlreadyExistsException(path + " is a directory");
      }
      if (!overwrite) {
        // path references a file and overwrite is disabled
        throw new FileAlreadyExistsException(path + " already exists");
      }
      LOG.debug("Overwriting file {}", path);
    } catch (FileNotFoundException e) {
      // this means the file is not found
    }

    long uploadPartSize = AliyunOSSUtils.getMultipartSizeProperty(getConf(),
        MULTIPART_UPLOAD_PART_SIZE_KEY, MULTIPART_UPLOAD_PART_SIZE_DEFAULT);
    return new FSDataOutputStream(
        new AliyunOSSBlockOutputStream(getConf(),
            store,
            key,
            uploadPartSize,
            new SemaphoredDelegatingExecutor(boundedThreadPool,
<<<<<<< HEAD
                blockOutputActiveBlocks, true)), (Statistics)(null));
=======
                blockOutputActiveBlocks, true)), statistics);
>>>>>>> aa96f187
  }

  /**
   * {@inheritDoc}
   * @throws FileNotFoundException if the parent directory is not present -or
   * is not a directory.
   */
  @Override
  public FSDataOutputStream createNonRecursive(Path path,
      FsPermission permission,
      EnumSet<CreateFlag> flags,
      int bufferSize,
      short replication,
      long blockSize,
      Progressable progress) throws IOException {
    Path parent = path.getParent();
    if (parent != null) {
      // expect this to raise an exception if there is no parent
      if (!getFileStatus(parent).isDirectory()) {
        throw new FileAlreadyExistsException("Not a directory: " + parent);
      }
    }
    return create(path, permission, flags.contains(CreateFlag.OVERWRITE),
        bufferSize, replication, blockSize, progress);
  }

  @Override
  public boolean delete(Path path, boolean recursive) throws IOException {
    try {
      return innerDelete(getFileStatus(path), recursive);
    } catch (FileNotFoundException e) {
      LOG.debug("Couldn't delete {} - does not exist", path);
      return false;
    }
  }

  /**
   * Delete an object. See {@link #delete(Path, boolean)}.
   *
   * @param status fileStatus object
   * @param recursive if path is a directory and set to
   * true, the directory is deleted else throws an exception. In
   * case of a file the recursive can be set to either true or false.
   * @return  true if delete is successful else false.
   * @throws IOException due to inability to delete a directory or file.
   */
  private boolean innerDelete(FileStatus status, boolean recursive)
      throws IOException {
    Path f = status.getPath();
    String p = f.toUri().getPath();
    FileStatus[] statuses;
    // indicating root directory "/".
    if (p.equals("/")) {
      statuses = listStatus(status.getPath());
      boolean isEmptyDir = statuses.length <= 0;
      return rejectRootDirectoryDelete(isEmptyDir, recursive);
    }

    String key = pathToKey(f);
    if (status.isDirectory()) {
      if (!recursive) {
        // Check whether it is an empty directory or not
        statuses = listStatus(status.getPath());
        if (statuses.length > 0) {
          throw new IOException("Cannot remove directory " + f +
              ": It is not empty!");
        } else {
          // Delete empty directory without '-r'
          key = AliyunOSSUtils.maybeAddTrailingSlash(key);
          store.deleteObject(key);
        }
      } else {
        store.deleteDirs(key);
      }
    } else {
      store.deleteObject(key);
    }

    createFakeDirectoryIfNecessary(f);
    return true;
  }

  /**
   * Implements the specific logic to reject root directory deletion.
   * The caller must return the result of this call, rather than
   * attempt to continue with the delete operation: deleting root
   * directories is never allowed. This method simply implements
   * the policy of when to return an exit code versus raise an exception.
   * @param isEmptyDir empty directory or not
   * @param recursive recursive flag from command
   * @return a return code for the operation
   * @throws PathIOException if the operation was explicitly rejected.
   */
  private boolean rejectRootDirectoryDelete(boolean isEmptyDir,
      boolean recursive) throws IOException {
    LOG.info("oss delete the {} root directory of {}", bucket, recursive);
    if (isEmptyDir) {
      return true;
    }
    if (recursive) {
      return false;
    } else {
      // reject
      throw new PathIOException(bucket, "Cannot delete root path");
    }
  }

  private void createFakeDirectoryIfNecessary(Path f) throws IOException {
    String key = pathToKey(f);
    if (StringUtils.isNotEmpty(key) && !exists(f)) {
      LOG.debug("Creating new fake directory at {}", f);
      mkdir(pathToKey(f.getParent()));
    }
  }

  @Override
  public FileStatus getFileStatus(Path path) throws IOException {
    Path qualifiedPath = path.makeQualified(uri, workingDir);
    String key = pathToKey(qualifiedPath);

    // Root always exists
    if (key.length() == 0) {
      return new OSSFileStatus(0, true, 1, 0, 0, qualifiedPath, username);
    }

    ObjectMetadata meta = store.getObjectMetadata(key);
    // If key not found and key does not end with "/"
    if (meta == null && !key.endsWith("/")) {
      // In case of 'dir + "/"'
      key += "/";
      meta = store.getObjectMetadata(key);
    }
    if (meta == null) {
      ObjectListing listing = store.listObjects(key, 1, null, false);
      do {
        if (CollectionUtils.isNotEmpty(listing.getObjectSummaries()) ||
            CollectionUtils.isNotEmpty(listing.getCommonPrefixes())) {
          return new OSSFileStatus(0, true, 1, 0, 0, qualifiedPath, username);
        } else if (listing.isTruncated()) {
          listing = store.listObjects(key, 1000, listing.getNextMarker(),
              false);
        } else {
          throw new FileNotFoundException(
              path + ": No such file or directory!");
        }
      } while (true);
    } else if (objectRepresentsDirectory(key, meta.getContentLength())) {
<<<<<<< HEAD
      return new FileStatus(0, true, 1, 0, meta.getLastModified().getTime(),
          qualifiedPath);
=======
      return new OSSFileStatus(0, true, 1, 0, meta.getLastModified().getTime(),
          qualifiedPath, username);
>>>>>>> aa96f187
    } else {
      return new OSSFileStatus(meta.getContentLength(), false, 1,
          getDefaultBlockSize(path), meta.getLastModified().getTime(),
          qualifiedPath, username);
    }
  }

  @Override
  public String getScheme() {
    return "oss";
  }

  @Override
  public URI getUri() {
    return uri;
  }

  @Override
  public int getDefaultPort() {
    return Constants.OSS_DEFAULT_PORT;
  }

  @Override
  public Path getWorkingDirectory() {
    return workingDir;
  }

  @Deprecated
  public long getDefaultBlockSize() {
    return getConf().getLong(FS_OSS_BLOCK_SIZE_KEY, FS_OSS_BLOCK_SIZE_DEFAULT);
  }

  @Override
  public String getCanonicalServiceName() {
    // Does not support Token
    return null;
  }

  /**
   * Initialize new FileSystem.
   *
   * @param name the uri of the file system, including host, port, etc.
   * @param conf configuration of the file system
   * @throws IOException IO problems
   */
  public void initialize(URI name, Configuration conf) throws IOException {
    super.initialize(name, conf);

    bucket = name.getHost();
    uri = java.net.URI.create(name.getScheme() + "://" + name.getAuthority());
<<<<<<< HEAD
    workingDir = new Path("/user",
        System.getProperty("user.name")).makeQualified(uri, null);
=======
    // Username is the current user at the time the FS was instantiated.
    username = UserGroupInformation.getCurrentUser().getShortUserName();
    workingDir = new Path("/user", username).makeQualified(uri, null);
>>>>>>> aa96f187
    long keepAliveTime = longOption(conf,
        KEEPALIVE_TIME_KEY, KEEPALIVE_TIME_DEFAULT, 0);
    blockOutputActiveBlocks = intOption(conf,
        UPLOAD_ACTIVE_BLOCKS_KEY, UPLOAD_ACTIVE_BLOCKS_DEFAULT, 1);

    store = new AliyunOSSFileSystemStore();
    store.initialize(name, conf, username, statistics);
    maxKeys = conf.getInt(MAX_PAGING_KEYS_KEY, MAX_PAGING_KEYS_DEFAULT);

    int threadNum = AliyunOSSUtils.intPositiveOption(conf,
        Constants.MULTIPART_DOWNLOAD_THREAD_NUMBER_KEY,
        Constants.MULTIPART_DOWNLOAD_THREAD_NUMBER_DEFAULT);

    int totalTasks = AliyunOSSUtils.intPositiveOption(conf,
        Constants.MAX_TOTAL_TASKS_KEY, Constants.MAX_TOTAL_TASKS_DEFAULT);

    maxReadAheadPartNumber = AliyunOSSUtils.intPositiveOption(conf,
        Constants.MULTIPART_DOWNLOAD_AHEAD_PART_MAX_NUM_KEY,
        Constants.MULTIPART_DOWNLOAD_AHEAD_PART_MAX_NUM_DEFAULT);

    this.boundedThreadPool = BlockingThreadPoolExecutorService.newInstance(
        threadNum, totalTasks, keepAliveTime, TimeUnit.SECONDS,
        "oss-transfer-shared");

    maxConcurrentCopyTasksPerDir = AliyunOSSUtils.intPositiveOption(conf,
        Constants.MAX_CONCURRENT_COPY_TASKS_PER_DIR_KEY,
        Constants.MAX_CONCURRENT_COPY_TASKS_PER_DIR_DEFAULT);

    int maxCopyThreads = AliyunOSSUtils.intPositiveOption(conf,
        Constants.MAX_COPY_THREADS_NUM_KEY,
        Constants.MAX_COPY_THREADS_DEFAULT);

    int maxCopyTasks = AliyunOSSUtils.intPositiveOption(conf,
        Constants.MAX_COPY_TASKS_KEY,
        Constants.MAX_COPY_TASKS_DEFAULT);

    this.boundedCopyThreadPool = BlockingThreadPoolExecutorService.newInstance(
        maxCopyThreads, maxCopyTasks, 60L,
        TimeUnit.SECONDS, "oss-copy-unbounded");

    setConf(conf);
  }

/**
   * Turn a path (relative or otherwise) into an OSS key.
   *
   * @param path the path of the file.
   * @return the key of the object that represents the file.
   */
  private String pathToKey(Path path) {
    if (!path.isAbsolute()) {
      path = new Path(workingDir, path);
    }

    return path.toUri().getPath().substring(1);
  }

  private Path keyToPath(String key) {
    return new Path("/" + key);
  }

  @Override
  public FileStatus[] listStatus(Path path) throws IOException {
    String key = pathToKey(path);
    if (LOG.isDebugEnabled()) {
      LOG.debug("List status for path: " + path);
    }

    final List<FileStatus> result = new ArrayList<FileStatus>();
    final FileStatus fileStatus = getFileStatus(path);

    if (fileStatus.isDirectory()) {
      if (LOG.isDebugEnabled()) {
        LOG.debug("listStatus: doing listObjects for directory " + key);
      }

      ObjectListing objects = store.listObjects(key, maxKeys, null, false);
      while (true) {
        for (OSSObjectSummary objectSummary : objects.getObjectSummaries()) {
          String objKey = objectSummary.getKey();
          if (objKey.equals(key + "/")) {
            if (LOG.isDebugEnabled()) {
              LOG.debug("Ignoring: " + objKey);
            }
            continue;
          } else {
            Path keyPath = keyToPath(objectSummary.getKey())
                .makeQualified(uri, workingDir);
            if (LOG.isDebugEnabled()) {
              LOG.debug("Adding: fi: " + keyPath);
            }
            result.add(new OSSFileStatus(objectSummary.getSize(), false, 1,
                getDefaultBlockSize(keyPath),
                objectSummary.getLastModified().getTime(), keyPath, username));
          }
        }

        for (String prefix : objects.getCommonPrefixes()) {
          if (prefix.equals(key + "/")) {
            if (LOG.isDebugEnabled()) {
              LOG.debug("Ignoring: " + prefix);
            }
            continue;
          } else {
            Path keyPath = keyToPath(prefix).makeQualified(uri, workingDir);
            if (LOG.isDebugEnabled()) {
              LOG.debug("Adding: rd: " + keyPath);
            }
            result.add(getFileStatus(keyPath));
          }
        }

        if (objects.isTruncated()) {
          if (LOG.isDebugEnabled()) {
            LOG.debug("listStatus: list truncated - getting next batch");
          }
          String nextMarker = objects.getNextMarker();
          objects = store.listObjects(key, maxKeys, nextMarker, false);
        } else {
          break;
        }
      }
    } else {
      if (LOG.isDebugEnabled()) {
        LOG.debug("Adding: rd (not a dir): " + path);
      }
      result.add(fileStatus);
    }

    return result.toArray(new FileStatus[result.size()]);
  }

  @Override
  public RemoteIterator<LocatedFileStatus> listFiles(
      final Path f, final boolean recursive) throws IOException {
    Path qualifiedPath = f.makeQualified(uri, workingDir);
    final FileStatus status = getFileStatus(qualifiedPath);
    PathFilter filter = new PathFilter() {
      @Override
      public boolean accept(Path path) {
        return status.isFile() || !path.equals(f);
      }
    };
    FileStatusAcceptor acceptor =
        new FileStatusAcceptor.AcceptFilesOnly(qualifiedPath);
    return innerList(f, status, filter, acceptor, recursive);
  }

  @Override
  public RemoteIterator<LocatedFileStatus> listLocatedStatus(Path f)
      throws IOException {
    return listLocatedStatus(f, DEFAULT_FILTER);
  }

  @Override
  public RemoteIterator<LocatedFileStatus> listLocatedStatus(final Path f,
      final PathFilter filter) throws IOException {
    Path qualifiedPath = f.makeQualified(uri, workingDir);
    final FileStatus status = getFileStatus(qualifiedPath);
    FileStatusAcceptor acceptor =
        new FileStatusAcceptor.AcceptAllButSelf(qualifiedPath);
    return innerList(f, status, filter, acceptor, false);
  }

  private RemoteIterator<LocatedFileStatus> innerList(final Path f,
      final FileStatus status,
      final PathFilter filter,
      final FileStatusAcceptor acceptor,
      final boolean recursive) throws IOException {
    Path qualifiedPath = f.makeQualified(uri, workingDir);
    String key = pathToKey(qualifiedPath);

    if (status.isFile()) {
      LOG.debug("{} is a File", qualifiedPath);
      final BlockLocation[] locations = getFileBlockLocations(status,
          0, status.getLen());
      return store.singleStatusRemoteIterator(filter.accept(f) ? status : null,
          locations);
    } else {
      return store.createLocatedFileStatusIterator(key, maxKeys, this, filter,
          acceptor, recursive ? null : "/");
    }
  }

  /**
   * Used to create an empty file that represents an empty directory.
   *
   * @param key directory path
   * @return true if directory is successfully created
   * @throws IOException
   */
  private boolean mkdir(final String key) throws IOException {
    String dirName = key;
    if (StringUtils.isNotEmpty(key)) {
      if (!key.endsWith("/")) {
        dirName += "/";
      }
      store.storeEmptyFile(dirName);
    }
    return true;
  }

  @Override
  public boolean mkdirs(Path path, FsPermission permission)
      throws IOException {
    try {
      FileStatus fileStatus = getFileStatus(path);

      if (fileStatus.isDirectory()) {
        return true;
      } else {
        throw new FileAlreadyExistsException("Path is a file: " + path);
      }
    } catch (FileNotFoundException e) {
      validatePath(path);
      String key = pathToKey(path);
      return mkdir(key);
    }
  }

  /**
   * Check whether the path is a valid path.
   *
   * @param path the path to be checked.
   * @throws IOException
   */
  private void validatePath(Path path) throws IOException {
    Path fPart = path.getParent();
    do {
      try {
        FileStatus fileStatus = getFileStatus(fPart);
        if (fileStatus.isDirectory()) {
          // If path exists and a directory, exit
          break;
        } else {
          throw new FileAlreadyExistsException(String.format(
              "Can't make directory for path '%s', it is a file.", fPart));
        }
      } catch (FileNotFoundException fnfe) {
      }
      fPart = fPart.getParent();
    } while (fPart != null);
  }

  @Override
  public FSDataInputStream open(Path path, int bufferSize) throws IOException {
    final FileStatus fileStatus = getFileStatus(path);
    if (fileStatus.isDirectory()) {
      throw new FileNotFoundException("Can't open " + path +
          " because it is a directory");
    }

    return new FSDataInputStream(new AliyunOSSInputStream(getConf(),
        new SemaphoredDelegatingExecutor(
            boundedThreadPool, maxReadAheadPartNumber, true),
        maxReadAheadPartNumber, store, pathToKey(path), fileStatus.getLen(),
        statistics));
  }

  @Override
  public boolean rename(Path srcPath, Path dstPath) throws IOException {
    if (srcPath.isRoot()) {
      // Cannot rename root of file system
      if (LOG.isDebugEnabled()) {
        LOG.debug("Cannot rename the root of a filesystem");
      }
      return false;
    }
    Path parent = dstPath.getParent();
    while (parent != null && !srcPath.equals(parent)) {
      parent = parent.getParent();
    }
    if (parent != null) {
      return false;
    }
    FileStatus srcStatus = getFileStatus(srcPath);
    FileStatus dstStatus;
    try {
      dstStatus = getFileStatus(dstPath);
    } catch (FileNotFoundException fnde) {
      dstStatus = null;
    }
    if (dstStatus == null) {
      // If dst doesn't exist, check whether dst dir exists or not
      dstStatus = getFileStatus(dstPath.getParent());
      if (!dstStatus.isDirectory()) {
        throw new IOException(String.format(
            "Failed to rename %s to %s, %s is a file", srcPath, dstPath,
            dstPath.getParent()));
      }
    } else {
      if (srcStatus.getPath().equals(dstStatus.getPath())) {
        return !srcStatus.isDirectory();
      } else if (dstStatus.isDirectory()) {
        // If dst is a directory
        dstPath = new Path(dstPath, srcPath.getName());
        FileStatus[] statuses;
        try {
          statuses = listStatus(dstPath);
        } catch (FileNotFoundException fnde) {
          statuses = null;
        }
        if (statuses != null && statuses.length > 0) {
          // If dst exists and not a directory / not empty
          throw new FileAlreadyExistsException(String.format(
              "Failed to rename %s to %s, file already exists or not empty!",
              srcPath, dstPath));
        }
      } else {
        // If dst is not a directory
        throw new FileAlreadyExistsException(String.format(
            "Failed to rename %s to %s, file already exists!", srcPath,
            dstPath));
      }
    }

    boolean succeed;
    if (srcStatus.isDirectory()) {
      succeed = copyDirectory(srcPath, dstPath);
    } else {
      succeed = copyFile(srcPath, srcStatus.getLen(), dstPath);
    }

    return srcPath.equals(dstPath) || (succeed && delete(srcPath, true));
  }

  /**
   * Copy file from source path to destination path.
   * (the caller should make sure srcPath is a file and dstPath is valid)
   *
   * @param srcPath source path.
   * @param srcLen source path length if it is a file.
   * @param dstPath destination path.
   * @return true if file is successfully copied.
   */
  private boolean copyFile(Path srcPath, long srcLen, Path dstPath) {
    String srcKey = pathToKey(srcPath);
    String dstKey = pathToKey(dstPath);
    return store.copyFile(srcKey, srcLen, dstKey);
  }

  /**
   * Copy a directory from source path to destination path.
   * (the caller should make sure srcPath is a directory, and dstPath is valid)
   *
   * @param srcPath source path.
   * @param dstPath destination path.
   * @return true if directory is successfully copied.
   */
  private boolean copyDirectory(Path srcPath, Path dstPath) throws IOException {
    String srcKey = AliyunOSSUtils
        .maybeAddTrailingSlash(pathToKey(srcPath));
    String dstKey = AliyunOSSUtils
        .maybeAddTrailingSlash(pathToKey(dstPath));

    if (dstKey.startsWith(srcKey)) {
      if (LOG.isDebugEnabled()) {
        LOG.debug("Cannot rename a directory to a subdirectory of self");
      }
      return false;
    }

    store.storeEmptyFile(dstKey);
    AliyunOSSCopyFileContext copyFileContext = new AliyunOSSCopyFileContext();
    ExecutorService executorService = MoreExecutors.listeningDecorator(
        new SemaphoredDelegatingExecutor(boundedCopyThreadPool,
            maxConcurrentCopyTasksPerDir, true));
    ObjectListing objects = store.listObjects(srcKey, maxKeys, null, true);
    // Copy files from src folder to dst
    int copiesToFinish = 0;
    while (true) {
      for (OSSObjectSummary objectSummary : objects.getObjectSummaries()) {
        String newKey =
            dstKey.concat(objectSummary.getKey().substring(srcKey.length()));

        //copy operation just copies metadata, oss will support shallow copy
        executorService.execute(new AliyunOSSCopyFileTask(
<<<<<<< HEAD
            store, objectSummary.getKey(), newKey, copyFileContext));
=======
            store, objectSummary.getKey(),
            objectSummary.getSize(), newKey, copyFileContext));
>>>>>>> aa96f187
        copiesToFinish++;
        // No need to call lock() here.
        // It's ok to copy one more file if the rename operation failed
        // Reduce the call of lock() can also improve our performance
        if (copyFileContext.isCopyFailure()) {
          //some error occurs, break
          break;
        }
      }
      if (objects.isTruncated()) {
        String nextMarker = objects.getNextMarker();
        objects = store.listObjects(srcKey, maxKeys, nextMarker, true);
      } else {
        break;
      }
    }
    //wait operations in progress to finish
    copyFileContext.lock();
    try {
      copyFileContext.awaitAllFinish(copiesToFinish);
    } catch (InterruptedException e) {
      LOG.warn("interrupted when wait copies to finish");
    } finally {
      copyFileContext.unlock();
    }
    return !copyFileContext.isCopyFailure();
  }

  @Override
  public void setWorkingDirectory(Path dir) {
    this.workingDir = dir;
  }

  public AliyunOSSFileSystemStore getStore() {
    return store;
  }
}<|MERGE_RESOLUTION|>--- conflicted
+++ resolved
@@ -138,11 +138,7 @@
             key,
             uploadPartSize,
             new SemaphoredDelegatingExecutor(boundedThreadPool,
-<<<<<<< HEAD
-                blockOutputActiveBlocks, true)), (Statistics)(null));
-=======
                 blockOutputActiveBlocks, true)), statistics);
->>>>>>> aa96f187
   }
 
   /**
@@ -290,13 +286,8 @@
         }
       } while (true);
     } else if (objectRepresentsDirectory(key, meta.getContentLength())) {
-<<<<<<< HEAD
-      return new FileStatus(0, true, 1, 0, meta.getLastModified().getTime(),
-          qualifiedPath);
-=======
       return new OSSFileStatus(0, true, 1, 0, meta.getLastModified().getTime(),
           qualifiedPath, username);
->>>>>>> aa96f187
     } else {
       return new OSSFileStatus(meta.getContentLength(), false, 1,
           getDefaultBlockSize(path), meta.getLastModified().getTime(),
@@ -347,14 +338,9 @@
 
     bucket = name.getHost();
     uri = java.net.URI.create(name.getScheme() + "://" + name.getAuthority());
-<<<<<<< HEAD
-    workingDir = new Path("/user",
-        System.getProperty("user.name")).makeQualified(uri, null);
-=======
     // Username is the current user at the time the FS was instantiated.
     username = UserGroupInformation.getCurrentUser().getShortUserName();
     workingDir = new Path("/user", username).makeQualified(uri, null);
->>>>>>> aa96f187
     long keepAliveTime = longOption(conf,
         KEEPALIVE_TIME_KEY, KEEPALIVE_TIME_DEFAULT, 0);
     blockOutputActiveBlocks = intOption(conf,
@@ -732,12 +718,8 @@
 
         //copy operation just copies metadata, oss will support shallow copy
         executorService.execute(new AliyunOSSCopyFileTask(
-<<<<<<< HEAD
-            store, objectSummary.getKey(), newKey, copyFileContext));
-=======
             store, objectSummary.getKey(),
             objectSummary.getSize(), newKey, copyFileContext));
->>>>>>> aa96f187
         copiesToFinish++;
         // No need to call lock() here.
         // It's ok to copy one more file if the rename operation failed
