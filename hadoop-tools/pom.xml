--- conflicted
+++ resolved
@@ -20,19 +20,11 @@
   <parent>
     <groupId>org.apache.hadoop</groupId>
     <artifactId>hadoop-project</artifactId>
-<<<<<<< HEAD
-    <version>3.1.1</version>
-    <relativePath>../hadoop-project</relativePath>
-  </parent>
-  <artifactId>hadoop-tools</artifactId>
-  <version>3.1.1</version>
-=======
     <version>3.3.0</version>
     <relativePath>../hadoop-project</relativePath>
   </parent>
   <artifactId>hadoop-tools</artifactId>
   <version>3.3.0</version>
->>>>>>> aa96f187
   <description>Apache Hadoop Tools</description>
   <name>Apache Hadoop Tools</name>
   <packaging>pom</packaging>
