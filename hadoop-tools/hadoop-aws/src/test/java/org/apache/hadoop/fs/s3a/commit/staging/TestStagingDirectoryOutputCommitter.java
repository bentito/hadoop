--- conflicted
+++ resolved
@@ -85,12 +85,8 @@
         () -> committer.setupJob(getJob()));
 
     // but there are no checks in job commit (HADOOP-15469)
-<<<<<<< HEAD
-    committer.commitJob(getJob());
-=======
     // this is done by calling the preCommit method directly,
     committer.preCommitJob(getJob(), AbstractS3ACommitter.ActiveCommit.empty());
->>>>>>> aa96f187
 
     reset(getMockS3A());
     pathDoesNotExist(getMockS3A(), outputPath);
@@ -103,11 +99,7 @@
     reset(getMockS3A());
     pathDoesNotExist(getMockS3A(), outputPath);
     committer.commitJob(getJob());
-<<<<<<< HEAD
-    verifyCompletion(mockS3);
-=======
     verifyCompletion(getMockS3A());
->>>>>>> aa96f187
   }
 
   @Test
