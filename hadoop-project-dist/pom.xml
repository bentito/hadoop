<?xml version="1.0" encoding="UTF-8"?>
<!--
  Licensed under the Apache License, Version 2.0 (the "License");
  you may not use this file except in compliance with the License.
  You may obtain a copy of the License at

    http://www.apache.org/licenses/LICENSE-2.0

  Unless required by applicable law or agreed to in writing, software
  distributed under the License is distributed on an "AS IS" BASIS,
  WITHOUT WARRANTIES OR CONDITIONS OF ANY KIND, either express or implied.
  See the License for the specific language governing permissions and
  limitations under the License. See accompanying LICENSE file.
-->
<project xmlns="http://maven.apache.org/POM/4.0.0"
  xmlns:xsi="http://www.w3.org/2001/XMLSchema-instance"
  xsi:schemaLocation="http://maven.apache.org/POM/4.0.0
                      https://maven.apache.org/xsd/maven-4.0.0.xsd">
  <modelVersion>4.0.0</modelVersion>
  <parent>
    <groupId>org.apache.hadoop</groupId>
    <artifactId>hadoop-project</artifactId>
<<<<<<< HEAD
    <version>3.1.1</version>
    <relativePath>../hadoop-project</relativePath>
  </parent>
  <artifactId>hadoop-project-dist</artifactId>
  <version>3.1.1</version>
=======
    <version>3.3.0</version>
    <relativePath>../hadoop-project</relativePath>
  </parent>
  <artifactId>hadoop-project-dist</artifactId>
  <version>3.3.0</version>
>>>>>>> aa96f187
  <description>Apache Hadoop Project Dist POM</description>
  <name>Apache Hadoop Project Dist POM</name>
  <packaging>pom</packaging>

  <properties>
    <hadoop.tmp.dir>${project.build.directory}/test</hadoop.tmp.dir>
    <test.build.data>${project.build.directory}/test/data</test.build.data>
    <hadoop.log.dir>${project.build.directory}/log</hadoop.log.dir>
    <test.build.webapps>${project.build.directory}/test-classes/webapps</test.build.webapps>
    <test.cache.data>${project.build.directory}/test-classes</test.cache.data>
    <test.build.classes>${project.build.directory}/test-classes</test.build.classes>

    <hadoop.component>UNDEF</hadoop.component>
    <snappy.lib></snappy.lib>
    <bundle.snappy>false</bundle.snappy>
    <bundle.snappy.in.bin>false</bundle.snappy.in.bin>
    <zstd.lib></zstd.lib>
    <bundle.zstd>false</bundle.zstd>
    <bundle.zstd.in.bin>false</bundle.zstd.in.bin>
    <isal.lib></isal.lib>
    <bundle.isal>false</bundle.isal>
    <openssl.lib></openssl.lib>
    <bundle.openssl>false</bundle.openssl>
    <bundle.openssl.in.bin>false</bundle.openssl.in.bin>
  </properties>

  <dependencies>
    <dependency>
      <groupId>org.apache.hadoop</groupId>
      <artifactId>hadoop-annotations</artifactId>
      <scope>provided</scope>
    </dependency>
  </dependencies>

  <build>
    <plugins>
      <plugin>
        <groupId>org.apache.maven.plugins</groupId>
        <artifactId>maven-jar-plugin</artifactId>
        <executions>
          <execution>
            <id>prepare-jar</id>
            <phase>prepare-package</phase>
            <goals>
              <goal>jar</goal>
            </goals>
          </execution>
          <execution>
            <id>prepare-test-jar</id>
            <phase>prepare-package</phase>
            <goals>
              <goal>test-jar</goal>
            </goals>
            <configuration>
              <includes>
                <include>**/*.class</include>
                <include>webapps/**</include>
                <include>META-INF/LICENSE.txt</include>
                <include>META-INF/NOTICE.txt</include>
              </includes>
            </configuration>
          </execution>
        </executions>
      </plugin>
      <plugin>
        <groupId>org.codehaus.mojo</groupId>
        <artifactId>findbugs-maven-plugin</artifactId>
        <configuration>
          <excludeFilterFile>${basedir}/dev-support/findbugsExcludeFile.xml</excludeFilterFile>
          <fork>true</fork>
          <maxHeap>2048</maxHeap>
        </configuration>
      </plugin>
      <plugin>
        <groupId>org.apache.maven.plugins</groupId>
        <artifactId>maven-javadoc-plugin</artifactId>
        <configuration>
          <maxmemory>768m</maxmemory>
          <quiet>true</quiet>
          <verbose>false</verbose>
          <source>${maven.compile.source}</source>
          <charset>${maven.compile.encoding}</charset>
          <reportOutputDirectory>${project.build.directory}/site</reportOutputDirectory>
          <destDir>${project.build.directory}/api</destDir>
          <groups>
            <group>
              <title>${project.name} API</title>
              <packages>org.apache.hadoop*</packages>
            </group>
          </groups>

          <!-- switch on dependency-driven aggregation -->
          <includeDependencySources>false</includeDependencySources>

          <dependencySourceIncludes>
            <!-- include ONLY dependencies I control -->
            <dependencySourceInclude>org.apache.hadoop:hadoop-annotations</dependencySourceInclude>
          </dependencySourceIncludes>

        </configuration>
      </plugin>
    </plugins>
  </build>

  <profiles>
    <profile>
      <id>docs</id>
      <activation>
        <activeByDefault>false</activeByDefault>
      </activation>
      <properties>
<<<<<<< HEAD
        <jdiff.stable.api>3.0.3</jdiff.stable.api>
=======
        <jdiff.stable.api>3.2.1</jdiff.stable.api>
>>>>>>> aa96f187
        <jdiff.stability>-unstable</jdiff.stability>
        <!-- Commented out for HADOOP-11776 -->
        <!-- Uncomment param name="${jdiff.compatibility}" in javadoc doclet if compatibility is not empty -->
        <jdiff.compatibility></jdiff.compatibility>
        <jdiff.javadoc.maxmemory>512m</jdiff.javadoc.maxmemory>
      </properties>
      <dependencies>
        <dependency>
          <groupId>xerces</groupId>
          <artifactId>xercesImpl</artifactId>
          <version>${xerces.jdiff.version}</version>
        </dependency>
      </dependencies>
      <build>
        <plugins>
          <plugin>
            <groupId>org.apache.maven.plugins</groupId>
            <artifactId>maven-javadoc-plugin</artifactId>
            <executions>
             <execution>
                <goals>
                  <goal>javadoc</goal>
                </goals>
                <phase>prepare-package</phase>
              </execution>
            </executions>
          </plugin>
          <plugin>
            <groupId>org.apache.maven.plugins</groupId>
            <artifactId>maven-dependency-plugin</artifactId>
            <executions>
              <execution>
                <id>site</id>
                <phase>prepare-package</phase>
                <goals>
                  <goal>copy</goal>
                </goals>
                <configuration>
                  <artifactItems>
                    <artifactItem>
                      <groupId>jdiff</groupId>
                      <artifactId>jdiff</artifactId>
                      <version>${jdiff.version}</version>
                      <overWrite>false</overWrite>
                      <outputDirectory>${project.build.directory}</outputDirectory>
                      <destFileName>jdiff.jar</destFileName>
                    </artifactItem>
                    <artifactItem>
                      <groupId>org.apache.hadoop</groupId>
                      <artifactId>hadoop-annotations</artifactId>
                      <version>${project.version}</version>
                      <overWrite>false</overWrite>
                      <outputDirectory>${project.build.directory}</outputDirectory>
                      <destFileName>hadoop-annotations.jar</destFileName>
                    </artifactItem>
                    <artifactItem>
                      <groupId>xerces</groupId>
                      <artifactId>xercesImpl</artifactId>
                      <version>${xerces.jdiff.version}</version>
                      <overWrite>false</overWrite>
                      <outputDirectory>${project.build.directory}</outputDirectory>
                      <destFileName>xerces.jar</destFileName>
                    </artifactItem>
                  </artifactItems>
                </configuration>
              </execution>
            </executions>
          </plugin>
          <plugin>
            <groupId>org.apache.maven.plugins</groupId>
            <artifactId>maven-antrun-plugin</artifactId>
            <executions>

              <!-- Pre site -->
              <execution>
                <id>pre-site</id>
                <phase>prepare-package</phase>
                <goals>
                  <goal>run</goal>
                </goals>
                <configuration>
                  <target if="is.hadoop.common.component">
                    <!-- HADOOP-13428: This is for workaround issues of JDiff
                         - https://sourceforge.net/p/javadiff/bugs/19/ -->
                    <exec executable="patch" input="dev-support/jdiff-workaround.patch" dir="${basedir}">
                        <arg value="-p3"/>
                    </exec>
                  </target>
                </configuration>
              </execution>


              <execution>
                <id>site</id>
                <phase>prepare-package</phase>
                <goals>
                  <goal>run</goal>
                </goals>
                <configuration>
                  <target if="is.hadoop.component">
                    <mkdir dir="${project.build.directory}/docs-src"/>

                    <!-- Docs -->
                    <style basedir="${basedir}/src/main/resources"
                           destdir="${project.build.directory}/site"
                           includes="core-default.xml"
                           style="${basedir}/src/main/xsl/configuration.xsl"/>

                    <!-- Jdiff -->
                    <mkdir dir="${project.build.directory}/site/jdiff/xml"/>

                    <javadoc maxmemory="${jdiff.javadoc.maxmemory}" verbose="yes">
                      <doclet name="org.apache.hadoop.classification.tools.IncludePublicAnnotationsJDiffDoclet"
                              path="${project.build.directory}/hadoop-annotations.jar:${project.build.directory}/jdiff.jar">
                        <param name="-apidir" value="${project.build.directory}/site/jdiff/xml"/>
                        <param name="-apiname" value="${project.name} ${project.version}"/>
                        <param name="${jdiff.stability}"/>
                      </doclet>
                      <packageset dir="${basedir}/src/main/java"/>
                      <classpath>
                        <path refid="maven.compile.classpath"/>
                      </classpath>
                    </javadoc>
                    <javadoc sourcepath="${basedir}/src/main/java"
                             destdir="${project.build.directory}/site/jdiff/xml"
                             sourceFiles="${basedir}/dev-support/jdiff/Null.java"
                             maxmemory="${jdiff.javadoc.maxmemory}">
                      <doclet name="org.apache.hadoop.classification.tools.IncludePublicAnnotationsJDiffDoclet"
                              path="${project.build.directory}/hadoop-annotations.jar:${project.build.directory}/jdiff.jar:${project.build.directory}/xerces.jar">
                        <param name="-oldapi" value="${project.name} ${jdiff.stable.api}"/>
                        <param name="-newapi" value="${project.name} ${project.version}"/>
                        <param name="-oldapidir" value="${basedir}/dev-support/jdiff"/>
                        <param name="-newapidir" value="${project.build.directory}/site/jdiff/xml"/>
                        <param name="-javadocold"
                               value="https://hadoop.apache.org/docs/r${jdiff.stable.api}/api/"/>
                        <param name="-javadocnew" value="${project.build.directory}/site/api"/>
                        <param name="-stats"/>
                        <param name="${jdiff.stability}"/>
                        <!--param name="${jdiff.compatibility}"/-->
                      </doclet>
                      <classpath>
                        <path refid="maven.compile.classpath"/>
                      </classpath>
                    </javadoc>
                  </target>
                </configuration>
              </execution>

              <!-- post site phase -->
              <execution>
                <id>post-site</id>
                <phase>prepare-package</phase>
                <goals>
                  <goal>run</goal>
                </goals>
                <configuration>
                  <target if="is.hadoop.common.component">
                    <!-- HADOOP-13428: Revert temporary patch-->
                    <exec executable="patch" input="dev-support/jdiff-workaround.patch" dir="${basedir}">
                        <arg value="-p3"/>
                        <arg value="-R"/>
                    </exec>
                  </target>
                </configuration>
              </execution>

            </executions>
          </plugin>
        </plugins>
      </build>
    </profile>

    <profile>
      <id>dist</id>
      <activation>
        <activeByDefault>false</activeByDefault>
      </activation>
      <build>
        <plugins>
          <plugin>
            <groupId>org.codehaus.mojo</groupId>
            <artifactId>exec-maven-plugin</artifactId>
            <version>${exec-maven-plugin.version}</version>
            <executions>
              <execution>
                <id>pre-dist</id>
                <phase>prepare-package</phase>
                <goals>
                  <goal>exec</goal>
                </goals>
                <configuration>
                  <executable>${shell-executable}</executable>
                  <workingDirectory>${project.build.directory}</workingDirectory>
                  <requiresOnline>false</requiresOnline>
                  <arguments>
                    <argument>${project.parent.basedir}/../dev-support/bin/dist-copynativelibs</argument>
                    <argument>--version=${project.version}</argument>
                    <argument>--builddir=${project.build.directory}</argument>
                    <argument>--artifactid=${project.artifactId}</argument>
                    <argument>--isalbundle=${bundle.isal}</argument>
                    <argument>--isallib=${isal.lib}</argument>
                    <argument>--openssllib=${openssl.lib}</argument>
                    <argument>--opensslbinbundle=${bundle.openssl.in.bin}</argument>
                    <argument>--openssllibbundle=${bundle.openssl}</argument>
                    <argument>--snappybinbundle=${bundle.snappy.in.bin}</argument>
                    <argument>--snappylib=${snappy.lib}</argument>
                    <argument>--snappylibbundle=${bundle.snappy}</argument>
                    <argument>--zstdbinbundle=${bundle.zstd.in.bin}</argument>
                    <argument>--zstdlib=${zstd.lib}</argument>
                    <argument>--zstdlibbundle=${bundle.zstd}</argument>
                  </arguments>
                </configuration>
              </execution>
            </executions>
          </plugin>
          <plugin>
            <groupId>org.apache.maven.plugins</groupId>
            <artifactId>maven-antrun-plugin</artifactId>
            <executions>
              <execution>
                <id>tar</id>
                <phase>package</phase>
                <goals>
                  <goal>run</goal>
                </goals>
                <configuration>
                  <target if="tar">
                    <!-- Using Unix script to preserve symlinks -->
                    <echo file="${project.build.directory}/dist-maketar.sh">
                      cd "${project.build.directory}"
                      tar cf - ${project.artifactId}-${project.version} | gzip > ${project.artifactId}-${project.version}.tar.gz
                    </echo>
                    <exec executable="${shell-executable}" dir="${project.build.directory}" failonerror="true">
                      <arg line="./dist-maketar.sh"/>
                    </exec>
                  </target>
                </configuration>
              </execution>
            </executions>
          </plugin>
          <plugin>
            <groupId>org.apache.maven.plugins</groupId>
            <artifactId>maven-assembly-plugin</artifactId>
            <dependencies>
              <dependency>
                <groupId>org.apache.hadoop</groupId>
                <artifactId>hadoop-assemblies</artifactId>
                <version>${hadoop.version}</version>
              </dependency>
            </dependencies>
            <executions>
              <execution>
                <id>dist</id>
                <phase>package</phase>
                <goals>
                  <goal>single</goal>
                </goals>
                <configuration>
                  <appendAssemblyId>false</appendAssemblyId>
                  <attach>false</attach>
                  <finalName>${project.artifactId}-${project.version}</finalName>
                  <descriptorRefs>
                    <descriptorRef>hadoop-dist</descriptorRef>
                  </descriptorRefs>
                </configuration>
              </execution>
            </executions>
          </plugin>
        </plugins>
      </build>
    </profile>
    <profile>
      <id>doclet</id>
      <activation>
        <jdk>(,10)</jdk>
      </activation>
      <build>
        <plugins>
          <plugin>
            <groupId>org.apache.maven.plugins</groupId>
            <artifactId>maven-javadoc-plugin</artifactId>
            <configuration>
              <doclet>org.apache.hadoop.classification.tools.ExcludePrivateAnnotationsStandardDoclet</doclet>
              <docletArtifacts>
                <docletArtifact>
                  <groupId>org.apache.hadoop</groupId>
                  <artifactId>hadoop-annotations</artifactId>
                  <version>${hadoop.version}</version>
                </docletArtifact>
              </docletArtifacts>
              <useStandardDocletOptions>true</useStandardDocletOptions>
            </configuration>
          </plugin>
        </plugins>
      </build>
    </profile>
  </profiles>
</project><|MERGE_RESOLUTION|>--- conflicted
+++ resolved
@@ -20,19 +20,11 @@
   <parent>
     <groupId>org.apache.hadoop</groupId>
     <artifactId>hadoop-project</artifactId>
-<<<<<<< HEAD
-    <version>3.1.1</version>
-    <relativePath>../hadoop-project</relativePath>
-  </parent>
-  <artifactId>hadoop-project-dist</artifactId>
-  <version>3.1.1</version>
-=======
     <version>3.3.0</version>
     <relativePath>../hadoop-project</relativePath>
   </parent>
   <artifactId>hadoop-project-dist</artifactId>
   <version>3.3.0</version>
->>>>>>> aa96f187
   <description>Apache Hadoop Project Dist POM</description>
   <name>Apache Hadoop Project Dist POM</name>
   <packaging>pom</packaging>
@@ -144,11 +136,7 @@
         <activeByDefault>false</activeByDefault>
       </activation>
       <properties>
-<<<<<<< HEAD
-        <jdiff.stable.api>3.0.3</jdiff.stable.api>
-=======
         <jdiff.stable.api>3.2.1</jdiff.stable.api>
->>>>>>> aa96f187
         <jdiff.stability>-unstable</jdiff.stability>
         <!-- Commented out for HADOOP-11776 -->
         <!-- Uncomment param name="${jdiff.compatibility}" in javadoc doclet if compatibility is not empty -->
