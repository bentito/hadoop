--- conflicted
+++ resolved
@@ -19,19 +19,11 @@
   <parent>
     <artifactId>hadoop-mapreduce-client</artifactId>
     <groupId>org.apache.hadoop</groupId>
-<<<<<<< HEAD
-    <version>3.1.1</version>
-  </parent>
-  <modelVersion>4.0.0</modelVersion>
-  <artifactId>hadoop-mapreduce-client-nativetask</artifactId>
-  <version>3.1.1</version>
-=======
     <version>3.3.0</version>
   </parent>
   <modelVersion>4.0.0</modelVersion>
   <artifactId>hadoop-mapreduce-client-nativetask</artifactId>
   <version>3.3.0</version>
->>>>>>> aa96f187
   <name>Apache Hadoop MapReduce NativeTask</name>
 
   <properties>
